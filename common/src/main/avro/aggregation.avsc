--- conflicted
+++ resolved
@@ -13,24 +13,6 @@
  * See the License for the specific language governing permissions and
  * limitations under the License.
  */
-<<<<<<< HEAD
- [
- /**
-  * Message for Aggregation Service.
-  */
- {
-   "namespace": "edu.snu.cay.common.aggregation.avro",
-   "type": "record",
-   "name": "AggregationMessage",
-   "fields":
-   [
-     {"name": "clientClassName", "type": "string"},
-     {"name": "sourceId", "type": "string"},
-     {"name": "data", "type": "bytes"}
-   ]
- }
- ]
-=======
 [
 /**
  * Message for Aggregation Service.
@@ -42,9 +24,8 @@
   "fields":
   [
     {"name": "clientClassName", "type": "string"},
-    {"name": "slaveId", "type": "string"},
+    {"name": "sourceId", "type": "string"},
     {"name": "data", "type": "bytes"}
   ]
 }
-]
->>>>>>> 36daffe9
+]