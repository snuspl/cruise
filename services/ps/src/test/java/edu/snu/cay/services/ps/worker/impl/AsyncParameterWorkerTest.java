/*
 * Copyright (C) 2016 Seoul National University
 *
 * Licensed under the Apache License, Version 2.0 (the "License");
 * you may not use this file except in compliance with the License.
 * You may obtain a copy of the License at
 *
 *         http://www.apache.org/licenses/LICENSE-2.0
 *
 * Unless required by applicable law or agreed to in writing, software
 * distributed under the License is distributed on an "AS IS" BASIS,
 * WITHOUT WARRANTIES OR CONDITIONS OF ANY KIND, either express or implied.
 * See the License for the specific language governing permissions and
 * limitations under the License.
 */
package edu.snu.cay.services.ps.worker.impl;

import edu.snu.cay.services.ps.PSParameters;
import edu.snu.cay.services.ps.common.resolver.ServerResolver;
import edu.snu.cay.services.ps.server.api.ParameterUpdater;
import edu.snu.cay.services.ps.worker.api.ParameterWorker;
import edu.snu.cay.services.ps.worker.parameters.ParameterWorkerNumThreads;
import edu.snu.cay.services.ps.worker.parameters.PullRetryTimeoutMs;
import edu.snu.cay.services.ps.worker.parameters.WorkerQueueSize;
import edu.snu.cay.services.ps.worker.api.WorkerHandler;
import edu.snu.cay.utils.EnforceLoggingLevelRule;
import edu.snu.cay.utils.ThreadUtils;
import org.apache.commons.lang3.tuple.Pair;
import org.apache.reef.exception.evaluator.NetworkException;
import org.apache.reef.io.serialization.SerializableCodec;
import org.apache.reef.tang.Configuration;
import org.apache.reef.tang.Injector;
import org.apache.reef.tang.Tang;
import org.apache.reef.tang.exceptions.InjectionException;
import org.htrace.SpanReceiver;
import org.htrace.TraceInfo;
import org.junit.Rule;
import org.junit.Test;
import org.junit.rules.TestRule;
import org.junit.runner.RunWith;
import org.powermock.core.classloader.annotations.PrepareForTest;
import org.powermock.modules.junit4.PowerMockRunner;

import java.util.concurrent.*;
import java.util.concurrent.atomic.AtomicBoolean;
import java.util.logging.Level;

import static edu.snu.cay.services.ps.worker.impl.ParameterWorkerTestUtil.*;
import static edu.snu.cay.services.ps.worker.parameters.PullRetryTimeoutMs.TIMEOUT_NO_RETRY;
import static org.junit.Assert.*;
import static org.mockito.Mockito.*;

/**
 * Tests for {@link AsyncParameterWorker}.
 */
@RunWith(PowerMockRunner.class)
@PrepareForTest(WorkerMsgSender.class)
public final class AsyncParameterWorkerTest {
  private static final int WORKER_QUEUE_SIZE = 2500;
  private static final int WORKER_NUM_THREADS = 2;
  private static final TraceInfo EMPTY_TRACE = null;

  // Those metrics are not used in the tests, so can be set 0,
  private static final long SERVER_PROCESSING_TIME = 0;
  private static final int NUM_RECEIVED_BYTES = 0;

  private ParameterWorker<Integer, Integer, Integer> parameterWorker;
  private WorkerHandler<Integer, Integer, Integer> workerHandler;
  private WorkerMsgSender<Integer, Integer> mockSender;

  /**
   * Prepares PS components.
   * It mocks several message senders and handlers for testing.
   *
   * @param retryTimeoutMs a timeout to retry sending request, which is bound to {@link PullRetryTimeoutMs}
   * @throws InjectionException
   * @throws NetworkException
   */
  private void prepare(final long retryTimeoutMs) throws InjectionException, NetworkException {
    final Configuration configuration = Tang.Factory.getTang().newConfigurationBuilder()
        .bindNamedParameter(WorkerQueueSize.class, Integer.toString(WORKER_QUEUE_SIZE))
        .bindNamedParameter(ParameterWorkerNumThreads.class, Integer.toString(WORKER_NUM_THREADS))
        .bindNamedParameter(PullRetryTimeoutMs.class, Long.toString(retryTimeoutMs))
        .bindNamedParameter(PSParameters.KeyCodecName.class, SerializableCodec.class)
        .bindImplementation(WorkerHandler.class, AsyncParameterWorker.class)
        .bindImplementation(ParameterWorker.class, AsyncParameterWorker.class)
        .build();
    final Injector injector = Tang.Factory.getTang().newInjector(configuration);

    mockSender = mock(WorkerMsgSender.class);

    injector.bindVolatileInstance(WorkerMsgSender.class, mockSender);
    injector.bindVolatileInstance(ParameterUpdater.class, mock(ParameterUpdater.class));
    injector.bindVolatileInstance(ServerResolver.class, mock(ServerResolver.class));
    injector.bindVolatileInstance(SpanReceiver.class, mock(SpanReceiver.class));
    parameterWorker = injector.getInstance(ParameterWorker.class);
    workerHandler = injector.getInstance(WorkerHandler.class);
  }

  /**
   * Test that {@link AsyncParameterWorker#close(long)} does indeed block further operations from being processed.
   */
  @Test
  public void testClose()
      throws InterruptedException, TimeoutException, ExecutionException, NetworkException, InjectionException {
    prepare(TIMEOUT_NO_RETRY);
    ParameterWorkerTestUtil.close(parameterWorker, mockSender, workerHandler);
  }

  /**
   * Test the thread safety of {@link AsyncParameterWorker} by
   * creating multiple threads that try to push values to the server using {@link AsyncParameterWorker}.
   *
   * {@code numPushThreads} threads are generated, each sending {@code numPushPerThread} pushes.
   */
  @Test
  public void testMultiThreadPush()
      throws InterruptedException, TimeoutException, ExecutionException, NetworkException, InjectionException {
    prepare(TIMEOUT_NO_RETRY);
    ParameterWorkerTestUtil.multiThreadPush(parameterWorker, mockSender);
  }

  /**
   * Test the thread safety of {@link AsyncParameterWorker}
   * by creating multiple threads that try to pull values from the server using {@link AsyncParameterWorker}.
   *
   * {@code numPullThreads} threads are generated, each sending {@code numPullPerThread} pulls.
   * Due to the cache, {@code sender.sendPullMsg()} may not be invoked as many times as {@code worker.pull()} is called.
   * Thus, we verify the validity of the result by simply checking whether pulled values are as expected or not.
   */
  @Test
  public void testMultiThreadPull()
      throws InterruptedException, TimeoutException, ExecutionException, NetworkException, InjectionException {
    prepare(TIMEOUT_NO_RETRY);
    ParameterWorkerTestUtil.multiThreadPull(parameterWorker, mockSender, workerHandler);
  }

  /**
   * Test the thread safety of {@link AsyncParameterWorker} by
   * creating multiple threads that try to pull several values from the server using {@link AsyncParameterWorker}.
   *
   * {@code numPullThreads} threads are generated, each sending {@code numPullPerThread} pulls.
   * For each pull, {@code numKeysPerPull} keys are selected, based on the thread index and the pull count.
   */
  @Test
  public void testMultiThreadMultiKeyPull()
      throws InterruptedException, TimeoutException, ExecutionException, NetworkException, InjectionException {
    prepare(TIMEOUT_NO_RETRY);
    ParameterWorkerTestUtil.multiThreadMultiKeyPull(parameterWorker, mockSender, workerHandler);
  }

  /**
   * Rule for suppressing massive WARNING level logs in {@link AsyncParameterWorker#processPullReject},
   * which are intentionally called many times in {@link #testPullReject}.
   */
  @Rule
  private TestRule pullRejectWatcher = new EnforceLoggingLevelRule("testPullReject",
      AsyncParameterWorker.class.getName(), Level.SEVERE);

  /**
   * Test the correct handling of pull rejects by {@link AsyncParameterWorker},
   * creating multiple threads that try to pull values from the server using {@link AsyncParameterWorker}.
   *
   * {@code numPullThreads} threads are generated, each sending {@code numPullPerThread} pulls.
   * To guarantee that {@code sender.sendPullMsg()} should be invoked as many times as {@code worker.pull()} is called,
   * this test use different keys for each pull.
   */
  @Test
  public void testPullReject()
      throws InterruptedException, TimeoutException, ExecutionException, NetworkException, InjectionException {
    prepare(TIMEOUT_NO_RETRY);
    ParameterWorkerTestUtil.pullReject(parameterWorker, workerHandler, mockSender);
  }

  /**
   * Rule for suppressing massive WARNING level logs by {@link NetworkException}
   * while {@link AsyncParameterWorker} tries to send a pull msg,
   * which are intentionally caused many times in {@link #testPullNetworkExceptionAndResend()}.
   */
  @Rule
  private TestRule pullResendWatcher = new EnforceLoggingLevelRule("testPullNetworkExceptionAndResend",
      AsyncParameterWorker.class.getName(), Level.SEVERE);

  /**
   * Tests whether worker correctly resends the pull operation, when network exception happens.
   */
  @Test
  public void testPullNetworkExceptionAndResend()
      throws NetworkException, InterruptedException, TimeoutException, ExecutionException, InjectionException {
    prepare(TIMEOUT_NO_RETRY);
    ParameterWorkerTestUtil.pullNetworkExceptionAndResend(parameterWorker, workerHandler, mockSender);
  }

  /**
   * Rule for suppressing massive WARNING level logs by {@link NetworkException}
   * while {@link AsyncParameterWorker} tries to send a push msg,
   * which are intentionally caused many times in {@link #testPushNetworkExceptionAndResend()}.
   */
  @Rule
  private TestRule pushResendWatcher = new EnforceLoggingLevelRule("testPushNetworkExceptionAndResend",
      AsyncParameterWorker.class.getName(), Level.SEVERE);

  /**
   * Tests whether worker correctly resends the push operation, when network exception happens.
   */
  @Test
  public void testPushNetworkExceptionAndResend()
      throws NetworkException, InterruptedException, TimeoutException, ExecutionException, InjectionException {
    prepare(TIMEOUT_NO_RETRY);
    ParameterWorkerTestUtil.pushNetworkExceptionAndResend(parameterWorker, mockSender);
  }

  /**
   * Tests whether worker correctly restart the pull operation, when the server does not respond within timeout.
   */
  @Test
  public void testPullTimeoutAndRetry()
      throws NetworkException, InterruptedException, TimeoutException, ExecutionException, InjectionException {
    prepare(ParameterWorkerTestUtil.PULL_RETRY_TIMEOUT_MS);
    ParameterWorkerTestUtil.pullTimeoutAndRetry(parameterWorker, workerHandler, mockSender);
  }

  /**
   * Test that the {@link AsyncParameterWorker#invalidateAll()} method invalidate all caches
   * so that new pull messages must be issued for each pull request.
   */
  @Test
  public void testInvalidateAll()
      throws InterruptedException, ExecutionException, TimeoutException, NetworkException, InjectionException {
    prepare(TIMEOUT_NO_RETRY);

    final BlockingQueue<Pair<EncodedKey<Integer>, Integer>> pullKeyToReplyQueue = new LinkedBlockingQueue<>();
    final ExecutorService executorService =
        ParameterWorkerTestUtil.startPullReplyingThreads(pullKeyToReplyQueue, workerHandler);
    ParameterWorkerTestUtil.setupSenderToEnqueuePullOps(pullKeyToReplyQueue, mockSender);

    final int numPulls = 1000;
    final CountDownLatch countDownLatch = new CountDownLatch(1);
    final ExecutorService pool = Executors.newSingleThreadExecutor();

    // invalidateAll() is not exposed to interface level
    // so we need to cast to implementation level
    final AsyncParameterWorker<Integer, Integer, Integer> asyncParameterWorker =
        (AsyncParameterWorker<Integer, Integer, Integer>) parameterWorker;

    pool.submit(() -> {
        for (int pull = 0; pull < numPulls; ++pull) {
          asyncParameterWorker.pull(0);
          asyncParameterWorker.invalidateAll();
        }
        countDownLatch.countDown();
      });
    pool.shutdown();

    final boolean allThreadsFinished = countDownLatch.await(10, TimeUnit.SECONDS);
    asyncParameterWorker.close(CLOSE_TIMEOUT);

    assertTrue(MSG_THREADS_SHOULD_FINISH, allThreadsFinished);
    verify(mockSender, times(numPulls)).sendPullMsg(anyString(), anyObject(), anyInt(), any(TraceInfo.class));

    executorService.shutdown();
  }

  /**
   * Test whether parameter worker waits for corresponding pull reply before processing push operation.
   */
  @Test
  public void testPushAfterPull()
      throws NetworkException, InterruptedException, TimeoutException, ExecutionException, InjectionException {
    prepare(TIMEOUT_NO_RETRY);

    final BlockingQueue<Pair<EncodedKey<Integer>, Integer>> pullKeyToReplyQueue = new LinkedBlockingQueue<>();
    ParameterWorkerTestUtil.setupSenderToEnqueuePullOps(pullKeyToReplyQueue, mockSender);
    final ExecutorService pool = Executors.newSingleThreadExecutor();
    final int key = 0;
    final int pushValue = 1;
    final long gracePeriodMs = 100;
    final long waitingMs = 3000;

    final CountDownLatch countDownLatch = new CountDownLatch(1);

    pool.execute(() -> {
        parameterWorker.pull(key);
        countDownLatch.countDown();
      }
    );
    pool.shutdown();
    Thread.sleep(gracePeriodMs);
    parameterWorker.push(key, pushValue);
    Thread.sleep(waitingMs);

    // assert that mockSender sent 1 pull message and 0 push message
    // in other words, push is waiting for pull to be replied
    verify(mockSender, times(1)).sendPullMsg(anyString(), anyObject(), anyInt(), any(TraceInfo.class));
    verify(mockSender, times(0)).sendPushMsg(anyString(), anyObject(), anyInt());
    assertEquals(MSG_THREADS_SHOULD_NOT_FINISH, 1, countDownLatch.getCount()); // have not received pull reply yet

    final Pair<EncodedKey<Integer>, Integer> request = pullKeyToReplyQueue.take();
    final EncodedKey<Integer> encodedKey = request.getLeft();
    final int requestId = request.getRight();
<<<<<<< HEAD
    workerHandler.processPullReply(encodedKey.getKey(), encodedKey.getKey(), requestId,
        SERVER_PROCESSING_TIME, NUM_RECEIVED_BYTES);
=======
    workerHandler.processPullReply(encodedKey.getKey(), encodedKey.getKey(), requestId, 0, EMPTY_TRACE);
>>>>>>> 91a8944f
    Thread.sleep(gracePeriodMs);

    final boolean allThreadsFinished = countDownLatch.await(waitingMs, TimeUnit.SECONDS);
    parameterWorker.close(CLOSE_TIMEOUT);

    assertTrue(MSG_THREADS_SHOULD_FINISH, allThreadsFinished);
    verify(mockSender, times(1)).sendPushMsg(anyString(), anyObject(), anyInt());
  }

  /**
   * Test whether parameter worker handles multiple pull operations with one request to server if available.
   */
  @Test
  public void testMultiplePull()
      throws NetworkException, InterruptedException, TimeoutException, ExecutionException, InjectionException {
    prepare(TIMEOUT_NO_RETRY);

    final BlockingQueue<Pair<EncodedKey<Integer>, Integer>> pullKeyToReplyQueue = new LinkedBlockingQueue<>();
    ParameterWorkerTestUtil.setupSenderToEnqueuePullOps(pullKeyToReplyQueue, mockSender);

    final int numPullThreads = 8;
    final int key = 0;
    final long waitingMs = 1000;

    final CountDownLatch countDownLatch = new CountDownLatch(numPullThreads);
    final Runnable[] threads = new Runnable[numPullThreads];
    final AtomicBoolean correctResultReturned = new AtomicBoolean(true);

    for (int index = 0; index < numPullThreads; ++index) {
      threads[index] = () -> {
        final Integer val = parameterWorker.pull(key);
        if (val == null || !val.equals(key)) {
          correctResultReturned.set(false);
        }
        countDownLatch.countDown();
      };
    }

    ThreadUtils.runConcurrently(threads);
    // wait for all pull operations are processed
    Thread.sleep(waitingMs);

    // have not received pull reply yet
    assertEquals(MSG_THREADS_SHOULD_NOT_FINISH, 8, countDownLatch.getCount());

    final Pair<EncodedKey<Integer>, Integer> request = pullKeyToReplyQueue.take();
    final EncodedKey<Integer> encodedKey = request.getLeft();
    final int requestId = request.getRight();
<<<<<<< HEAD
    workerHandler.processPullReply(encodedKey.getKey(), encodedKey.getKey(), requestId,
        SERVER_PROCESSING_TIME, NUM_RECEIVED_BYTES);
=======
    workerHandler.processPullReply(encodedKey.getKey(), encodedKey.getKey(), requestId, 0, EMPTY_TRACE);
>>>>>>> 91a8944f

    final boolean allThreadsFinished = countDownLatch.await(60, TimeUnit.SECONDS);
    parameterWorker.close(CLOSE_TIMEOUT);

    assertTrue(MSG_THREADS_SHOULD_FINISH, allThreadsFinished);
    assertTrue(MSG_RESULT_ASSERTION, correctResultReturned.get());
    // should send pull request only once
    verify(mockSender, times(1)).sendPullMsg(anyString(), anyObject(), anyInt(), any(TraceInfo.class));
  }
}<|MERGE_RESOLUTION|>--- conflicted
+++ resolved
@@ -298,12 +298,8 @@
     final Pair<EncodedKey<Integer>, Integer> request = pullKeyToReplyQueue.take();
     final EncodedKey<Integer> encodedKey = request.getLeft();
     final int requestId = request.getRight();
-<<<<<<< HEAD
     workerHandler.processPullReply(encodedKey.getKey(), encodedKey.getKey(), requestId,
-        SERVER_PROCESSING_TIME, NUM_RECEIVED_BYTES);
-=======
-    workerHandler.processPullReply(encodedKey.getKey(), encodedKey.getKey(), requestId, 0, EMPTY_TRACE);
->>>>>>> 91a8944f
+        SERVER_PROCESSING_TIME, NUM_RECEIVED_BYTES, EMPTY_TRACE);
     Thread.sleep(gracePeriodMs);
 
     final boolean allThreadsFinished = countDownLatch.await(waitingMs, TimeUnit.SECONDS);
@@ -352,12 +348,8 @@
     final Pair<EncodedKey<Integer>, Integer> request = pullKeyToReplyQueue.take();
     final EncodedKey<Integer> encodedKey = request.getLeft();
     final int requestId = request.getRight();
-<<<<<<< HEAD
     workerHandler.processPullReply(encodedKey.getKey(), encodedKey.getKey(), requestId,
-        SERVER_PROCESSING_TIME, NUM_RECEIVED_BYTES);
-=======
-    workerHandler.processPullReply(encodedKey.getKey(), encodedKey.getKey(), requestId, 0, EMPTY_TRACE);
->>>>>>> 91a8944f
+        SERVER_PROCESSING_TIME, NUM_RECEIVED_BYTES, EMPTY_TRACE);
 
     final boolean allThreadsFinished = countDownLatch.await(60, TimeUnit.SECONDS);
     parameterWorker.close(CLOSE_TIMEOUT);
