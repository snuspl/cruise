--- conflicted
+++ resolved
@@ -81,16 +81,6 @@
     injector.bindVolatileInstance(ParameterUpdater.class, mock(ParameterUpdater.class));
     injector.bindVolatileInstance(ServerResolver.class, mock(ServerResolver.class));
 
-<<<<<<< HEAD
-    // pull messages to asynchronous parameter worker should return values s.t. key == value
-    doAnswer(invocationOnMock -> {
-        final EncodedKey<Integer> encodedKey = (EncodedKey) invocationOnMock.getArguments()[1];
-        workerHandler.processPullReply(encodedKey.getKey(), encodedKey.getKey(), 0);
-        return null;
-      }).when(mockSender).sendPullMsg(anyString(), anyObject());
-
-=======
->>>>>>> 43379680
     parameterWorker = injector.getInstance(ParameterWorker.class);
     workerHandler = injector.getInstance(WorkerHandler.class);
   }
