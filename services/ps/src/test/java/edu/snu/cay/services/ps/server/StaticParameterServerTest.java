--- conflicted
+++ resolved
@@ -66,12 +66,9 @@
         .bindNamedParameter(NumPartitions.class, "4")
         .build();
     final Injector injector = Tang.Factory.getTang().newInjector(conf);
-<<<<<<< HEAD
     injector.bindVolatileInstance(ServerSideReplySender.class, mock(ServerSideReplySender.class));
-=======
     injector.bindVolatileInstance(MetricsHandler.class, Mockito.mock(MetricsHandler.class));
     injector.bindVolatileInstance(MetricsMsgSender.class, Mockito.mock(MetricsMsgSender.class));
->>>>>>> 0d2b985f
     injector.bindVolatileInstance(ParameterUpdater.class, new ParameterUpdater<Integer, Integer, Integer>() {
       @Override
       public Integer process(final Integer key, final Integer preValue) {
