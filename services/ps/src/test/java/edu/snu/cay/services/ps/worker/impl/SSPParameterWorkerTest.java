--- conflicted
+++ resolved
@@ -119,18 +119,9 @@
     this.parameterWorker = injector.getInstance(ParameterWorker.class);
     this.workerHandler = injector.getInstance(WorkerHandler.class);
 
-<<<<<<< HEAD
-    // pull messages to asynchronous parameter worker should return values s.t. key == value
-    doAnswer(invocationOnMock -> {
-        final EncodedKey<Integer> encodedKey = (EncodedKey) invocationOnMock.getArguments()[1];
-        workerHandler.processPullReply(encodedKey.getKey(), encodedKey.getKey(), 0);
-        return null;
-      }).when(mockSender).sendPullMsg(anyString(), anyObject());
-=======
     initWorkerClock();
     setupClockUpdateHandler();
   }
->>>>>>> 43379680
 
   /**
    * Initialize worker clock.
