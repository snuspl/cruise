/*
 * Copyright (C) 2016 Seoul National University
 *
 * Licensed under the Apache License, Version 2.0 (the "License");
 * you may not use this file except in compliance with the License.
 * You may obtain a copy of the License at
 *
 *         http://www.apache.org/licenses/LICENSE-2.0
 *
 * Unless required by applicable law or agreed to in writing, software
 * distributed under the License is distributed on an "AS IS" BASIS,
 * WITHOUT WARRANTIES OR CONDITIONS OF ANY KIND, either express or implied.
 * See the License for the specific language governing permissions and
 * limitations under the License.
 */
package edu.snu.cay.services.ps.worker.impl;

import edu.snu.cay.services.ps.worker.api.ParameterWorker;
import edu.snu.cay.services.ps.worker.api.WorkerHandler;
import edu.snu.cay.utils.ThreadUtils;
import org.apache.commons.lang3.tuple.Pair;
import org.apache.reef.exception.evaluator.NetworkException;
import org.htrace.TraceInfo;

import java.util.ArrayList;
import java.util.List;
import java.util.Map;
import java.util.concurrent.*;
import java.util.concurrent.atomic.AtomicBoolean;
import java.util.concurrent.atomic.AtomicInteger;

import static org.junit.Assert.assertFalse;
import static org.junit.Assert.assertTrue;
import static org.mockito.Matchers.*;
import static org.mockito.Matchers.any;
import static org.mockito.Mockito.doAnswer;
import static org.mockito.Mockito.times;
import static org.mockito.Mockito.verify;

/**
 * Common test codes for both {@link AsyncParameterWorker} and {@link SSPParameterWorker}.
 */
final class ParameterWorkerTestUtil {
  static final long CLOSE_TIMEOUT = 5000;
  static final String MSG_THREADS_SHOULD_FINISH = "threads not finished (possible deadlock or infinite loop)";
  static final String MSG_THREADS_SHOULD_NOT_FINISH = "threads have finished but should not";
  static final String MSG_RESULT_ASSERTION = "threads received incorrect values";

  private static final int NUM_PULL_HANDLING_THREADS = 2;
  private static final TraceInfo EMPTY_TRACE = null;
  static final long PULL_RETRY_TIMEOUT_MS = 1000;

  // Those metrics are not used in the tests, so can be set 0,
  private static final long SERVER_PROCESSING_TIME = 0;
  private static final int NUM_RECEIVED_BYTES = 0;

  /**
   * Should not be instantiated.
   */
  private ParameterWorkerTestUtil() {
  }

  /**
   * Starts threads that process pull operations.
   * Worker enqueues pull operations in {@code keyToReplyQueue}, and processes reply messages that are assumed to be
   * responses for the worker's pull request.
   * @return an {@link ExecutorService} which the pull requests are processed with.
   */
  static ExecutorService startPullReplyingThreads(
      final BlockingQueue<Pair<EncodedKey<Integer>, Integer>> keyToReplyQueue,
      final WorkerHandler<Integer, ?, Integer> workerHandler) {
    final Runnable pullReplyingThread = new Runnable() {
      @Override
      public void run() {
        while (true) {
          final Pair<EncodedKey<Integer>, Integer> request;
          try {
            request = keyToReplyQueue.take();
          } catch (final InterruptedException e) {
            break; // it's an intended InterruptedException to quit the thread
          }

          final EncodedKey<Integer> encodedKey = request.getLeft();
          final int requestId = request.getRight();
<<<<<<< HEAD
          workerHandler.processPullReply(encodedKey.getKey(), encodedKey.getKey(), requestId,
              SERVER_PROCESSING_TIME, NUM_RECEIVED_BYTES);
=======
          workerHandler.processPullReply(encodedKey.getKey(), encodedKey.getKey(), requestId, 0, EMPTY_TRACE);
>>>>>>> 91a8944f
        }
      }
    };

    // start threads that process pull requests from the keyToReplyQueue
    final ExecutorService executorService = Executors.newFixedThreadPool(NUM_PULL_HANDLING_THREADS);

    for (int i = 0; i < NUM_PULL_HANDLING_THREADS; i++) {
      executorService.execute(pullReplyingThread);
    }

    return executorService;
  }

  /**
   * Mocks {@link WorkerMsgSender#sendPullMsg(String, EncodedKey, int, TraceInfo)}
   * to enqueue incoming operations into {@code pullKeyQueue}.
   */
  static void setupSenderToEnqueuePullOps(final BlockingQueue<Pair<EncodedKey<Integer>, Integer>> pullKeyQueue,
                                          final WorkerMsgSender<Integer, ?> workerMsgSender)
      throws NetworkException {
    // pull messages to asynchronous parameter worker should return values s.t. key == value
    doAnswer(invocationOnMock -> {
        final EncodedKey<Integer> encodedKey = (EncodedKey) invocationOnMock.getArguments()[1];
        final int requestId = (Integer) invocationOnMock.getArguments()[2];
        // assume it always succeeds, otherwise it will throw IllegalArgumentException
        pullKeyQueue.add(Pair.of(encodedKey, requestId));
        return null;
      }).when(workerMsgSender).sendPullMsg(anyString(), anyObject(), anyInt(), any(TraceInfo.class));
  }

  static void close(final ParameterWorker<Integer, ?, Integer> worker,
                    final WorkerMsgSender<Integer, ?> workerMsgSender,
                    final WorkerHandler<Integer, ?, Integer> workerHandler)
      throws InterruptedException, TimeoutException, ExecutionException, NetworkException {
    final CountDownLatch countDownLatch = new CountDownLatch(1);

    final BlockingQueue<Pair<EncodedKey<Integer>, Integer>> pullKeyToReplyQueue = new LinkedBlockingQueue<>();
    final ExecutorService executorService = startPullReplyingThreads(pullKeyToReplyQueue, workerHandler);
    setupSenderToEnqueuePullOps(pullKeyToReplyQueue, workerMsgSender);

    final ExecutorService pool = Executors.newSingleThreadExecutor();

    worker.close(CLOSE_TIMEOUT);

    pool.submit((Runnable) () -> {
        worker.pull(0);
        countDownLatch.countDown();
      });
    pool.shutdown();

    final boolean allThreadsFinished = countDownLatch.await(10, TimeUnit.SECONDS);
    assertFalse(MSG_THREADS_SHOULD_NOT_FINISH, allThreadsFinished);

    executorService.shutdownNow();
  }

  static void multiThreadPush(final ParameterWorker<Integer, Integer, ?> worker,
                              final WorkerMsgSender<Integer, Integer> sender)
      throws InterruptedException, TimeoutException, ExecutionException, NetworkException {
    final int numPushThreads = 8;
    final int numKeys = 4;
    final int numPushPerThread = 1000;
    final int pushValue = 1;

    final CountDownLatch countDownLatch = new CountDownLatch(numPushThreads);
    final Runnable[] threads = new Runnable[numPushThreads];

    for (int index = 0; index < numPushThreads; ++index) {
      final int key = index % numKeys;
      threads[index] = () -> {
        for (int push = 0; push < numPushPerThread; ++push) {
          worker.push(key, pushValue);
        }
        countDownLatch.countDown();
      };
    }

    ThreadUtils.runConcurrently(threads);
    final boolean allThreadsFinished = countDownLatch.await(10, TimeUnit.SECONDS);
    worker.close(CLOSE_TIMEOUT);

    assertTrue(MSG_THREADS_SHOULD_FINISH, allThreadsFinished);
    verify(sender, times(numPushThreads * numPushPerThread)).sendPushMsg(anyString(), anyObject(), eq(pushValue));
  }

  static void multiThreadPull(final ParameterWorker<Integer, ?, Integer> worker,
                              final WorkerMsgSender<Integer, ?> workerMsgSender,
                              final WorkerHandler<Integer, ?, Integer> workerHandler)
      throws InterruptedException, TimeoutException, ExecutionException, NetworkException {
    final int numPullThreads = 8;
    final int numKeys = 4;
    final int numPullPerThread = 1000;

    final BlockingQueue<Pair<EncodedKey<Integer>, Integer>> pullKeyToReplyQueue = new LinkedBlockingQueue<>();
    final ExecutorService executorService = startPullReplyingThreads(pullKeyToReplyQueue, workerHandler);
    setupSenderToEnqueuePullOps(pullKeyToReplyQueue, workerMsgSender);

    final CountDownLatch countDownLatch = new CountDownLatch(numPullThreads);
    final Runnable[] threads = new Runnable[numPullThreads];
    final AtomicBoolean correctResultReturned = new AtomicBoolean(true);

    for (int index = 0; index < numPullThreads; ++index) {
      final int key = index % numKeys;
      threads[index] = () -> {
        for (int pull = 0; pull < numPullPerThread; ++pull) {
          final Integer val = worker.pull(key);
          if (val == null || !val.equals(key)) {
            correctResultReturned.set(false);
            break;
          }
        }
        countDownLatch.countDown();
      };
    }

    ThreadUtils.runConcurrently(threads);
    final boolean allThreadsFinished = countDownLatch.await(60, TimeUnit.SECONDS);
    worker.close(CLOSE_TIMEOUT);

    assertTrue(MSG_THREADS_SHOULD_FINISH, allThreadsFinished);
    assertTrue(MSG_RESULT_ASSERTION, correctResultReturned.get());

    executorService.shutdownNow();
  }

  static void multiThreadMultiKeyPull(final ParameterWorker<Integer, ?, Integer> worker,
                                      final WorkerMsgSender<Integer, ?> workerMsgSender,
                                      final WorkerHandler<Integer, ?, Integer> workerHandler)
      throws InterruptedException, TimeoutException, ExecutionException, NetworkException {
    final int numPullThreads = 8;
    final int numKeys = 4;
    final int numPullPerThread = 1000;
    final int numKeysPerPull = 3;

    final BlockingQueue<Pair<EncodedKey<Integer>, Integer>> pullKeyToReplyQueue = new LinkedBlockingQueue<>();
    final ExecutorService executorService = startPullReplyingThreads(pullKeyToReplyQueue, workerHandler);
    setupSenderToEnqueuePullOps(pullKeyToReplyQueue, workerMsgSender);

    final CountDownLatch countDownLatch = new CountDownLatch(numPullThreads);
    final Runnable[] threads = new Runnable[numPullThreads];
    final AtomicBoolean correctResultReturned = new AtomicBoolean(true);

    for (int index = 0; index < numPullThreads; ++index) {
      final int threadIndex = index;

      threads[index] = () -> {
        for (int pull = 0; pull < numPullPerThread; ++pull) {
          final List<Integer> keyList = new ArrayList<>(numKeysPerPull);
          for (int keyIndex = 0; keyIndex < numKeysPerPull; ++keyIndex) {
            keyList.add((threadIndex + pull + keyIndex) % numKeys);
          }

          final List<Integer> vals = worker.pull(keyList);
          for (int listIndex = 0; listIndex < keyList.size(); ++listIndex) {
            final Integer val = vals.get(listIndex);
            if (val == null || !val.equals(keyList.get(listIndex))) {
              correctResultReturned.set(false);
              break;
            }
          }
        }
        countDownLatch.countDown();
      };
    }

    ThreadUtils.runConcurrently(threads);
    final boolean allThreadsFinished = countDownLatch.await(60, TimeUnit.SECONDS);
    worker.close(CLOSE_TIMEOUT);

    assertTrue(MSG_THREADS_SHOULD_FINISH, allThreadsFinished);
    assertTrue(MSG_RESULT_ASSERTION, correctResultReturned.get());

    executorService.shutdownNow();
  }

  /**
   * Starts threads that reject pull operations queued in {@code keyToRejectQueue}.
   * @return an {@link ExecutorService} through which the thread is executing.
   */
  static ExecutorService startPullRejectingThreads(
      final BlockingQueue<Pair<EncodedKey<Integer>, Integer>> keyToRejectQueue,
      final WorkerHandler<Integer, ?, Integer> handler,
      final int numRejectPerKey) {
    final Map<Integer, AtomicInteger> keyToNumPullCounter = new ConcurrentHashMap<>();

    final Runnable pullRejectingThread = new Runnable() {
      @Override
      public void run() {
        while (true) {
          final Pair<EncodedKey<Integer>, Integer> request;
          try {
            request = keyToRejectQueue.take();
          } catch (final InterruptedException e) {
            break; // it's an intended InterruptedException to quit the thread
          }

          final EncodedKey<Integer> encodedKey = request.getLeft();
          final int requestId = request.getRight();
          if (!keyToNumPullCounter.containsKey(encodedKey.getKey())) {
            keyToNumPullCounter.put(encodedKey.getKey(), new AtomicInteger(0));
          }

          final int numAnswerForTheKey = keyToNumPullCounter.get(encodedKey.getKey()).getAndIncrement();
          if (numAnswerForTheKey < numRejectPerKey) {
            handler.processPullReject(encodedKey.getKey(), requestId);
          } else {
            // pull messages should return values s.t. key == value
<<<<<<< HEAD
            handler.processPullReply(encodedKey.getKey(), encodedKey.getKey(), requestId,
                SERVER_PROCESSING_TIME, NUM_RECEIVED_BYTES);
=======
            handler.processPullReply(encodedKey.getKey(), encodedKey.getKey(), requestId, 0, EMPTY_TRACE);
>>>>>>> 91a8944f
          }
        }
      }
    };

    // start threads that reject pull requests from the keyToRejectQueue
    final ExecutorService executorService = Executors.newFixedThreadPool(NUM_PULL_HANDLING_THREADS);

    for (int i = 0; i < NUM_PULL_HANDLING_THREADS; i++) {
      executorService.execute(pullRejectingThread);
    }

    return executorService;
  }

  static void pullReject(final ParameterWorker<Integer, ?, Integer> worker,
                         final WorkerHandler<Integer, ?, Integer> handler,
                         final WorkerMsgSender<Integer, ?> sender)
      throws InterruptedException, TimeoutException, ExecutionException, NetworkException {
    final int numPullThreads = 8;
    final int numPullPerThread = 1000;
    final int numRejectPerKey = AsyncParameterWorker.MAX_PULL_RETRY_COUNT / 2;

    final CountDownLatch countDownLatch = new CountDownLatch(numPullThreads);
    final Runnable[] threads = new Runnable[numPullThreads];
    final AtomicBoolean correctResultReturned = new AtomicBoolean(true);

    final BlockingQueue<Pair<EncodedKey<Integer>, Integer>> pullKeyToRejectQueue = new LinkedBlockingQueue<>();
    final ExecutorService executorService = startPullRejectingThreads(pullKeyToRejectQueue, handler, numRejectPerKey);
    setupSenderToEnqueuePullOps(pullKeyToRejectQueue, sender);

    for (int index = 0; index < numPullThreads; ++index) {
      final int baseKey = index * numPullPerThread;
      threads[index] = () -> {
        for (int pull = 0; pull < numPullPerThread; pull++) {
          final int key = baseKey + pull;
          final Integer val = worker.pull(key);

          if (val == null || !val.equals(key)) {
            correctResultReturned.set(false);
            break;
          }
        }
        countDownLatch.countDown();
      };
    }

    ThreadUtils.runConcurrently(threads);
    final boolean allThreadsFinished = countDownLatch.await(60, TimeUnit.SECONDS);
    worker.close(CLOSE_TIMEOUT);

    assertTrue(MSG_THREADS_SHOULD_FINISH, allThreadsFinished);
    assertTrue(MSG_RESULT_ASSERTION, correctResultReturned.get());
    verify(sender, times(numPullPerThread * numPullThreads * (numRejectPerKey + 1)))
        .sendPullMsg(anyString(), anyObject(), anyInt(), any(TraceInfo.class));

    executorService.shutdownNow();
  }

  static void pullNetworkExceptionAndResend(final ParameterWorker<Integer, ?, Integer> worker,
                                            final WorkerHandler<Integer, ?, Integer> handler,
                                            final WorkerMsgSender<Integer, ?> sender)
      throws NetworkException, InterruptedException, TimeoutException, ExecutionException {
    final AtomicInteger sendPullCounter = new AtomicInteger(0);
    final CountDownLatch finishLatch = new CountDownLatch(1);
    final long gracePeriodMs = 100; // a time period to make sure all resend requests have been sent.
    final ExecutorService pool = Executors.newSingleThreadExecutor();

    // throw exception when worker sends a pull msg
    doAnswer(invocationOnMock -> {
        if (sendPullCounter.getAndIncrement() < AsyncParameterWorker.MAX_RESEND_COUNT) {
          throw new NetworkException("exception");
        }
        finishLatch.countDown();

        // reply at the last chance to prevent PS worker thread from throwing RuntimeException
        final EncodedKey<Integer> encodedKey = (EncodedKey) invocationOnMock.getArguments()[1];
        final int requestId = (int) invocationOnMock.getArguments()[2];
<<<<<<< HEAD
        handler.processPullReply(encodedKey.getKey(), encodedKey.getKey(), requestId,
            SERVER_PROCESSING_TIME, NUM_RECEIVED_BYTES);
=======
        handler.processPullReply(encodedKey.getKey(), encodedKey.getKey(), requestId, 0, EMPTY_TRACE);
>>>>>>> 91a8944f
        return null;
      }).when(sender).sendPullMsg(anyString(), any(EncodedKey.class), anyInt(), any(TraceInfo.class));

    final int key = 0;

    pool.execute(() -> worker.pull(key));

    worker.close(CLOSE_TIMEOUT);
    pool.shutdown();

    assertTrue(finishLatch.await((AsyncParameterWorker.RESEND_INTERVAL_MS + gracePeriodMs)
        * AsyncParameterWorker.MAX_RESEND_COUNT, TimeUnit.MILLISECONDS));

    // Check whether the expected number of pull requests have been made
    // (1 initial attempt + MAX_RESEND_COUNT retry).
    verify(sender, times(AsyncParameterWorker.MAX_RESEND_COUNT + 1))
        .sendPullMsg(anyString(), any(EncodedKey.class), anyInt(), any(TraceInfo.class));
  }

  static void pushNetworkExceptionAndResend(final ParameterWorker<Integer, Integer, ?> worker,
                                            final WorkerMsgSender<Integer, ?> sender)
      throws NetworkException, InterruptedException, TimeoutException, ExecutionException {
    final AtomicInteger sendPushCounter = new AtomicInteger(0);
    final CountDownLatch finishLatch = new CountDownLatch(1);
    final long gracePeriodMs = 100; // a time period to make sure all resend requests have been sent.
    final ExecutorService pool = Executors.newSingleThreadExecutor();

    // throw exception when worker sends a push msg
    doAnswer(invocationOnMock -> {
        // skip at the last chance to prevent PS worker thread from throwing RuntimeException
        if (sendPushCounter.getAndIncrement() < AsyncParameterWorker.MAX_RESEND_COUNT) {
          throw new NetworkException("exception");
        }
        finishLatch.countDown();
        return null;
      }).when(sender).sendPushMsg(anyString(), any(EncodedKey.class), anyObject());

    final int key = 0;

    pool.execute(() -> worker.push(key, key));

    worker.close(CLOSE_TIMEOUT);
    pool.shutdown();

    assertTrue(finishLatch.await((AsyncParameterWorker.RESEND_INTERVAL_MS + gracePeriodMs)
        * AsyncParameterWorker.MAX_RESEND_COUNT, TimeUnit.MILLISECONDS));

    // Check whether the expected number of push requests have been made
    // (1 initial attempt + MAX_RESEND_COUNT retry).
    verify(sender, times(AsyncParameterWorker.MAX_RESEND_COUNT + 1)).sendPushMsg(anyString(), any(EncodedKey.class),
        anyObject());
  }

  static void pullTimeoutAndRetry(final ParameterWorker<Integer, ?, Integer> worker,
                                  final WorkerHandler<Integer, ?, Integer> handler,
                                  final WorkerMsgSender<Integer, ?> sender)
      throws NetworkException, InterruptedException, TimeoutException, ExecutionException {
    final AtomicInteger sendPullCounter = new AtomicInteger(0);
    final CountDownLatch finishLatch = new CountDownLatch(1);
    final long gracePeriodMs = 100; // a time period to make sure all retry requests have been sent.
    final ExecutorService pool = Executors.newSingleThreadExecutor();

    final int key = 0;

    // Do not reply when worker sends a pull msg
    doAnswer(invocationOnMock -> {
        if (sendPullCounter.getAndIncrement() < AsyncParameterWorker.MAX_PULL_RETRY_COUNT) {
          return null;
        }
        finishLatch.countDown();

        // reply at the last chance to prevent PS worker thread from throwing RuntimeException
        final EncodedKey<Integer> encodedKey = (EncodedKey) invocationOnMock.getArguments()[1];
        final int requestId = (int) invocationOnMock.getArguments()[2];
<<<<<<< HEAD
        handler.processPullReply(encodedKey.getKey(), encodedKey.getKey(), requestId,
            SERVER_PROCESSING_TIME, NUM_RECEIVED_BYTES);
=======
        handler.processPullReply(encodedKey.getKey(), encodedKey.getKey(), requestId, 0, EMPTY_TRACE);
>>>>>>> 91a8944f

        return null;
      }).when(sender).sendPullMsg(anyString(), anyObject(), anyInt(), any(TraceInfo.class));

    pool.execute(() -> worker.pull(key));

    // need to wait for PULL_RETRY_TIMEOUT_MS * 2 (worst case for most situations) for one retry,
    // because of the implementation of parameter worker
    assertTrue(finishLatch.await(PULL_RETRY_TIMEOUT_MS * 2 + (PULL_RETRY_TIMEOUT_MS * 2 + gracePeriodMs)
        * AsyncParameterWorker.MAX_PULL_RETRY_COUNT, TimeUnit.MILLISECONDS));
    worker.close(CLOSE_TIMEOUT);
    pool.shutdown();

    // Check whether the expected number of pull requests have been made
    // (1 initial attempt + MAX_PULL_RETRY_COUNT retry).
    verify(sender, times(AsyncParameterWorker.MAX_PULL_RETRY_COUNT + 1))
        .sendPullMsg(anyString(), any(EncodedKey.class), anyInt(), any(TraceInfo.class));
  }
}<|MERGE_RESOLUTION|>--- conflicted
+++ resolved
@@ -82,12 +82,8 @@
 
           final EncodedKey<Integer> encodedKey = request.getLeft();
           final int requestId = request.getRight();
-<<<<<<< HEAD
           workerHandler.processPullReply(encodedKey.getKey(), encodedKey.getKey(), requestId,
-              SERVER_PROCESSING_TIME, NUM_RECEIVED_BYTES);
-=======
-          workerHandler.processPullReply(encodedKey.getKey(), encodedKey.getKey(), requestId, 0, EMPTY_TRACE);
->>>>>>> 91a8944f
+              SERVER_PROCESSING_TIME, NUM_RECEIVED_BYTES, EMPTY_TRACE);
         }
       }
     };
@@ -296,12 +292,8 @@
             handler.processPullReject(encodedKey.getKey(), requestId);
           } else {
             // pull messages should return values s.t. key == value
-<<<<<<< HEAD
             handler.processPullReply(encodedKey.getKey(), encodedKey.getKey(), requestId,
-                SERVER_PROCESSING_TIME, NUM_RECEIVED_BYTES);
-=======
-            handler.processPullReply(encodedKey.getKey(), encodedKey.getKey(), requestId, 0, EMPTY_TRACE);
->>>>>>> 91a8944f
+                SERVER_PROCESSING_TIME, NUM_RECEIVED_BYTES, EMPTY_TRACE);
           }
         }
       }
@@ -380,12 +372,8 @@
         // reply at the last chance to prevent PS worker thread from throwing RuntimeException
         final EncodedKey<Integer> encodedKey = (EncodedKey) invocationOnMock.getArguments()[1];
         final int requestId = (int) invocationOnMock.getArguments()[2];
-<<<<<<< HEAD
         handler.processPullReply(encodedKey.getKey(), encodedKey.getKey(), requestId,
-            SERVER_PROCESSING_TIME, NUM_RECEIVED_BYTES);
-=======
-        handler.processPullReply(encodedKey.getKey(), encodedKey.getKey(), requestId, 0, EMPTY_TRACE);
->>>>>>> 91a8944f
+            SERVER_PROCESSING_TIME, NUM_RECEIVED_BYTES, EMPTY_TRACE);
         return null;
       }).when(sender).sendPullMsg(anyString(), any(EncodedKey.class), anyInt(), any(TraceInfo.class));
 
@@ -460,13 +448,8 @@
         // reply at the last chance to prevent PS worker thread from throwing RuntimeException
         final EncodedKey<Integer> encodedKey = (EncodedKey) invocationOnMock.getArguments()[1];
         final int requestId = (int) invocationOnMock.getArguments()[2];
-<<<<<<< HEAD
         handler.processPullReply(encodedKey.getKey(), encodedKey.getKey(), requestId,
-            SERVER_PROCESSING_TIME, NUM_RECEIVED_BYTES);
-=======
-        handler.processPullReply(encodedKey.getKey(), encodedKey.getKey(), requestId, 0, EMPTY_TRACE);
->>>>>>> 91a8944f
-
+            SERVER_PROCESSING_TIME, NUM_RECEIVED_BYTES, EMPTY_TRACE);
         return null;
       }).when(sender).sendPullMsg(anyString(), anyObject(), anyInt(), any(TraceInfo.class));
 
