/*
 * Copyright (C) 2016 Seoul National University
 *
 * Licensed under the Apache License, Version 2.0 (the "License");
 * you may not use this file except in compliance with the License.
 * You may obtain a copy of the License at
 *
 *         http://www.apache.org/licenses/LICENSE-2.0
 *
 * Unless required by applicable law or agreed to in writing, software
 * distributed under the License is distributed on an "AS IS" BASIS,
 * WITHOUT WARRANTIES OR CONDITIONS OF ANY KIND, either express or implied.
 * See the License for the specific language governing permissions and
 * limitations under the License.
 */
package edu.snu.cay.services.ps.worker.impl;

import edu.snu.cay.services.ps.worker.api.ParameterWorker;
import edu.snu.cay.services.ps.worker.api.WorkerHandler;
import edu.snu.cay.utils.ThreadUtils;
import org.apache.reef.exception.evaluator.NetworkException;

import java.util.ArrayList;
import java.util.List;
import java.util.Map;
import java.util.concurrent.*;
import java.util.concurrent.atomic.AtomicBoolean;
import java.util.concurrent.atomic.AtomicInteger;

import static org.junit.Assert.assertFalse;
import static org.junit.Assert.assertTrue;
import static org.mockito.Matchers.*;
import static org.mockito.Matchers.any;
import static org.mockito.Mockito.doAnswer;
import static org.mockito.Mockito.times;
import static org.mockito.Mockito.verify;

/**
 * Common test codes for both {@link AsyncParameterWorker} and {@link SSPParameterWorker}.
 */
final class ParameterWorkerTestUtil {
  static final long CLOSE_TIMEOUT = 5000;
  static final String MSG_THREADS_SHOULD_FINISH = "threads not finished (possible deadlock or infinite loop)";
  private static final String MSG_THREADS_SHOULD_NOT_FINISH = "threads have finished but should not";
  private static final String MSG_RESULT_ASSERTION = "threads received incorrect values";

  private static final int NUM_PULL_HANDLING_THREADS = 2;
  static final long PULL_RETRY_TIMEOUT_MS = 1000;

  /**
   * Should not be instantiated.
   */
  private ParameterWorkerTestUtil() {
  }

  /**
   * Starts threads that process pull operations.
   * Worker enqueues pull operations in {@code keyToReplyQueue}, and processes reply messages that are assumed to be
   * responses for the worker's pull request.
   * @return an {@link ExecutorService} which the pull requests are processed with.
   */
  static ExecutorService startPullReplyingThreads(final BlockingQueue<EncodedKey<Integer>> keyToReplyQueue,
                                                  final WorkerHandler<Integer, ?, Integer> workerHandler) {
    final Runnable pullReplyingThread = new Runnable() {
      @Override
      public void run() {
        while (true) {
          final EncodedKey<Integer> encodedKey;
          try {
            encodedKey = keyToReplyQueue.take();
          } catch (final InterruptedException e) {
            break; // it's an intended InterruptedException to quit the thread
          }

          workerHandler.processPullReply(encodedKey.getKey(), encodedKey.getKey());
        }
      }
    };

    // start threads that process pull requests from the keyToReplyQueue
    final ExecutorService executorService = Executors.newFixedThreadPool(NUM_PULL_HANDLING_THREADS);

    for (int i = 0; i < NUM_PULL_HANDLING_THREADS; i++) {
      executorService.execute(pullReplyingThread);
    }

    return executorService;
  }

  /**
   * Mocks {@link WorkerMsgSender#sendPullMsg(String, EncodedKey)}
   * to enqueue incoming operations into {@code pullKeyQueue}.
   */
  static void setupSenderToEnqueuePullOps(final BlockingQueue<EncodedKey<Integer>> pullKeyQueue,
                                          final WorkerMsgSender<Integer, ?> workerMsgSender)
      throws NetworkException {
    // pull messages to asynchronous parameter worker should return values s.t. key == value
    doAnswer(invocationOnMock -> {
        final EncodedKey<Integer> encodedKey = (EncodedKey) invocationOnMock.getArguments()[1];
        pullKeyQueue.add(encodedKey); // assume it always succeeds, otherwise it will throw IllegalArgumentException
        return null;
      }).when(workerMsgSender).sendPullMsg(anyString(), anyObject());
  }

  static void close(final ParameterWorker<Integer, ?, Integer> worker,
                    final WorkerMsgSender<Integer, ?> workerMsgSender,
                    final WorkerHandler<Integer, ?, Integer> workerHandler)
      throws InterruptedException, TimeoutException, ExecutionException, NetworkException {
    final CountDownLatch countDownLatch = new CountDownLatch(1);

    final BlockingQueue<EncodedKey<Integer>> pullKeyToReplyQueue = new LinkedBlockingQueue<>();
    final ExecutorService executorService = startPullReplyingThreads(pullKeyToReplyQueue, workerHandler);
    setupSenderToEnqueuePullOps(pullKeyToReplyQueue, workerMsgSender);

    final ExecutorService pool = Executors.newSingleThreadExecutor();

    worker.close(CLOSE_TIMEOUT);

    pool.submit((Runnable) () -> {
        worker.pull(0);
        countDownLatch.countDown();
      });
    pool.shutdown();

    final boolean allThreadsFinished = countDownLatch.await(10, TimeUnit.SECONDS);
    assertFalse(MSG_THREADS_SHOULD_NOT_FINISH, allThreadsFinished);

    executorService.shutdownNow();
  }

  static void multiThreadPush(final ParameterWorker<Integer, Integer, ?> worker,
                              final WorkerMsgSender<Integer, Integer> sender)
      throws InterruptedException, TimeoutException, ExecutionException, NetworkException {
    final int numPushThreads = 8;
    final int numKeys = 4;
    final int numPushPerThread = 1000;
    final int pushValue = 1;

    final CountDownLatch countDownLatch = new CountDownLatch(numPushThreads);
    final Runnable[] threads = new Runnable[numPushThreads];

    for (int index = 0; index < numPushThreads; ++index) {
      final int key = index % numKeys;
      threads[index] = () -> {
        for (int push = 0; push < numPushPerThread; ++push) {
          worker.push(key, pushValue);
        }
        countDownLatch.countDown();
      };
    }

    ThreadUtils.runConcurrently(threads);
    final boolean allThreadsFinished = countDownLatch.await(10, TimeUnit.SECONDS);
    worker.close(CLOSE_TIMEOUT);

    assertTrue(MSG_THREADS_SHOULD_FINISH, allThreadsFinished);
    verify(sender, times(numPushThreads * numPushPerThread)).sendPushMsg(anyString(), anyObject(), eq(pushValue));
  }

  static void multiThreadPull(final ParameterWorker<Integer, ?, Integer> worker,
                              final WorkerMsgSender<Integer, ?> workerMsgSender,
                              final WorkerHandler<Integer, ?, Integer> workerHandler)
      throws InterruptedException, TimeoutException, ExecutionException, NetworkException {
    final int numPullThreads = 8;
    final int numKeys = 4;
    final int numPullPerThread = 1000;

    final BlockingQueue<EncodedKey<Integer>> pullKeyToReplyQueue = new LinkedBlockingQueue<>();
    final ExecutorService executorService = startPullReplyingThreads(pullKeyToReplyQueue, workerHandler);
    setupSenderToEnqueuePullOps(pullKeyToReplyQueue, workerMsgSender);

    final CountDownLatch countDownLatch = new CountDownLatch(numPullThreads);
    final Runnable[] threads = new Runnable[numPullThreads];
    final AtomicBoolean correctResultReturned = new AtomicBoolean(true);

    for (int index = 0; index < numPullThreads; ++index) {
      final int key = index % numKeys;
      threads[index] = () -> {
        for (int pull = 0; pull < numPullPerThread; ++pull) {
          final Integer val = worker.pull(key);
          if (val == null || !val.equals(key)) {
            correctResultReturned.set(false);
            break;
          }
        }
        countDownLatch.countDown();
      };
    }

    ThreadUtils.runConcurrently(threads);
    final boolean allThreadsFinished = countDownLatch.await(60, TimeUnit.SECONDS);
    worker.close(CLOSE_TIMEOUT);

    assertTrue(MSG_THREADS_SHOULD_FINISH, allThreadsFinished);
    assertTrue(MSG_RESULT_ASSERTION, correctResultReturned.get());

    executorService.shutdownNow();
  }

  static void multiThreadMultiKeyPull(final ParameterWorker<Integer, ?, Integer> worker,
                                      final WorkerMsgSender<Integer, ?> workerMsgSender,
                                      final WorkerHandler<Integer, ?, Integer> workerHandler)
      throws InterruptedException, TimeoutException, ExecutionException, NetworkException {
    final int numPullThreads = 8;
    final int numKeys = 4;
    final int numPullPerThread = 1000;
    final int numKeysPerPull = 3;

    final BlockingQueue<EncodedKey<Integer>> pullKeyToReplyQueue = new LinkedBlockingQueue<>();
    final ExecutorService executorService = startPullReplyingThreads(pullKeyToReplyQueue, workerHandler);
    setupSenderToEnqueuePullOps(pullKeyToReplyQueue, workerMsgSender);

    final CountDownLatch countDownLatch = new CountDownLatch(numPullThreads);
    final Runnable[] threads = new Runnable[numPullThreads];
    final AtomicBoolean correctResultReturned = new AtomicBoolean(true);

    for (int index = 0; index < numPullThreads; ++index) {
      final int threadIndex = index;

      threads[index] = () -> {
        for (int pull = 0; pull < numPullPerThread; ++pull) {
          final List<Integer> keyList = new ArrayList<>(numKeysPerPull);
          for (int keyIndex = 0; keyIndex < numKeysPerPull; ++keyIndex) {
            keyList.add((threadIndex + pull + keyIndex) % numKeys);
          }

          final List<Integer> vals = worker.pull(keyList);
          for (int listIndex = 0; listIndex < keyList.size(); ++listIndex) {
            final Integer val = vals.get(listIndex);
            if (val == null || !val.equals(keyList.get(listIndex))) {
              correctResultReturned.set(false);
              break;
            }
          }
        }
        countDownLatch.countDown();
      };
    }

    ThreadUtils.runConcurrently(threads);
    final boolean allThreadsFinished = countDownLatch.await(60, TimeUnit.SECONDS);
    worker.close(CLOSE_TIMEOUT);

    assertTrue(MSG_THREADS_SHOULD_FINISH, allThreadsFinished);
    assertTrue(MSG_RESULT_ASSERTION, correctResultReturned.get());

    executorService.shutdownNow();
  }

  /**
   * Starts threads that reject pull operations queued in {@code keyToRejectQueue}.
   * @return an {@link ExecutorService} through which the thread is executing.
   */
  private static ExecutorService startPullRejectingThreads(final BlockingQueue<EncodedKey<Integer>> keyToRejectQueue,
                                                           final WorkerHandler<Integer, ?, Integer> handler,
                                                           final int numRejectPerKey) {
    final Map<Integer, AtomicInteger> keyToNumPullCounter = new ConcurrentHashMap<>();

    final Runnable pullRejectingThread = new Runnable() {
      @Override
      public void run() {
        while (true) {
          final EncodedKey<Integer> encodedKey;
          try {
            encodedKey = keyToRejectQueue.take();
          } catch (final InterruptedException e) {
            break; // it's an intended InterruptedException to quit the thread
          }

          if (!keyToNumPullCounter.containsKey(encodedKey.getKey())) {
            keyToNumPullCounter.put(encodedKey.getKey(), new AtomicInteger(0));
          }

<<<<<<< HEAD
            if (numAnswerForTheKey < numRejectPerKey) {
              handler.processPullReject(encodedKey.getKey());
            } else {
              // pull messages should return values s.t. key == value
              handler.processPullReply(encodedKey.getKey(), encodedKey.getKey(), 0);
            }
=======
          final int numAnswerForTheKey = keyToNumPullCounter.get(encodedKey.getKey()).getAndIncrement();
>>>>>>> 43379680

          if (numAnswerForTheKey < numRejectPerKey) {
            handler.processPullReject(encodedKey.getKey());
          } else {
            // pull messages should return values s.t. key == value
            handler.processPullReply(encodedKey.getKey(), encodedKey.getKey());
          }
        }
      }
    };

    // start threads that reject pull requests from the keyToRejectQueue
    final ExecutorService executorService = Executors.newFixedThreadPool(NUM_PULL_HANDLING_THREADS);

    for (int i = 0; i < NUM_PULL_HANDLING_THREADS; i++) {
      executorService.execute(pullRejectingThread);
    }

    return executorService;
  }

  static void pullReject(final ParameterWorker<Integer, ?, Integer> worker,
                         final WorkerHandler<Integer, ?, Integer> handler,
                         final WorkerMsgSender<Integer, ?> sender)
      throws InterruptedException, TimeoutException, ExecutionException, NetworkException {
    final int numPullThreads = 8;
    final int numPullPerThread = 1000;
    final int numRejectPerKey = AsyncParameterWorker.MAX_PULL_RETRY_COUNT / 2;

    final CountDownLatch countDownLatch = new CountDownLatch(numPullThreads);
    final Runnable[] threads = new Runnable[numPullThreads];
    final AtomicBoolean correctResultReturned = new AtomicBoolean(true);

    final BlockingQueue<EncodedKey<Integer>> pullKeyToRejectQueue = new LinkedBlockingQueue<>();
    final ExecutorService executorService = startPullRejectingThreads(pullKeyToRejectQueue, handler, numRejectPerKey);
    setupSenderToEnqueuePullOps(pullKeyToRejectQueue, sender);

    for (int index = 0; index < numPullThreads; ++index) {
      final int baseKey = index * numPullPerThread;
      threads[index] = () -> {
        for (int pull = 0; pull < numPullPerThread; pull++) {
          final int key = baseKey + pull;
          final Integer val = worker.pull(key);

          if (val == null || !val.equals(key)) {
            correctResultReturned.set(false);
            break;
          }
        }
        countDownLatch.countDown();
      };
    }

    ThreadUtils.runConcurrently(threads);
    final boolean allThreadsFinished = countDownLatch.await(60, TimeUnit.SECONDS);
    worker.close(CLOSE_TIMEOUT);

    assertTrue(MSG_THREADS_SHOULD_FINISH, allThreadsFinished);
    assertTrue(MSG_RESULT_ASSERTION, correctResultReturned.get());
    verify(sender, times(numPullPerThread * numPullThreads * (numRejectPerKey + 1)))
        .sendPullMsg(anyString(), anyObject());

    executorService.shutdownNow();
  }

  static void pullNetworkExceptionAndResend(final ParameterWorker<Integer, ?, Integer> worker,
                                            final WorkerHandler<Integer, ?, Integer> handler,
                                            final WorkerMsgSender<Integer, ?> sender)
      throws NetworkException, InterruptedException, TimeoutException, ExecutionException {
    final AtomicInteger sendPullCounter = new AtomicInteger(0);
    final CountDownLatch finishLatch = new CountDownLatch(1);
    final long gracePeriodMs = 100; // a time period to make sure all resend requests have been sent.
    final ExecutorService pool = Executors.newSingleThreadExecutor();

    // throw exception when worker sends a pull msg
    doAnswer(invocationOnMock -> {
        if (sendPullCounter.getAndIncrement() < AsyncParameterWorker.MAX_RESEND_COUNT) {
          throw new NetworkException("exception");
        }
        finishLatch.countDown();

        // reply at the last chance to prevent PS worker thread from throwing RuntimeException
        final EncodedKey<Integer> encodedKey = (EncodedKey) invocationOnMock.getArguments()[1];
        handler.processPullReply(encodedKey.getKey(), encodedKey.getKey(), 0);
        return null;
      }).when(sender).sendPullMsg(anyString(), any(EncodedKey.class));

    final int key = 0;

    pool.execute(() -> worker.pull(key));

    worker.close(CLOSE_TIMEOUT);
    pool.shutdown();

    assertTrue(finishLatch.await((AsyncParameterWorker.RESEND_INTERVAL_MS + gracePeriodMs)
        * AsyncParameterWorker.MAX_RESEND_COUNT, TimeUnit.MILLISECONDS));

    // Check whether the expected number of pull requests have been made
    // (1 initial attempt + MAX_RESEND_COUNT retry).
    verify(sender, times(AsyncParameterWorker.MAX_RESEND_COUNT + 1)).sendPullMsg(anyString(), any(EncodedKey.class));
  }

  static void pushNetworkExceptionAndResend(final ParameterWorker<Integer, Integer, ?> worker,
                                            final WorkerMsgSender<Integer, ?> sender)
      throws NetworkException, InterruptedException, TimeoutException, ExecutionException {
    final AtomicInteger sendPushCounter = new AtomicInteger(0);
    final CountDownLatch finishLatch = new CountDownLatch(1);
    final long gracePeriodMs = 100; // a time period to make sure all resend requests have been sent.
    final ExecutorService pool = Executors.newSingleThreadExecutor();

    // throw exception when worker sends a push msg
    doAnswer(invocationOnMock -> {
        // skip at the last chance to prevent PS worker thread from throwing RuntimeException
        if (sendPushCounter.getAndIncrement() < AsyncParameterWorker.MAX_RESEND_COUNT) {
          throw new NetworkException("exception");
        }
        finishLatch.countDown();
        return null;
      }).when(sender).sendPushMsg(anyString(), any(EncodedKey.class), anyObject());

    final int key = 0;

    pool.execute(() -> worker.push(key, key));

    worker.close(CLOSE_TIMEOUT);
    pool.shutdown();

    assertTrue(finishLatch.await((AsyncParameterWorker.RESEND_INTERVAL_MS + gracePeriodMs)
        * AsyncParameterWorker.MAX_RESEND_COUNT, TimeUnit.MILLISECONDS));

    // Check whether the expected number of push requests have been made
    // (1 initial attempt + MAX_RESEND_COUNT retry).
    verify(sender, times(AsyncParameterWorker.MAX_RESEND_COUNT + 1)).sendPushMsg(anyString(), any(EncodedKey.class),
        anyObject());
  }

  static void pullTimeoutAndRetry(final ParameterWorker<Integer, ?, Integer> worker,
                                  final WorkerHandler<Integer, ?, Integer> handler,
                                  final WorkerMsgSender<Integer, ?> sender)
      throws NetworkException, InterruptedException, TimeoutException, ExecutionException {
    final AtomicInteger sendPullCounter = new AtomicInteger(0);
    final CountDownLatch finishLatch = new CountDownLatch(1);
    final long gracePeriodMs = 100; // a time period to make sure all retry requests have been sent.
    final ExecutorService pool = Executors.newSingleThreadExecutor();

    final int key = 0;

    // Do not reply when worker sends a pull msg
    doAnswer(invocationOnMock -> {
        if (sendPullCounter.getAndIncrement() < AsyncParameterWorker.MAX_PULL_RETRY_COUNT) {
          return null;
        }
        finishLatch.countDown();

        // reply at the last chance to prevent PS worker thread from throwing RuntimeException
        final EncodedKey<Integer> encodedKey = (EncodedKey) invocationOnMock.getArguments()[1];
        handler.processPullReply(encodedKey.getKey(), encodedKey.getKey(), 0);

        return null;
      }).when(sender).sendPullMsg(anyString(), anyObject());

    pool.execute(() -> worker.pull(key));

    assertTrue(finishLatch.await((PULL_RETRY_TIMEOUT_MS + gracePeriodMs)
        * AsyncParameterWorker.MAX_PULL_RETRY_COUNT, TimeUnit.MILLISECONDS));

    worker.close(CLOSE_TIMEOUT);
    pool.shutdown();

    // Check whether the expected number of pull requests have been made
    // (1 initial attempt + MAX_PULL_RETRY_COUNT retry).
    verify(sender, times(AsyncParameterWorker.MAX_PULL_RETRY_COUNT + 1)).sendPullMsg(anyString(),
        any(EncodedKey.class));
  }
}<|MERGE_RESOLUTION|>--- conflicted
+++ resolved
@@ -72,7 +72,7 @@
             break; // it's an intended InterruptedException to quit the thread
           }
 
-          workerHandler.processPullReply(encodedKey.getKey(), encodedKey.getKey());
+          workerHandler.processPullReply(encodedKey.getKey(), encodedKey.getKey(), 0);
         }
       }
     };
@@ -271,22 +271,13 @@
             keyToNumPullCounter.put(encodedKey.getKey(), new AtomicInteger(0));
           }
 
-<<<<<<< HEAD
-            if (numAnswerForTheKey < numRejectPerKey) {
-              handler.processPullReject(encodedKey.getKey());
-            } else {
-              // pull messages should return values s.t. key == value
-              handler.processPullReply(encodedKey.getKey(), encodedKey.getKey(), 0);
-            }
-=======
           final int numAnswerForTheKey = keyToNumPullCounter.get(encodedKey.getKey()).getAndIncrement();
->>>>>>> 43379680
 
           if (numAnswerForTheKey < numRejectPerKey) {
             handler.processPullReject(encodedKey.getKey());
           } else {
             // pull messages should return values s.t. key == value
-            handler.processPullReply(encodedKey.getKey(), encodedKey.getKey());
+            handler.processPullReply(encodedKey.getKey(), encodedKey.getKey(), 0);
           }
         }
       }
