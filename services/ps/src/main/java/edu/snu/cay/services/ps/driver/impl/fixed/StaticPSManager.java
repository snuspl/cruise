--- conflicted
+++ resolved
@@ -34,31 +34,14 @@
 import edu.snu.cay.services.ps.worker.api.AsyncWorkerHandler;
 import edu.snu.cay.services.ps.worker.api.ParameterAccessor;
 import edu.snu.cay.services.ps.worker.api.ParameterWorker;
-<<<<<<< HEAD
 import edu.snu.cay.services.ps.worker.impl.AsyncWorkerHandlerImpl;
 import edu.snu.cay.services.ps.worker.impl.ParameterWorkerImpl;
 import edu.snu.cay.services.ps.worker.impl.SSPParameterAccessorImpl;
 import edu.snu.cay.services.ps.worker.impl.SSPParameterWorkerImpl;
 import edu.snu.cay.services.ps.worker.parameters.*;
-=======
-import edu.snu.cay.services.ps.worker.impl.ParameterAccessorImpl;
-import edu.snu.cay.services.ps.worker.impl.ParameterWorkerImpl;
-import edu.snu.cay.services.ps.worker.impl.SSPParameterAccessorImpl;
-import edu.snu.cay.services.ps.worker.impl.SSPParameterWorkerImpl;
-import edu.snu.cay.services.ps.worker.impl.AsyncWorkerHandlerImpl;
-import edu.snu.cay.services.ps.common.resolver.ServerResolver;
-import edu.snu.cay.services.ps.common.resolver.StaticServerResolver;
-import edu.snu.cay.services.ps.worker.parameters.ParameterWorkerNumThreads;
-import edu.snu.cay.services.ps.worker.parameters.Staleness;
-import edu.snu.cay.services.ps.worker.parameters.WorkerExpireTimeout;
-import edu.snu.cay.services.ps.worker.parameters.WorkerKeyCacheSize;
-import edu.snu.cay.services.ps.worker.parameters.WorkerQueueSize;
-import edu.snu.cay.services.ps.worker.parameters.WorkerLogPeriod;
->>>>>>> 453e4a52
 import org.apache.reef.annotations.audience.DriverSide;
 import org.apache.reef.driver.context.ServiceConfiguration;
 import org.apache.reef.tang.Configuration;
-import org.apache.reef.tang.Configurations;
 import org.apache.reef.tang.Tang;
 import org.apache.reef.tang.annotations.Parameter;
 
@@ -121,26 +104,19 @@
   /**
    * Returns worker-side service configuration.
    * Sets {@link ParameterWorkerImpl} or {@link SSPParameterWorkerImpl} as the {@link ParameterWorker} class.
-<<<<<<< HEAD
    * The implementation of {@link ParameterWorker} is determined by {@link Staleness}
    * between {@link SSPParameterWorkerImpl} if staleness >= 0 and
    * {@link ParameterWorkerImpl}(fully-asynchronous) otherwise.
    * Sets {@SSPParameterAccesssorImpl} as the {@link ParameterAccessor} class if staleness >= 0.
-=======
->>>>>>> 453e4a52
    */
   @Override
   public Configuration getWorkerServiceConfiguration(final String contextId) {
-    final Configuration workerServiceConfiguration = Tang.Factory.getTang()
+    return Tang.Factory.getTang()
         .newConfigurationBuilder(ServiceConfiguration.CONF
             .set(ServiceConfiguration.SERVICES,
                 staleness < 0 ?  ParameterWorkerImpl.class : SSPParameterWorkerImpl.class)
             .build())
-<<<<<<< HEAD
-=======
-        .bindImplementation(ParameterAccessor.class,
-            staleness < 0 ? ParameterAccessorImpl.class : SSPParameterAccessorImpl.class)
->>>>>>> 453e4a52
+        .bindImplementation(ParameterAccessor.class, SSPParameterAccessorImpl.class)
         .bindImplementation(ParameterWorker.class,
             staleness < 0 ?  ParameterWorkerImpl.class : SSPParameterWorkerImpl.class)
         .bindImplementation(AsyncWorkerHandler.class, AsyncWorkerHandlerImpl.class)
@@ -155,13 +131,6 @@
         .bindNamedParameter(WorkerKeyCacheSize.class, Integer.toString(workerKeyCacheSize))
         .bindNamedParameter(WorkerLogPeriod.class, Long.toString(workerLogPeriod))
         .build();
-    if (staleness < 0) {
-      return workerServiceConfiguration;
-    } else {
-      return Configurations.merge(Tang.Factory.getTang().newConfigurationBuilder()
-              .bindImplementation(ParameterAccessor.class, SSPParameterAccessorImpl.class).build(),
-          workerServiceConfiguration);
-    }
   }
 
   /**
