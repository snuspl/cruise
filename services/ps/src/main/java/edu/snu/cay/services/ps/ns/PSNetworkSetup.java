/*
 * Copyright (C) 2015 Seoul National University
 *
 * Licensed under the Apache License, Version 2.0 (the "License");
 * you may not use this file except in compliance with the License.
 * You may obtain a copy of the License at
 *
 *         http://www.apache.org/licenses/LICENSE-2.0
 *
 * Unless required by applicable law or agreed to in writing, software
 * distributed under the License is distributed on an "AS IS" BASIS,
 * WITHOUT WARRANTIES OR CONDITIONS OF ANY KIND, either express or implied.
 * See the License for the specific language governing permissions and
 * limitations under the License.
 */
package edu.snu.cay.services.ps.ns;

import edu.snu.cay.services.ps.avro.AvroPSMsg;
import org.apache.reef.exception.evaluator.NetworkException;
import org.apache.reef.io.network.ConnectionFactory;
import org.apache.reef.io.network.Message;
import org.apache.reef.io.network.NetworkConnectionService;
import org.apache.reef.tang.annotations.Parameter;
import org.apache.reef.wake.EventHandler;
import org.apache.reef.wake.Identifier;
import org.apache.reef.wake.IdentifierFactory;

import javax.inject.Inject;

/**
 * Register and unregister an evaluator to/from Network Connection Service, and open connections to other evaluators.
 */
public final class PSNetworkSetup {
  private static final String PARAMETER_SERVER_IDENTIFIER = "PS";

  private final NetworkConnectionService networkConnectionService;
  private final Identifier connectionFactoryIdentifier;
<<<<<<< HEAD
  private final ParameterServerMsgCodec parameterServerMsgCodec;
  private final EventHandler<Message<AvroParameterServerMsg>> handler;
  private volatile ConnectionFactory<AvroParameterServerMsg> connectionFactory;
=======
  private final PSMsgCodec psMsgCodec;
  private final EventHandler<Message<AvroPSMsg>> handler;
  private ConnectionFactory<AvroPSMsg> connectionFactory;
>>>>>>> 7ad71030

  @Inject
  private PSNetworkSetup(
      final NetworkConnectionService networkConnectionService,
      final IdentifierFactory identifierFactory,
      final PSMsgCodec psMsgCodec,
      @Parameter(PSMessageHandler.class) final EventHandler<Message<AvroPSMsg>> handler)
      throws NetworkException {
    this.networkConnectionService = networkConnectionService;
    this.connectionFactoryIdentifier = identifierFactory.getNewInstance(PARAMETER_SERVER_IDENTIFIER);
    this.psMsgCodec = psMsgCodec;
    this.handler = handler;
  }

  public ConnectionFactory<AvroPSMsg> registerConnectionFactory(final Identifier localEndPointId) {
    connectionFactory = networkConnectionService.registerConnectionFactory(connectionFactoryIdentifier,
        psMsgCodec, handler, null, localEndPointId);
    return connectionFactory;
  }

  public void unregisterConnectionFactory() {
    connectionFactory = null;
    networkConnectionService.unregisterConnectionFactory(connectionFactoryIdentifier);
  }

<<<<<<< HEAD
  public ConnectionFactory<AvroParameterServerMsg> getConnectionFactory() {
=======
  public ConnectionFactory<AvroPSMsg> getConnectionFactory() {
    if (connectionFactory == null) {
      throw new RuntimeException("A connection factory has not been registered yet.");
    }
>>>>>>> 7ad71030
    return connectionFactory;
  }

  public Identifier getMyId() {
    if (connectionFactory == null) {
      return null;
    }
    return connectionFactory.getLocalEndPointId();
  }
}<|MERGE_RESOLUTION|>--- conflicted
+++ resolved
@@ -35,15 +35,10 @@
 
   private final NetworkConnectionService networkConnectionService;
   private final Identifier connectionFactoryIdentifier;
-<<<<<<< HEAD
-  private final ParameterServerMsgCodec parameterServerMsgCodec;
-  private final EventHandler<Message<AvroParameterServerMsg>> handler;
-  private volatile ConnectionFactory<AvroParameterServerMsg> connectionFactory;
-=======
+
   private final PSMsgCodec psMsgCodec;
   private final EventHandler<Message<AvroPSMsg>> handler;
-  private ConnectionFactory<AvroPSMsg> connectionFactory;
->>>>>>> 7ad71030
+  private volatile ConnectionFactory<AvroPSMsg> connectionFactory;
 
   @Inject
   private PSNetworkSetup(
@@ -69,14 +64,7 @@
     networkConnectionService.unregisterConnectionFactory(connectionFactoryIdentifier);
   }
 
-<<<<<<< HEAD
-  public ConnectionFactory<AvroParameterServerMsg> getConnectionFactory() {
-=======
   public ConnectionFactory<AvroPSMsg> getConnectionFactory() {
-    if (connectionFactory == null) {
-      throw new RuntimeException("A connection factory has not been registered yet.");
-    }
->>>>>>> 7ad71030
     return connectionFactory;
   }
 
