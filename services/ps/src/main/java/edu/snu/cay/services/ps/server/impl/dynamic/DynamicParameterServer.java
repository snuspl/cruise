--- conflicted
+++ resolved
@@ -235,11 +235,7 @@
     final int threadId = threadResolver.resolveThread(blockId);
     LOG.log(Level.FINEST, "Enqueue push request. Key: {0} BlockId: {1}, ThreadId: {2}, Hash: {3}",
         new Object[] {key, blockId, threadId, keyHash});
-<<<<<<< HEAD
-    threads.get(threadId).enqueue(new PushOp(hashedKey, preValue, srcId));
-=======
-    threads.get(threadId).enqueue(new PushOp(hashedKey, preValue, threadId));
->>>>>>> 0d2b985f
+    threads.get(threadId).enqueue(new PushOp(hashedKey, preValue, srcId, threadId));
   }
 
   @Override
@@ -403,23 +399,16 @@
   private class PushOp implements Op<K, V> {
     private final HashedKey<K> hashedKey;
     private final P preValue;
-<<<<<<< HEAD
     private final String srcId;
-
-    PushOp(final HashedKey<K> hashedKey, final P preValue, final String srcId) {
+    private final long timestamp;
+    private final int threadId;
+
+    PushOp(final HashedKey<K> hashedKey, final P preValue, final String srcId, final int threadId) {
       this.hashedKey = hashedKey;
       this.preValue = preValue;
       this.srcId = srcId;
-=======
-    private final long timestamp;
-    private final int threadId;
-
-    PushOp(final HashedKey<K> hashedKey, final P preValue, final int threadId) {
-      this.hashedKey = hashedKey;
-      this.preValue = preValue;
       this.timestamp = ticker.read();
       this.threadId = threadId;
->>>>>>> 0d2b985f
     }
 
     /**
