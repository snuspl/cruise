--- conflicted
+++ resolved
@@ -35,14 +35,7 @@
   }
 
   @Override
-<<<<<<< HEAD
   public void onNext(final TaskStart contextStart) {
     serverResolver.requestInitialization();
-=======
-  public void onNext(final TaskStart taskStart) {
-    LOG.log(Level.FINE, "Task {0} sends a msg to register itself to start subscribing updates in routing table",
-        taskStart.getId());
-    sender.sendWorkerRegisterMsg();
->>>>>>> e2298848
   }
 }