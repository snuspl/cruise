/*
 * Copyright (C) 2016 Seoul National University
 *
 * Licensed under the Apache License, Version 2.0 (the "License");
 * you may not use this file except in compliance with the License.
 * You may obtain a copy of the License at
 *
 *         http://www.apache.org/licenses/LICENSE-2.0
 *
 * Unless required by applicable law or agreed to in writing, software
 * distributed under the License is distributed on an "AS IS" BASIS,
 * WITHOUT WARRANTIES OR CONDITIONS OF ANY KIND, either express or implied.
 * See the License for the specific language governing permissions and
 * limitations under the License.
 */
package edu.snu.cay.services.ps.server.impl.fixed;

import com.google.common.base.Ticker;
import edu.snu.cay.common.metric.*;
import edu.snu.cay.common.metric.avro.Metrics;
import edu.snu.cay.services.ps.common.Statistics;
import edu.snu.cay.services.ps.metric.ServerConstants;
import edu.snu.cay.services.ps.metric.avro.ServerMetricsMsg;
import edu.snu.cay.services.ps.ns.EndpointId;
import edu.snu.cay.services.ps.server.api.ParameterServer;
import edu.snu.cay.services.ps.server.api.ServerSideReplySender;
import edu.snu.cay.services.ps.server.api.ParameterUpdater;
import edu.snu.cay.services.ps.server.parameters.ServerMetricsWindowMs;
import edu.snu.cay.services.ps.server.parameters.ServerNumThreads;
import edu.snu.cay.services.ps.server.parameters.ServerQueueSize;
import edu.snu.cay.services.ps.common.resolver.ServerResolver;
import edu.snu.cay.services.ps.server.parameters.ServerLogPeriod;
import org.apache.reef.annotations.audience.EvaluatorSide;
import org.apache.reef.tang.annotations.Parameter;

import javax.inject.Inject;
<<<<<<< HEAD
import java.util.ArrayList;
import java.util.HashMap;
import java.util.List;
import java.util.Map;
import java.util.concurrent.*;
import java.util.concurrent.atomic.AtomicBoolean;
=======
import java.util.*;
import java.util.concurrent.ArrayBlockingQueue;
import java.util.concurrent.BlockingQueue;
import java.util.concurrent.ExecutorService;
import java.util.concurrent.Executors;
import java.util.concurrent.TimeUnit;
>>>>>>> 0d2b985f
import java.util.logging.Level;
import java.util.logging.Logger;

/**
 * An implementation of Parameter Server, whose partitions are fixed at their initial servers.
 * Receives push and pull operations from (e.g., from the network) and immediately queues them.
 * The processing loop in each thread applies these operations in order; for pull operations
 * this results in a send call via {@link ServerSideReplySender}.
 * For more information about the implementation, see {@link ServerThread}.
 *
 * Supports a static number of partitions (the number of partitions is fixed at construction time).
 */
@EvaluatorSide
public final class StaticParameterServer<K, P, V> implements ParameterServer<K, P, V> {
  private static final Logger LOG = Logger.getLogger(StaticParameterServer.class.getName());

  /**
   * Initial delay before sending the first metric.
   */
  private static final long METRIC_INIT_DELAY_MS = 3000;

  /**
   * ServerResolver that maps hashed keys to partitions.
   */
  private final ServerResolver serverResolver;

  /**
   * The number of threads to run operations.
   */
  private final int numThreads;

  /**
   * Max size of each thread's queue.
   */
  private final int queueSize;

  /**
   * The list of local partitions.
   */
  private final List<Integer> localPartitions;

  /**
   * Thread pool, where each Partition is submitted.
   */
  private final ExecutorService threadPool;

  /**
   * Running threads. A thread can process operations of more than one partition.
   */
  private final Map<Integer, ServerThread<K, V>> threads;

  /**
   * Object for processing preValues and applying updates to existing values.
   */
  private final ParameterUpdater<K, P, V> parameterUpdater;

  /**
   * Sender that sends pull responses.
   */
  private final ServerSideReplySender<K, P, V> sender;

  private final long logPeriod;

  /**
   * Statistics of the processing time of push operation.
   */
  private final Statistics[] pushStats;

  /**
   * Statistics of the processing time of pull operation.
   */
  private final Statistics[] pullStats;

  /**
   * Statistics of the processing time of both operations - push and pull.
   */
  private final Statistics[] requestStats;

  /**
   * Statistics of the waiting time of push operation since enqueued.
   */
  private final Statistics[] pushWaitStats;

  /**
   * Statistics of the waiting time of push operation.
   */
  private final Statistics[] pullWaitStats;

  /**
   * Bookkeeping start time of the processing threads.
   */
  private long[] startTimes;

  /**
   * Ticker to track the time.
   */
  private final Ticker ticker = Ticker.systemTicker();

  /**
   * Collects metrics within each window.
   */
  private final MetricsCollector metricsCollector;

  /**
   * Records user-defined Metrics (e.g., push-time, pull-time).
   */
  private final InsertableMetricTracker insertableMetricTracker;

  /**
   * Receives the Metrics collected by MetricsCollector.
   */
  private final MetricsHandler metricsHandler;

  /**
   * Sends MetricsMessage that consists of Metrics and additional information
   * such as windowIndex, and the number of partition blocks in the local MemoryStore.
   */
  private final MetricsMsgSender<ServerMetricsMsg> metricsMsgSender;

  /**
   * Length of window, which is discrete time period to send metrics (in ms).
   */
  private final long metricsWindowMs;

  /**
   * The current index of window.
   */
  private int windowIndex = 0;

  private void printStats(final int threadId, final long elapsedTime) {
    final Statistics pullStat = pullStats[threadId];
    final Statistics pushStat = pushStats[threadId];
    final Statistics requestStat = requestStats[threadId];
    final Statistics pushWaitStat = pushWaitStats[threadId];
    final Statistics pullWaitStat = pullWaitStats[threadId];

    LOG.log(Level.INFO, "PS Elapsed Time (sec): {0}, PS Sum Pull (sec): {1}, PS Avg Pull (sec): {2}, " +
            "PS Pull Count: {3}, PS Sum Push (sec): {4}, PS Avg Push (sec): {5}, PS Push Count: {6}, " +
            "PS Avg Request (sec): {7}, PS Sum Request (sec): {8}, PS Request Count: {9}, " +
            "PS Avg Push Wait (sec): {10}, PS Sum Push Wait (sec): {11}, " +
            "PS Avg Pull Wait (sec): {12}, PS Sum Pull Wait (sec): {13}",
        new Object[]{elapsedTime / 1e9D, Double.toString(pullStat.sum()), Double.toString(pullStat.avg()),
            pullStat.count(), Double.toString(pushStat.sum()), Double.toString(pushStat.avg()), pushStat.count(),
            Double.toString(requestStat.avg()), Double.toString(requestStat.sum()), requestStat.count(),
            Double.toString(pushWaitStat.avg()), Double.toString(pushWaitStat.sum()),
            Double.toString(pullWaitStat.avg()), Double.toString(pullWaitStat.sum())});
    pushStat.reset();
    pullStat.reset();
    requestStat.reset();
    pushWaitStat.reset();
    pullWaitStat.reset();
    startTimes[threadId] = ticker.read();
  }

  @Inject
  private StaticParameterServer(@Parameter(EndpointId.class) final String endpointId,
                                @Parameter(ServerNumThreads.class) final int numThreads,
                                @Parameter(ServerQueueSize.class) final int queueSize,
                                @Parameter(ServerLogPeriod.class) final long logPeriod,
                                @Parameter(ServerMetricsWindowMs.class) final long metricsWindowMs,
                                final MetricsCollector metricsCollector,
                                final InsertableMetricTracker insertableMetricTracker,
                                final MetricsHandler metricsHandler,
                                final MetricsMsgSender<ServerMetricsMsg> metricsMsgSender,
                                final ServerResolver serverResolver,
                                final ParameterUpdater<K, P, V> parameterUpdater,
                                final ServerSideReplySender<K, P, V> sender) {
    this.numThreads = numThreads;
    this.localPartitions = serverResolver.getPartitions(endpointId);
    this.serverResolver = serverResolver;
    this.queueSize = queueSize;
    this.logPeriod = TimeUnit.NANOSECONDS.convert(logPeriod, TimeUnit.MILLISECONDS);
    this.threadPool = Executors.newFixedThreadPool(numThreads);
    this.threads = initThreads();
    this.parameterUpdater = parameterUpdater;
    this.sender = sender;
    this.pushStats = Statistics.newInstances(numThreads);
    this.pullStats = Statistics.newInstances(numThreads);
    this.requestStats = Statistics.newInstances(numThreads);
    this.pushWaitStats = Statistics.newInstances(numThreads);
    this.pullWaitStats = Statistics.newInstances(numThreads);
    this.startTimes = new long[numThreads];
    final long currentTime = ticker.read();
    for (int i = 0; i < numThreads; ++i) {
      this.startTimes[i] = currentTime;
    }
    this.metricsCollector = metricsCollector;
    this.insertableMetricTracker = insertableMetricTracker;
    this.metricsHandler = metricsHandler;
    this.metricsMsgSender = metricsMsgSender;
    this.metricsWindowMs = metricsWindowMs;

    // Execute a thread to send metrics.
    Executors.newSingleThreadExecutor().submit(this::sendMetrics);
  }

  /**
   * Call after initializing threadPool.
   */
  private Map<Integer, ServerThread<K, V>> initThreads() {
    final Map<Integer, ServerThread<K, V>> initialized = new HashMap<>();

    LOG.log(Level.INFO, "Initializing {0} threads", numThreads);
    for (int threadIndex = 0; threadIndex < numThreads; threadIndex++) {
      final ServerThread<K, V> thread = new ServerThread<>(queueSize);
      initialized.put(threadIndex, thread);
      threadPool.submit(thread);
    }
    return initialized;
  }

  @Override
  public void push(final K key, final P preValue, final String srcId, final int keyHash) {
    final int partitionId = serverResolver.resolvePartition(keyHash);
    final int threadId = localPartitions.indexOf(partitionId) % numThreads;
    threads.get(threadId).enqueue(new PushOp(key, preValue, threadId));
  }

  @Override
  public void pull(final K key, final String srcId, final int keyHash) {
    final int partitionId = serverResolver.resolvePartition(keyHash);
    final int threadId = localPartitions.indexOf(partitionId) % numThreads;
    threads.get(threadId).enqueue(new PullOp(key, srcId, threadId));
  }

  /**
   * @return number of operations pending, on all queues
   */
  @Override
  public int opsPending() {
    int sum = 0;
    for (final ServerThread<K, V> partition : threads.values()) {
      sum += partition.opsPending();
    }
    return sum;
  }

  /**
<<<<<<< HEAD
   * Close the server after processing all the queued operations.
   */
  @Override
  public void close(final long timeoutMs) throws InterruptedException, TimeoutException, ExecutionException {

    final Future result = Executors.newSingleThreadExecutor().submit(new Runnable() {
      @Override
      public void run() {
        // Close all threads
        for (final ServerThread thread : threads.values()) {
          thread.close();
        }
        // Wait for shutdown to complete on all threads
        for (final ServerThread thread : threads.values()) {
          thread.waitForShutdown();
        }
      }
    });

    result.get(timeoutMs, TimeUnit.MILLISECONDS);
=======
   * Sends metrics that have been collected within the current window.
   */
  private void sendMetrics() {
    try {
      // Initialize the MetricCollector by registering MetricTrackers.
      final Set<MetricTracker> metricTrackerSet = new HashSet<>(1);
      metricTrackerSet.add(insertableMetricTracker);
      metricsCollector.registerTrackers(metricTrackerSet);

      // Sleep to skip the initial metrics that have been collected while the server being set up.
      Thread.sleep(METRIC_INIT_DELAY_MS);

      while (true) {
        // Start the MetricTrackers
        metricsCollector.start();
        Thread.sleep(metricsWindowMs);

        // After time has elapsed as long as a windowIndex, get the collected metrics and build a MetricsMessage.
        final double processingUnit = getProcessingUnit();
        insertableMetricTracker.put(ServerConstants.KEY_SERVER_PROCESSING_UNIT, processingUnit);
        metricsCollector.stop();

        // Send meaningful metrics only (i.e., infinity processing time implies that no data has been processed yet).
        if (processingUnit != Double.POSITIVE_INFINITY) {
          final Metrics metrics = metricsHandler.getMetrics();
          final ServerMetricsMsg metricsMessage = ServerMetricsMsg.newBuilder()
              .setMetrics(metrics)
              .setWindowIndex(windowIndex)
              .setNumPartitionBlocks(0) // There is no block managed by EM, as Static PS does not use it.
              .build();

          LOG.log(Level.INFO, "Sending metricsMessage {0}", metricsMessage);
          metricsMsgSender.send(metricsMessage);
        }
        windowIndex++;
      }
    } catch (final MetricException | InterruptedException e) {
      LOG.log(Level.SEVERE, "Exception Occurred", e); // Log for the case when the thread swallows the exception
      throw new RuntimeException(e);
    }
  }

  /**
   * Computes processing unit (C_s_proc) across all threads in this Server.
   * {@code Double.POSITIVE_INFINITY} is returned when all threads
   * have not processed any pull requests so far.
   */
  private double getProcessingUnit() {
    double count = 0D;
    double sum = 0D;

    synchronized (pullStats) {
      for (final Statistics stat : pullStats) {
        count += stat.count();
        sum += stat.sum();
        stat.reset();
      }
    }

    if (count == 0D) {
      return Double.POSITIVE_INFINITY;
    } else {
      return sum / count;
    }
>>>>>>> 0d2b985f
  }

  /**
   * A generic operation; operations are queued at each Partition.
   */
  private interface Op<K, V> {
    /**
     * Method to apply when dequeued by the Partition.
     * @param kvStore the raw kvStore map, provided by the Partition.
     */
    void apply(Map<K, V> kvStore);
  }

  /**
   * A push operation.
   */
  private class PushOp implements Op<K, V> {
    private final K key;
    private final P preValue;
    private final long timestamp;
    private final int threadId;

    public PushOp(final K key, final P preValue, final int threadId) {
      this.key = key;
      this.preValue = preValue;
      this.timestamp = ticker.read();
      this.threadId = threadId;
    }

    /**
     * Read from kvStore, modify (update), and write to kvStore.
     */
    @Override
    public void apply(final Map<K, V> kvStore) {
      final long waitEndTime = ticker.read();
      pushWaitStats[threadId].put(waitEndTime - timestamp);
      if (!kvStore.containsKey(key)) {
        kvStore.put(key, parameterUpdater.initValue(key));
      }

      final V deltaValue = parameterUpdater.process(key, preValue);
      if (deltaValue == null) {
        return;
      }

      final V updatedValue = parameterUpdater.update(kvStore.get(key), deltaValue);
      kvStore.put(key, updatedValue);

      final long processEndTime = ticker.read();
      final long processingTime = processEndTime - waitEndTime;
      pushStats[threadId].put(processingTime);
      requestStats[threadId].put(processingTime);

      final long elapsedTime = processEndTime - startTimes[threadId];
      if (logPeriod > 0 && elapsedTime > logPeriod) {
        printStats(threadId, elapsedTime);
      }
    }
  }

  /**
   * A pull operation.
   */
  private class PullOp implements Op<K, V> {
    private final K key;
    private final String srcId;
    private final long timestamp;
    private final int threadId;

    public PullOp(final K key, final String srcId, final int threadId) {
      this.key = key;
      this.srcId = srcId;
      this.timestamp = ticker.read();
      this.threadId = threadId;
    }

    /**
     * Read from kvStore and send the key-value pair to srcId.
     * To ensure atomicity, the key-value pair should be serialized immediately in sender.
     */
    @Override
    public void apply(final Map<K, V> kvStore) {
      final long waitEndTime = ticker.read();
      pullWaitStats[threadId].put(waitEndTime - timestamp);

      if (!kvStore.containsKey(key)) {
        kvStore.put(key, parameterUpdater.initValue(key));
      }

      sender.sendReplyMsg(srcId, key, kvStore.get(key));

      final long processEndTime = ticker.read();
      final long processingTime = processEndTime - waitEndTime;
      pullStats[threadId].put(processingTime);
      requestStats[threadId].put(processingTime);

      final long elapsedTime = processEndTime - startTimes[threadId];
      if (logPeriod > 0 && elapsedTime > logPeriod) {
        printStats(threadId, elapsedTime);
      }
    }
  }

  /**
   * All push and pull operations should be sent to the appropriate partition.
   * Each partition is assigned to a thread, whose processing loop dequeues and applies operations to its local kvStore.
   * A partition is queued and handled by single thread, which ensures that all operations on a key
   * are performed atomically, in order (no updates can be lost).
   *
   * The single queue-and-thread design provides a simple guarantee of atomicity for applying operations.
   * It also means pull operations are queued behind push operations.
   * This ensures that pull operations return with up-to-date information (for a single client, this
   * is basically read-your-writes).
   * However, it also means that pull operations may take awhile to process.
   * Workers block for pulls, while sending pushes asynchronously.
   * We should further explore this trade-off with real ML workloads.
   */
  private static class ServerThread<K, V> implements Runnable {
    private static final long QUEUE_TIMEOUT_MS = 3000;

    private final Map<K, V> kvStore;
    private final BlockingQueue<Op<K, V>> queue;
    private final ArrayList<Op<K, V>> localOps; // Operations drained from the queue, and processed locally.
    private final int drainSize; // Max number of operations to drain per iteration.

    private volatile boolean close = false;
    private final AtomicBoolean shutdown = new AtomicBoolean(false);

    public ServerThread(final int queueSize) {
      this.kvStore = new HashMap<>();
      this.queue = new ArrayBlockingQueue<>(queueSize);
      this.drainSize = queueSize / 10;
      this.localOps = new ArrayList<>(drainSize);
    }

    /**
     * Enqueue an operation onto the queue, blocking if the queue is full.
     * When the queue is full, this method will block; thus, a full queue will block the thread calling
     * enqueue, e.g., from the NCS message thread pool, until the queue is drained. This seems reasonable,
     * as it will block client messages from being processed and overloading the system.
     *
     * An alternative would be to send a "busy" message in response, and have
     * the client resend the operation. This will require changes in the client as well.
     *
     * @param op the operation to enqueue
     */
    public void enqueue(final Op<K, V> op) {
      try {
        queue.put(op);
      } catch (final InterruptedException e) {
        LOG.log(Level.SEVERE, "Enqueue failed with InterruptedException", e);
      }
    }

    /**
     * @return number of pending operations in the queue.
     */
    public int opsPending() {
      return queue.size();
    }

    /**
     * Loop that dequeues operations and applies them.
     * Dequeues are only performed through this thread.
     */
    @Override
    public void run() {
      while (!close || !queue.isEmpty()) {
        // First, poll and apply. The timeout allows the run thread to shutdown cleanly within timeout ms.
        try {
          final Op<K, V> op = queue.poll(QUEUE_TIMEOUT_MS, TimeUnit.MILLISECONDS);
          if (op == null) {
            continue;
          }
          op.apply(kvStore);
        } catch (final InterruptedException e) {
          LOG.log(Level.SEVERE, "Poll failed with InterruptedException", e);
          continue;
        }

        // Then, drain up to LOCAL_OPS_SIZE of the remaining queue and apply.
        // Calling drainTo does not block if queue is empty, which is why we poll first.
        // This should be faster than polling each op, because the blocking queue's lock is only acquired once.
        queue.drainTo(localOps, drainSize);
        for (final Op<K, V> op : localOps) {
          op.apply(kvStore);
        }
        localOps.clear();
      }

      shutdown();
    }

    /**
     * Close the run thread.
     */
    public void close() {
      close = true;
    }

    private void shutdown() {
      shutdown.set(true);
      synchronized (shutdown) {
        shutdown.notifyAll();
      }
    }

    /**
     * Wait for shutdown confirmation (clean close has finished).
     */
    public void waitForShutdown() {
      while (!shutdown.get()) {
        try {
          synchronized (shutdown) {
            shutdown.wait();
          }
        } catch (final InterruptedException e) {
          LOG.log(Level.WARNING, "InterruptedException while waiting for close to complete", e);
        }
      }
    }
  }
}<|MERGE_RESOLUTION|>--- conflicted
+++ resolved
@@ -34,21 +34,14 @@
 import org.apache.reef.tang.annotations.Parameter;
 
 import javax.inject.Inject;
-<<<<<<< HEAD
-import java.util.ArrayList;
-import java.util.HashMap;
-import java.util.List;
-import java.util.Map;
+import java.util.*;
 import java.util.concurrent.*;
 import java.util.concurrent.atomic.AtomicBoolean;
-=======
-import java.util.*;
 import java.util.concurrent.ArrayBlockingQueue;
 import java.util.concurrent.BlockingQueue;
 import java.util.concurrent.ExecutorService;
 import java.util.concurrent.Executors;
 import java.util.concurrent.TimeUnit;
->>>>>>> 0d2b985f
 import java.util.logging.Level;
 import java.util.logging.Logger;
 
@@ -287,7 +280,6 @@
   }
 
   /**
-<<<<<<< HEAD
    * Close the server after processing all the queued operations.
    */
   @Override
@@ -308,7 +300,9 @@
     });
 
     result.get(timeoutMs, TimeUnit.MILLISECONDS);
-=======
+  }
+
+  /**
    * Sends metrics that have been collected within the current window.
    */
   private void sendMetrics() {
@@ -373,7 +367,6 @@
     } else {
       return sum / count;
     }
->>>>>>> 0d2b985f
   }
 
   /**
