--- conflicted
+++ resolved
@@ -334,27 +334,7 @@
    */
   @Override
   public void processPullReply(final K key, final V value, final int requestId, final long elapsedTimeInServer,
-<<<<<<< HEAD
-                               final int numReceivedBytes) {
-    final EncodedKey<K> encodedKey;
-    try {
-      encodedKey = encodedKeyCache.get(key);
-    } catch (final ExecutionException e) {
-      throw new RuntimeException("Exception while loading encoded key from cache", e);
-    }
-    final WorkerThread workerThread = workerThreads[getThreadIndex(encodedKey.getHash())];
-
-    synchronized (workerThread) {
-      final Map<K, PullRequest> pendingPullRequests = workerThread.pendingPullRequests;
-      final PullRequest pullRequest = pendingPullRequests.get(key);
-      if (pendingPullRequestExists(pullRequest, requestId)) {
-        pendingPullRequests.remove(key).completePendingOps(value, elapsedTimeInServer, numReceivedBytes);
-        // if number of pendingPullRequests becomes maxPendingPullsPerThread - 1 by this reply,
-        // should notify waiting WorkerThread (may not exist) which wants to make another pullRequest
-        if (pendingPullRequests.size() == maxPendingPullsPerThread - 1) {
-          workerThread.notify();
-=======
-                               @Nullable final TraceInfo traceInfo) {
+                               final int numReceivedBytes, @Nullable final TraceInfo traceInfo) {
     try (final TraceScope processPullReplyScope = Trace.startSpan(
         String.format("process_pull_reply. key: %s, request_id: %d", key, requestId), traceInfo)) {
       final EncodedKey<K> encodedKey;
@@ -364,12 +344,11 @@
         throw new RuntimeException("Exception while loading encoded key from cache", e);
       }
       final WorkerThread workerThread = workerThreads[getThreadIndex(encodedKey.getHash())];
-
       synchronized (workerThread) {
         final Map<K, PullRequest> pendingPullRequests = workerThread.pendingPullRequests;
         final PullRequest pullRequest = pendingPullRequests.get(key);
         if (pendingPullRequestExists(pullRequest, requestId)) {
-          pendingPullRequests.remove(key).completePendingOps(value, elapsedTimeInServer);
+          pendingPullRequests.remove(key).completePendingOps(value, elapsedTimeInServer, numReceivedBytes);
           // if number of pendingPullRequests becomes maxPendingPullsPerThread - 1 by this reply,
           // should notify waiting WorkerThread (may not exist) which wants to make another pullRequest
           if (pendingPullRequests.size() == maxPendingPullsPerThread - 1) {
@@ -378,7 +357,6 @@
         } else {
           LOG.log(Level.INFO, "Could not find corresponding pullRequest for key: {0}, requestId: {1}",
               new Object[]{key, requestId});
->>>>>>> 91a8944f
         }
       }
     }
@@ -577,15 +555,11 @@
         .setTotalNetworkStatCount(totalNetworkStat.getLeft())
         .setTotalNetworkTimeSec(totalNetworkStat.getRight() / 1e9D)
         .setTotalWaitingStatCount(totalWaitingStat.getLeft())
-<<<<<<< HEAD
-        .setTotalWaitingTime(totalWaitingStat.getRight())
         .setTotalSentBytes(totalSentBytesStat.getRight().intValue())
         .setTotalSentBytesStatCount(totalSentBytesStat.getLeft())
         .setTotalReceivedBytes(totalReceivedBytesStat.getRight().intValue())
         .setTotalReceivedBytesStatCount(totalReceivedBytesStat.getLeft())
-=======
         .setTotalWaitingTimeSec(totalWaitingStat.getRight() / 1e9D)
->>>>>>> 91a8944f
         .build();
   }
 
@@ -930,14 +904,11 @@
       synchronized (workerThread) {
         final long pullTime = ticker.read() - pullStartTime;
         workerThread.networkStat.put(pullTime - elapsedTimeInServer);
-<<<<<<< HEAD
-        LOG.log(Level.SEVERE, "Received {0} bytes", numReceivedBytes);
         workerThread.receivedBytesStat.put(numReceivedBytes);
-=======
+
         if (pullRequestScope != null) {
           pullRequestScope.close();
         }
->>>>>>> 91a8944f
 
         for (final PullOp pullOp : pendingOps) {
           pullOp.setResult(value);
