--- conflicted
+++ resolved
@@ -161,28 +161,20 @@
     serverResolver.syncRoutingTable(serverId);
   }
 
-<<<<<<< HEAD
-  private void onPullReplyMsg(final PullReplyMsg pullReplyMsg) {
-    final byte[] serializedKey = pullReplyMsg.getKey().array();
-    final byte[] serializedValue = pullReplyMsg.getValue().array();
-    final K key = keyCodec.decode(serializedKey);
-    final V value = valueCodec.decode(serializedValue);
-    final int numReceivedBytes = serializedKey.length + serializedValue.length;
-    final int requestId = pullReplyMsg.getRequestId();
-    final long serverProcessingTime = pullReplyMsg.getServerProcessingTime();
+  private void onPullReplyMsg(final PullReplyMsg pullReplyMsg, @Nullable final TraceInfo traceInfo) {
 
-    workerHandler.processPullReply(key, value, requestId, serverProcessingTime, numReceivedBytes);
-=======
-  private void onPullReplyMsg(final PullReplyMsg pullReplyMsg, @Nullable final TraceInfo traceInfo) {
     try (final TraceScope onPullReplyScope = Trace.startSpan("on_pull_reply", traceInfo)) {
-      final K key = keyCodec.decode(pullReplyMsg.getKey().array());
-      final V value = valueCodec.decode(pullReplyMsg.getValue().array());
+      final byte[] serializedKey = pullReplyMsg.getKey().array();
+      final byte[] serializedValue = pullReplyMsg.getValue().array();
+      final K key = keyCodec.decode(serializedKey);
+      final V value = valueCodec.decode(serializedValue);
+      final int numReceivedBytes = serializedKey.length + serializedValue.length;
       final int requestId = pullReplyMsg.getRequestId();
       final long serverProcessingTime = pullReplyMsg.getServerProcessingTime();
-      workerHandler.processPullReply(key, value, requestId, serverProcessingTime,
+
+      workerHandler.processPullReply(key, value, requestId, serverProcessingTime, numReceivedBytes,
           TraceInfo.fromSpan(onPullReplyScope.getSpan()));
     }
->>>>>>> 91a8944f
   }
 
   private void onPushRejectMsg(final PushRejectMsg pushRejectMsg) {
