/*
 * Copyright (C) 2016 Seoul National University
 *
 * Licensed under the Apache License, Version 2.0 (the "License");
 * you may not use this file except in compliance with the License.
 * You may obtain a copy of the License at
 *
 *         http://www.apache.org/licenses/LICENSE-2.0
 *
 * Unless required by applicable law or agreed to in writing, software
 * distributed under the License is distributed on an "AS IS" BASIS,
 * WITHOUT WARRANTIES OR CONDITIONS OF ANY KIND, either express or implied.
 * See the License for the specific language governing permissions and
 * limitations under the License.
 */
package edu.snu.cay.services.ps.worker.impl;

import com.google.common.cache.CacheBuilder;
import com.google.common.cache.CacheLoader;
import com.google.common.cache.LoadingCache;
import edu.snu.cay.services.ps.PSParameters.KeyCodecName;
import edu.snu.cay.services.ps.server.api.ParameterUpdater;
import edu.snu.cay.services.ps.worker.api.ParameterWorker;
import edu.snu.cay.services.ps.worker.parameters.*;
import edu.snu.cay.services.ps.common.resolver.ServerResolver;
import org.apache.reef.annotations.audience.EvaluatorSide;
import org.apache.reef.exception.evaluator.NetworkException;
import org.apache.reef.io.serialization.Codec;
import org.apache.reef.tang.InjectionFuture;
import org.apache.reef.tang.annotations.Parameter;

import javax.inject.Inject;
import java.util.ArrayList;
import java.util.List;
import java.util.concurrent.*;
import java.util.concurrent.atomic.AtomicBoolean;
import java.util.logging.Level;
import java.util.logging.Logger;

/**
 * A Parameter Server worker that interacts with servers.
 * A single instance of this class can be used by more than one thread safely, if and only if
 * the Codec classes are thread-safe.
 *
 * There are a few client-side optimizations that can be configured.
 * A serialized and hashed representation of a key is cached, avoiding these costs.
 * See {@link WorkerKeyCacheSize}.
 * The remaining configurations are related to the worker-side threads.
 * See {@link WorkerThread}.
 */
@EvaluatorSide
public final class ParameterWorkerImpl<K, P, V> implements ParameterWorker<K, P, V> {
  private static final Logger LOG = Logger.getLogger(ParameterWorkerImpl.class.getName());

  /**
   * Object for processing preValues and applying updates to existing values.
   */
  private final ParameterUpdater<K, P, V> parameterUpdater;

  /**
   * Resolve to a server's Network Connection Service identifier based on hashed key.
   */
  private final ServerResolver serverResolver;

  /**
   * A map of pending pulls, used to reconcile the asynchronous messaging with the synchronous CacheLoader call.
   */
  private final ConcurrentMap<K, PullFuture<V>> pendingPulls;

  /**
   * Number of threads.
   */
  private final int numThreads;

  /**
   * Max size of each partition's queue.
   */
  private final int queueSize;

  /**
   * Duration in ms to keep local entries cached, after which the entries are expired.
   */
  private final long expireTimeout;

  /**
   * Thread pool, where each thread is submitted.
   */
  private final ExecutorService threadPool;

  /**
   * Running threads.
   */
  private final WorkerThread<K, P, V>[] threads;

  /**
   * A cache that stores encoded (serialized) keys and hashes.
   */
  private final LoadingCache<K, EncodedKey<K>> encodedKeyCache;

  /**
   * Send messages to the server using this field.
   * Without {@link InjectionFuture}, this class creates an injection loop with
   * classes related to Network Connection Service and makes the job crash (detected by Tang).
   */
  private final InjectionFuture<WorkerMsgSender<K, P>> sender;

  @Inject
  private ParameterWorkerImpl(@Parameter(ParameterWorkerNumThreads.class) final int numThreads,
                              @Parameter(WorkerQueueSize.class) final int queueSize,
                              @Parameter(WorkerExpireTimeout.class) final long expireTimeout,
                              @Parameter(WorkerKeyCacheSize.class) final int keyCacheSize,
                              @Parameter(KeyCodecName.class) final Codec<K> keyCodec,
                              final ParameterUpdater<K, P, V> parameterUpdater,
                              final ServerResolver serverResolver,
                              final InjectionFuture<WorkerMsgSender<K, P>> sender) {
    this.numThreads = numThreads;
    this.queueSize = queueSize;
    this.expireTimeout = expireTimeout;
    this.parameterUpdater = parameterUpdater;
    this.serverResolver = serverResolver;
    this.sender = sender;
    this.pendingPulls = new ConcurrentHashMap<>();
    this.threadPool = Executors.newFixedThreadPool(numThreads);
    this.threads = initThreads();
    this.encodedKeyCache = CacheBuilder.newBuilder()
        .maximumSize(keyCacheSize)
        .build(new CacheLoader<K, EncodedKey<K>>() {
          @Override
          public EncodedKey<K> load(final K key) throws Exception {
            return new EncodedKey<>(key, keyCodec);
          }
        });
  }

  /**
   * Call after initializing threadPool.
   */
  @SuppressWarnings("unchecked")
  private WorkerThread<K, P, V>[] initThreads() {
    LOG.log(Level.INFO, "Initializing {0} threads", numThreads);
    final WorkerThread<K, P, V>[] initialized = new WorkerThread[numThreads];
    for (int i = 0; i < numThreads; i++) {
      initialized[i] = new WorkerThread<>(pendingPulls, serverResolver, sender, queueSize, expireTimeout);
      threadPool.submit(initialized[i]);
    }
    return initialized;
  }

  /**
   * {@inheritDoc}
   */
  @Override
  public void push(final K key, final P preValue) {
    try {
      push(encodedKeyCache.get(key), preValue);
    } catch (final ExecutionException e) {
      throw new RuntimeException(e);
    }
  }

  public void push(final EncodedKey<K> encodedKey, final P preValue) {
    final int partitionId = getPartitionIndex(encodedKey.getHash());
    final int threadId = partitionId % numThreads;
    threads[threadId].enqueue(new PushOp(encodedKey, preValue));
  }

  @Override
  public V pull(final K key) {
    try {
      return pull(encodedKeyCache.get(key));
    } catch (final ExecutionException e) {
      throw new RuntimeException(e);
    }
  }

  public V pull(final EncodedKey<K> encodedKey) {
    final PullOp pullOp = new PullOp(encodedKey);
    final int partitionId = getPartitionIndex(encodedKey.getHash());
    final int threadId = partitionId % numThreads;
    threads[threadId].enqueue(pullOp);
    return pullOp.get();
  }

  @Override
  public List<V> pull(final List<K> keys) {
    // transform keys to encoded keys
    final List<EncodedKey<K>> encodedKeys = new ArrayList<>(keys.size());
    for (final K key : keys) {
      try {
        encodedKeys.add(encodedKeyCache.get(key));
      } catch (final ExecutionException e) {
        throw new RuntimeException(e);
      }
    }

    return pullEncodedKeys(encodedKeys);
  }

  public List<V> pullEncodedKeys(final List<EncodedKey<K>> encodedKeys) {
    final List<PullOp> pullOps = new ArrayList<>(encodedKeys.size());
    for (final EncodedKey<K> encodedKey : encodedKeys) {
      final PullOp pullOp = new PullOp(encodedKey);
      pullOps.add(pullOp);
      final int partitionId = getPartitionIndex(encodedKey.getHash());
      final int threadId = partitionId % numThreads;
      threads[threadId].enqueue(pullOp);
    }
    final List<V> values = new ArrayList<>(pullOps.size());
    for (final PullOp pullOp : pullOps) {
      values.add(pullOp.get());
    }
    return values;
  }

  public void invalidateAll() {
    for (int i = 0; i < numThreads; i++) {
      threads[i].invalidateAll();
    }
  }

  private int getPartitionIndex(final int keyHash) {
    return keyHash % numThreads;
  }

  /**
   * Close the worker, after waiting a maximum of {@code timeoutMs} milliseconds
   * for queued messages to be sent.
   */
  @Override
  public void close(final long timeoutMs) throws InterruptedException, TimeoutException, ExecutionException {

    final Future result = Executors.newSingleThreadExecutor().submit(new Runnable() {
      @Override
      public void run() {
        // Close all threads
        for (int i = 0; i < numThreads; i++) {
          threads[i].close();
        }
        // Wait for shutdown to complete on all threads
        for (int i = 0; i < numThreads; i++) {
          threads[i].waitForShutdown();
        }
      }
    });

    result.get(timeoutMs, TimeUnit.MILLISECONDS);
  }

  /**
   * Handles incoming pull replies, by setting the value of the future.
   * This will notify the Partition's (synchronous) CacheLoader method to continue.
   * Called by {@link AsyncWorkerHandlerImpl#processReply}.
   */
  public void processReply(final K key, final V value) {
    final PullFuture<V> future = pendingPulls.get(key);
    if (future != null) {
      future.setValue(value);
    } else {
      // Because we use partitions, there can be at most one active pendingPull for a key.
      // Thus, a null value should never appear.
      throw new RuntimeException(String.format("Pending pull was not found for key %s", key));
    }
  }

  /**
   * A simple Future that will wait on a get, until a value is set.
   * We do not implement a true Future, because this is simpler.
   */
  private static final class PullFuture<V> {
<<<<<<< HEAD
    private volatile V value;
=======
    private V value = null;
>>>>>>> a85789af

    /**
     * Block until a value is set or the maximum waiting time elapses.
     * It returns null when it fails to get the value in given timeout.
     * @param timeout the maximum time to wait in milliseconds
     * @return the value
     */
    public synchronized V getValue(final long timeout) {
      try {
        wait(timeout);
      } catch (final InterruptedException e) {
        LOG.log(Level.WARNING, "InterruptedException on wait", e);
      }
      return value;
    }

    /**
     * Set the value and unblock all waiting gets.
     * @param value the value
     */
    public synchronized void setValue(final V value) {
      this.value = value;
      notify();
    }
  }

  /**
   * A generic operation; operations are queued at each Partition.
   */
  private interface Op<K, V> {
    /**
     * Method to apply when dequeued by the Partition.
     * @param kvCache the raw LoadingCache, provided by the Partition.
     */
    void apply(LoadingCache<EncodedKey<K>, Wrapped<V>> kvCache);
  }

  /**
   * Wrapped values for use within each partition's cache.
   * Wrapping allows the partition to replace the value on a local update,
   * without updating the write time of the cache entry.
   */
  private static class Wrapped<V> {
    private V value;

    public Wrapped(final V value) {
      this.value = value;
    }

    public V getValue() {
      return value;
    }

    public void setValue(final V value) {
      this.value = value;
    }
  }

  /**
   * A push operation.
   */
  private class PushOp implements Op<K, V> {
    private static final int MAX_RETRY_COUNT = 10;

    private final EncodedKey<K> encodedKey;
    private final P preValue;

    public PushOp(final EncodedKey<K> encodedKey, final P preValue) {
      this.encodedKey = encodedKey;
      this.preValue = preValue;
    }

    /**
     * First, update the local value, only if it is already cached.
     * Second, send the update to the remote PS.
     * @param kvCache the raw LoadingCache, provided by the Partition.
     */
    @Override
    public void apply(final LoadingCache<EncodedKey<K>, Wrapped<V>> kvCache) {
      final Wrapped<V> wrapped = kvCache.getIfPresent(encodedKey);

      // If it exists, update the local value, without updating the cache's write time
      if (wrapped != null) {
        final V oldValue = wrapped.getValue();
        final V deltaValue = parameterUpdater.process(encodedKey.getKey(), preValue);
        if (deltaValue == null) {
          return;
        }
        final V updatedValue = parameterUpdater.update(oldValue, deltaValue);
        wrapped.setValue(updatedValue);
      }

      // Send to remote PS
      int retryCount = 0;
      while (true) {
        if (++retryCount > MAX_RETRY_COUNT) {
          throw new RuntimeException("Fail to send push message");
        }

        // re-resolve server for every retry
        // since an operation may throw NetworkException when routing table is obsolete
        final String serverId = serverResolver.resolveServer(encodedKey.getHash());
        LOG.log(Level.FINEST, "Resolve server for encodedKey. key: {0}, hash: {1}",
            new Object[]{encodedKey.getKey(), encodedKey.getHash()});

        try {
          sender.get().sendPushMsg(serverId, encodedKey, preValue);
        } catch (final NetworkException e) {
          LOG.log(Level.FINE, "NetworkException while sending push msg. Do retry", e);
          continue;
        }
        break;
      }
    }
  }

  /**
   * A pull operation.
   * Also exposes a blocking {@link #get} method to retrieve the result of the pull.
   */
  private class PullOp implements Op<K, V> {
    private final EncodedKey<K> encodedKey;
    private V value;

    public PullOp(final EncodedKey<K> encodedKey) {
      this.encodedKey = encodedKey;
    }

    /**
     * Delegate loading to the cache, then update the value and notify waiting gets.
     * @param kvCache the raw LoadingCache, provided by the Partition.
     */
    @Override
    public void apply(final LoadingCache<EncodedKey<K>, Wrapped<V>> kvCache) {
      try {
        final V loadedValue = kvCache.get(encodedKey).getValue();
        synchronized (this) {
          this.value = loadedValue;
          notify();
        }
      } catch (final ExecutionException e) {
        throw new RuntimeException(e);
      }
    }

    /**
     * A blocking get.
     * @return the value
     */
    public V get() {
      synchronized (this) {
        while (value == null) {
          try {
            wait();
          } catch (final InterruptedException e) {
            LOG.log(Level.WARNING, "InterruptedException on wait", e);
          }
        }
        return value;
      }
    }
  }

  /**
   * A partition for the cache on the Worker.
   * The basic structure is similar to the partition for the Server at
   * {@link edu.snu.cay.services.ps.server.api.ParameterServer}.
   *
   * The partitions at the Worker can be independent of the partitions at the Server. In other words,
   * the number of worker-side partitions does not have to be equal to the number of server-side partitions.
   *
   * A remotely read pull remains in the local cache for a duration of expireTimeout.
   * Pushes are applied locally while the parameter is cached.
   * The single queue-and-thread, combined with the server, provides a guarantee that
   * all previous local pushes are applied to a pull, if it is locally cached.
   *
   * This means pull operations are queued behind push operations.
   * We should further explore this trade-off with real ML workloads.
   */
  private static class WorkerThread<K, P, V> implements Runnable {
    private static final int MAX_RETRY_COUNT = 10;
    private static final long QUEUE_TIMEOUT_MS = 3000;

    private final LoadingCache<EncodedKey<K>, Wrapped<V>> kvCache;
    private final BlockingQueue<Op<K, V>> queue;
    private final ArrayList<Op<K, V>> localOps; // Operations drained from the queue, and processed locally.
    private final int drainSize; // Max number of operations to drain per iteration.

    private volatile boolean close = false;
    private final AtomicBoolean shutdown = new AtomicBoolean(false);

    public WorkerThread(final ConcurrentMap<K, PullFuture<V>> pendingPulls,
                        final ServerResolver serverResolver,
                        final InjectionFuture<WorkerMsgSender<K, P>> sender,
                        final int queueSize,
                        final long expireTimeout) {
      kvCache = CacheBuilder.newBuilder()
          .concurrencyLevel(1)
          .expireAfterWrite(expireTimeout, TimeUnit.MILLISECONDS)
          .build(new CacheLoader<EncodedKey<K>, Wrapped<V>>() {
            private static final long RETRY_INTERVAL_MS = 5000;

            @Override
            public Wrapped<V> load(final EncodedKey<K> encodedKey) {
              final PullFuture<V> future = new PullFuture<>();
              pendingPulls.put(encodedKey.getKey(), future);

              V value = null;

              int retryCount = 0;
              while (value == null) {
                if (++retryCount > MAX_RETRY_COUNT) {
                  throw new RuntimeException("Fail to load a value for pull");
                }

                // re-resolve server for every retry
                // since an operation may throw NetworkException when routing table is obsolete
                final String serverId = serverResolver.resolveServer(encodedKey.getHash());
                LOG.log(Level.FINEST, "Resolve server for encodedKey. key: {0}, hash: {1}",
                    new Object[]{encodedKey.getKey(), encodedKey.getHash()});

                try {
                  sender.get().sendPullMsg(serverId, encodedKey);
                } catch (final NetworkException e) {
                  LOG.log(Level.FINE, "NetworkException while sending pull msg. Do retry", e);
                  continue;
                }

                // if failed, future returns null and pull is retried in the while loop
                value = future.getValue(RETRY_INTERVAL_MS);
              }

              pendingPulls.remove(encodedKey.getKey());
              return new Wrapped<>(value);
            }
          });
      queue = new ArrayBlockingQueue<>(queueSize);
      this.drainSize = queueSize / 10;
      this.localOps = new ArrayList<>(drainSize);
    }

    /**
     * Enqueue an operation onto the queue, blocking if the queue is full.
     * When the queue is full, this method will block; thus, a full queue will block the thread calling
     * enqueue, e.g., from the NCS message thread pool, until the queue is drained.
     *
     * @param op the operation to enqueue
     */
    public void enqueue(final Op<K, V> op) {
      try {
        queue.put(op);
      } catch (final InterruptedException e) {
        LOG.log(Level.SEVERE, "Enqueue failed with InterruptedException", e);
        return;
      }
    }

    /**
     * Invalidate all cached pulls.
     */
    public void invalidateAll() {
      kvCache.invalidateAll();
    }

    /**
     * @return number of pending operations in the queue.
     */
    public int opsPending() {
      int opsPending = 0;
      opsPending += queue.size();
      opsPending += localOps.size();
      return opsPending;
    }

    /**
     * Loop that dequeues operations and applies them.
     * Dequeues are only performed through this thread.
     */
    @Override
    public void run() {
      while (!close || !queue.isEmpty()) {
        // First, poll and apply. The timeout allows the run thread to close cleanly within timeout ms.
        try {
          final Op<K, V> op = queue.poll(QUEUE_TIMEOUT_MS, TimeUnit.MILLISECONDS);
          if (op == null) {
            continue;
          }
          op.apply(kvCache);
        } catch (final InterruptedException e) {
          LOG.log(Level.SEVERE, "Poll failed with InterruptedException", e);
          continue;
        }

        // Then, drain up to drainSize of the remaining queue and apply.
        // Calling drainTo does not block if queue is empty, which is why we poll first.
        // This should be faster than polling each op, because the blocking queue's lock is only acquired once.
        queue.drainTo(localOps, drainSize);
        for (final Op<K, V> op : localOps) {
          op.apply(kvCache);
        }
        localOps.clear();
      }

      shutdown();
    }

    /**
     * Close the run thread.
     */
    public void close() {
      close = true;
    }

    private void shutdown() {
      shutdown.set(true);
      synchronized (shutdown) {
        shutdown.notifyAll();
      }
    }

    /**
     * Wait for shutdown confirmation (clean close has finished).
     */
    public void waitForShutdown() {
      while (!shutdown.get()) {
        try {
          synchronized (shutdown) {
            shutdown.wait();
          }
        } catch (final InterruptedException e) {
          LOG.log(Level.WARNING, "InterruptedException while waiting for close to complete", e);
        }
      }
    }
  }
}<|MERGE_RESOLUTION|>--- conflicted
+++ resolved
@@ -267,11 +267,7 @@
    * We do not implement a true Future, because this is simpler.
    */
   private static final class PullFuture<V> {
-<<<<<<< HEAD
-    private volatile V value;
-=======
-    private V value = null;
->>>>>>> a85789af
+    private volatile V value = null;
 
     /**
      * Block until a value is set or the maximum waiting time elapses.
