/*
 * Copyright (C) 2016 Seoul National University
 *
 * Licensed under the Apache License, Version 2.0 (the "License");
 * you may not use this file except in compliance with the License.
 * You may obtain a copy of the License at
 *
 *         http://www.apache.org/licenses/LICENSE-2.0
 *
 * Unless required by applicable law or agreed to in writing, software
 * distributed under the License is distributed on an "AS IS" BASIS,
 * WITHOUT WARRANTIES OR CONDITIONS OF ANY KIND, either express or implied.
 * See the License for the specific language governing permissions and
 * limitations under the License.
 */
package edu.snu.cay.services.ps.worker.impl;

import com.google.common.base.Ticker;
import com.google.common.cache.CacheBuilder;
import com.google.common.cache.CacheLoader;
import com.google.common.cache.LoadingCache;
import edu.snu.cay.services.ps.PSParameters.KeyCodecName;
import edu.snu.cay.services.ps.server.api.ParameterUpdater;
import edu.snu.cay.services.ps.worker.api.ParameterWorker;
import edu.snu.cay.services.ps.worker.parameters.*;
import edu.snu.cay.services.ps.common.resolver.ServerResolver;
import edu.snu.cay.services.ps.common.Statistics;
import org.apache.reef.annotations.audience.EvaluatorSide;
import org.apache.reef.exception.evaluator.NetworkException;
import org.apache.reef.io.serialization.Codec;
import org.apache.reef.tang.InjectionFuture;
import org.apache.reef.tang.annotations.Parameter;

import javax.inject.Inject;
import java.util.ArrayList;
import java.util.List;
import java.util.concurrent.*;
import java.util.concurrent.atomic.AtomicBoolean;
import java.util.logging.Level;
import java.util.logging.Logger;

/**
 * A Parameter Server worker that interacts with servers.
 * A single instance of this class can be used by more than one thread safely, if and only if
 * the Codec classes are thread-safe.
 *
 * There are a few client-side optimizations that can be configured.
 * A serialized and hashed representation of a key is cached, avoiding these costs.
 * See {@link WorkerKeyCacheSize}.
 * The remaining configurations are related to the worker-side threads.
 * See {@link WorkerThread}.
 */
@EvaluatorSide
public final class ParameterWorkerImpl<K, P, V> implements ParameterWorker<K, P, V> {
  private static final Logger LOG = Logger.getLogger(ParameterWorkerImpl.class.getName());

  /**
   * Object for processing preValues and applying updates to existing values.
   */
  private final ParameterUpdater<K, P, V> parameterUpdater;

  /**
   * Resolve to a server's Network Connection Service identifier based on hashed key.
   */
  private final ServerResolver serverResolver;

  /**
   * A map of pending pulls, used to reconcile the asynchronous messaging with the synchronous CacheLoader call.
   */
  private final ConcurrentMap<K, PullFuture<V>> pendingPulls;

  /**
   * Number of threads.
   */
  private final int numThreads;

  /**
   * Max size of each partition's queue.
   */
  private final int queueSize;

  /**
   * Duration in ms to keep local entries cached, after which the entries are expired.
   */
  private final long expireTimeout;

  /**
   * Thread pool, where each thread is submitted.
   */
  private final ExecutorService threadPool;

  /**
   * Running threads.
   */
  private final WorkerThread<K, P, V>[] threads;

  /**
   * A cache that stores encoded (serialized) keys and hashes.
   */
  private final LoadingCache<K, EncodedKey<K>> encodedKeyCache;

  /**
   * Send messages to the server using this field.
   * Without {@link InjectionFuture}, this class creates an injection loop with
   * classes related to Network Connection Service and makes the job crash (detected by Tang).
   */
  private final InjectionFuture<WorkerMsgSender<K, P>> sender;

  private final long logPeriod;
  private final Statistics[] pushStats;
  private final Statistics[] encodeStats;
  private final Statistics[] pullStats;
  private final long[] startTimes;
  private final Ticker ticker = Ticker.systemTicker();

  @Inject
  private ParameterWorkerImpl(@Parameter(ParameterWorkerNumThreads.class) final int numThreads,
                              @Parameter(WorkerQueueSize.class) final int queueSize,
                              @Parameter(WorkerExpireTimeout.class) final long expireTimeout,
                              @Parameter(WorkerKeyCacheSize.class) final int keyCacheSize,
                              @Parameter(KeyCodecName.class) final Codec<K> keyCodec,
                              @Parameter(WorkerLogPeriod.class) final long logPeriod,
                              final ParameterUpdater<K, P, V> parameterUpdater,
                              final ServerResolver serverResolver,
                              final InjectionFuture<WorkerMsgSender<K, P>> sender) {
    this.numThreads = numThreads;
    this.queueSize = queueSize;
    this.expireTimeout = expireTimeout;
    this.parameterUpdater = parameterUpdater;
    this.serverResolver = serverResolver;
    this.sender = sender;
    this.pendingPulls = new ConcurrentHashMap<>();
    this.pullStats = Statistics.newInstances(numThreads);
    this.threadPool = Executors.newFixedThreadPool(numThreads);
    this.threads = initThreads();
    this.encodedKeyCache = CacheBuilder.newBuilder()
        .maximumSize(keyCacheSize)
        .build(new CacheLoader<K, EncodedKey<K>>() {
          @Override
          public EncodedKey<K> load(final K key) throws Exception {
            return new EncodedKey<>(key, keyCodec);
          }
        });
    this.logPeriod = TimeUnit.NANOSECONDS.convert(logPeriod, TimeUnit.MILLISECONDS);
    this.pushStats = Statistics.newInstances(numThreads);
    this.encodeStats = Statistics.newInstances(numThreads);
    this.startTimes = new long[numThreads];
    final long currentTime = ticker.read();
    for (int i = 0; i < numThreads; ++i) {
      startTimes[i] = currentTime;
    }
    LOG.log(Level.INFO, "Parameter worker log period = {0} ms", logPeriod);
  }

  /**
   * Call after initializing threadPool.
   */
  @SuppressWarnings("unchecked")
  private WorkerThread<K, P, V>[] initThreads() {
    LOG.log(Level.INFO, "Initializing {0} threads", numThreads);
    final WorkerThread<K, P, V>[] initialized = new WorkerThread[numThreads];
    for (int i = 0; i < numThreads; i++) {
      initialized[i] = new WorkerThread<>(pendingPulls, serverResolver, sender, queueSize, expireTimeout, pullStats[i]);
      threadPool.submit(initialized[i]);
    }
    return initialized;
  }

  /**
   * {@inheritDoc}
   */
  @Override
  public void push(final K key, final P preValue) {
    try {
      push(encodedKeyCache.get(key), preValue);
    } catch (final ExecutionException e) {
      throw new RuntimeException(e);
    }
  }

  public void push(final EncodedKey<K> encodedKey, final P preValue) {
    final int partitionId = getPartitionIndex(encodedKey.getHash());
    final int threadId = partitionId % numThreads;
    threads[threadId].enqueue(new PushOp(encodedKey, preValue, threadId));
  }

  @Override
  public V pull(final K key) {
    try {
      return pull(encodedKeyCache.get(key));
    } catch (final ExecutionException e) {
      throw new RuntimeException(e);
    }
  }

  public V pull(final EncodedKey<K> encodedKey) {
    final PullOp pullOp = new PullOp(encodedKey);
    final int partitionId = getPartitionIndex(encodedKey.getHash());
    final int threadId = partitionId % numThreads;
    threads[threadId].enqueue(pullOp);
    return pullOp.get();
  }

  @Override
  public List<V> pull(final List<K> keys) {
    // transform keys to encoded keys
    final List<EncodedKey<K>> encodedKeys = new ArrayList<>(keys.size());
    for (final K key : keys) {
      try {
        encodedKeys.add(encodedKeyCache.get(key));
      } catch (final ExecutionException e) {
        throw new RuntimeException(e);
      }
    }

    return pullEncodedKeys(encodedKeys);
  }

  public List<V> pullEncodedKeys(final List<EncodedKey<K>> encodedKeys) {
    final List<PullOp> pullOps = new ArrayList<>(encodedKeys.size());
    for (final EncodedKey<K> encodedKey : encodedKeys) {
      final PullOp pullOp = new PullOp(encodedKey);
      pullOps.add(pullOp);
      final int partitionId = getPartitionIndex(encodedKey.getHash());
      final int threadId = partitionId % numThreads;
      threads[threadId].enqueue(pullOp);
    }
    final List<V> values = new ArrayList<>(pullOps.size());
    for (final PullOp pullOp : pullOps) {
      values.add(pullOp.get());
    }
    return values;
  }

  public void invalidateAll() {
    for (int i = 0; i < numThreads; i++) {
      threads[i].invalidateAll();
    }
  }

  private int getPartitionIndex(final int keyHash) {
    return keyHash % numThreads;
  }

  /**
   * Close the worker, after waiting a maximum of {@code timeoutMs} milliseconds
   * for queued messages to be sent.
   */
  @Override
  public void close(final long timeoutMs) throws InterruptedException, TimeoutException, ExecutionException {

    final Future result = Executors.newSingleThreadExecutor().submit(new Runnable() {
      @Override
      public void run() {
        // Close all threads
        for (int i = 0; i < numThreads; i++) {
          threads[i].close();
        }
        // Wait for shutdown to complete on all threads
        for (int i = 0; i < numThreads; i++) {
          threads[i].waitForShutdown();
        }
      }
    });

    result.get(timeoutMs, TimeUnit.MILLISECONDS);
  }

  /**
   * Handles incoming pull replies, by setting the value of the future.
   * This will notify the Partition's (synchronous) CacheLoader method to continue.
   * Called by {@link AsyncWorkerHandlerImpl#processReply}.
   */
  public void processReply(final K key, final V value) {
    final PullFuture<V> future = pendingPulls.get(key);
    if (future != null) {
      future.setValue(value);
    } else {
      // Because we assign each key to a dedicated thread, there can be at most one active pendingPull for a key.
      // But it may happen if the worker retried due to the late response from the target server.
      LOG.log(Level.WARNING, "Pending pull was not found for key {0}", key);
    }
  }

  /**
   * A simple Future that will wait on a get, until a value is set.
   * We do not implement a true Future, because this is simpler.
   */
  private static final class PullFuture<V> {
    private V value = null;

    /**
     * Block until a value is set or the maximum waiting time elapses.
     * It returns null when it fails to get the value in given timeout.
     * @param timeout the maximum time to wait in milliseconds
     * @return the value
     */
    public synchronized V getValue(final long timeout) {
      if (value == null) {
        try {
          wait(timeout);
        } catch (final InterruptedException e) {
          LOG.log(Level.WARNING, "InterruptedException on wait", e);
        }
      }
      return value;
    }

    /**
     * Set the value and unblock all waiting gets.
     * @param value the value
     */
    public synchronized void setValue(final V value) {
      this.value = value;
      notify();
    }
  }

  private void printStatistics(final int threadId, final long elapsedTime) {
    final Statistics pushStat = pushStats[threadId];
    final Statistics encodeStat = encodeStats[threadId];
    final Statistics pullStat = pullStats[threadId];
    LOG.log(Level.INFO, "PS Elapsed Time: {0}, PS Worker Thread Id: {1}, PS Worker Push Avg: {2}, " +
        "PS Worker Push Sum: {3}, PS Worker Push Count:{4}, PS Worker Encode Avg: {5}, " +
        "PS Worker Encode Sum: {6}, PS Worker Pull Avg: {7}, PS Worker Pull Sum: {8}, PS Worker Pull Count: {9}",
        new Object[]{elapsedTime / 1e9D, threadId, String.format("%g", pushStat.avg()),
            String.format("%g", pushStat.sum()), pushStat.count(), String.format("%g", encodeStat.avg()),
            String.format("%g", encodeStat.sum()), String.format("%g", pullStat.avg()),
            String.format("%g", pullStat.sum()), String.format("%g", pullStat.count())});
    startTimes[threadId] = ticker.read();
    pushStat.reset();
    encodeStat.reset();
  }

  /**
   * A generic operation; operations are queued at each Partition.
   */
  private interface Op<K, V> {
    /**
     * Method to apply when dequeued by the Partition.
     * @param kvCache the raw LoadingCache, provided by the Partition.
     */
    void apply(LoadingCache<EncodedKey<K>, Wrapped<V>> kvCache);
  }

  /**
   * Wrapped values for use within each partition's cache.
   * Wrapping allows the partition to replace the value on a local update,
   * without updating the write time of the cache entry.
   */
  private static class Wrapped<V> {
    private V value;

    public Wrapped(final V value) {
      this.value = value;
    }

    public V getValue() {
      return value;
    }

    public void setValue(final V value) {
      this.value = value;
    }
  }

  /**
   * A push operation.
   */
  private class PushOp implements Op<K, V> {
    private static final int MAX_RETRY_COUNT = 10;

    private final EncodedKey<K> encodedKey;
    private final P preValue;
    private final int threadId;

    public PushOp(final EncodedKey<K> encodedKey, final P preValue, final int threadId) {
      this.encodedKey = encodedKey;
      this.preValue = preValue;
      this.threadId = threadId;
    }

    /**
     * First, update the local value, only if it is already cached.
     * Second, send the update to the remote PS.
     * @param kvCache the raw LoadingCache, provided by the Partition.
     */
    @Override
    public void apply(final LoadingCache<EncodedKey<K>, Wrapped<V>> kvCache) {
      final long pushStartTime = ticker.read();
      final Wrapped<V> wrapped = kvCache.getIfPresent(encodedKey);

      // If it exists, update the local value, without updating the cache's write time
      if (wrapped != null) {
        final V oldValue = wrapped.getValue();
        final V deltaValue = parameterUpdater.process(encodedKey.getKey(), preValue);
        if (deltaValue == null) {
          return;
        }
        final V updatedValue = parameterUpdater.update(oldValue, deltaValue);
        wrapped.setValue(updatedValue);
      }

      // Send to remote PS
      int retryCount = 0;
      while (true) {
        if (++retryCount > MAX_RETRY_COUNT) {
          throw new RuntimeException("Fail to send push message");
        }

        // re-resolve server for every retry
        // since an operation may throw NetworkException when routing table is obsolete
        final String serverId = serverResolver.resolveServer(encodedKey.getHash());
        LOG.log(Level.FINEST, "Resolve server for encodedKey. key: {0}, hash: {1}",
            new Object[]{encodedKey.getKey(), encodedKey.getHash()});

        try {
          final long encodeStartTime = ticker.read();
          sender.get().sendPushMsg(serverId, encodedKey, preValue);

          // Can reach here only when sendPushMsg succeeds.
          final long endTime = ticker.read();
          pushStats[threadId].put(endTime - pushStartTime);
          encodeStats[threadId].put(endTime - encodeStartTime);
          final long elapsedTime = endTime - startTimes[threadId];
          if (logPeriod > 0 && elapsedTime > logPeriod) {
            printStatistics(threadId, elapsedTime);
          }
        } catch (final NetworkException e) {
          LOG.log(Level.FINE, "NetworkException while sending push msg. Do retry", e);
          continue;
        }
        break;
      }
    }
  }

  /**
   * A pull operation.
   * Also exposes a blocking {@link #get} method to retrieve the result of the pull.
   */
  private class PullOp implements Op<K, V> {
    private final EncodedKey<K> encodedKey;
    private V value;

    public PullOp(final EncodedKey<K> encodedKey) {
      this.encodedKey = encodedKey;
    }

    /**
     * Delegate loading to the cache, then update the value and notify waiting gets.
     * @param kvCache the raw LoadingCache, provided by the Partition.
     */
    @Override
    public void apply(final LoadingCache<EncodedKey<K>, Wrapped<V>> kvCache) {
      try {
        final V loadedValue = kvCache.get(encodedKey).getValue();
        synchronized (this) {
          this.value = loadedValue;
          notify();
        }
      } catch (final ExecutionException e) {
        throw new RuntimeException(e);
      }
    }

    /**
     * A blocking get.
     * @return the value
     */
    public V get() {
      synchronized (this) {
        while (value == null) {
          try {
            wait();
          } catch (final InterruptedException e) {
            LOG.log(Level.WARNING, "InterruptedException on wait", e);
          }
        }
        return value;
      }
    }
  }

  /**
   * A partition for the cache on the Worker.
   * The basic structure is similar to the partition for the Server at
   * {@link edu.snu.cay.services.ps.server.api.ParameterServer}.
   *
   * The partitions at the Worker can be independent of the partitions at the Server. In other words,
   * the number of worker-side partitions does not have to be equal to the number of server-side partitions.
   *
   * A remotely read pull remains in the local cache for a duration of expireTimeout.
   * Pushes are applied locally while the parameter is cached.
   * The single queue-and-thread, combined with the server, provides a guarantee that
   * all previous local pushes are applied to a pull, if it is locally cached.
   *
   * This means pull operations are queued behind push operations.
   * We should further explore this trade-off with real ML workloads.
   */
  private static class WorkerThread<K, P, V> implements Runnable {
    private static final long QUEUE_TIMEOUT_MS = 3000;

    private final LoadingCache<EncodedKey<K>, Wrapped<V>> kvCache;
    private final BlockingQueue<Op<K, V>> queue;
    private final ArrayList<Op<K, V>> localOps; // Operations drained from the queue, and processed locally.
    private final int drainSize; // Max number of operations to drain per iteration.
    private final Ticker ticker = Ticker.systemTicker();

    private volatile boolean close = false;
    private final AtomicBoolean shutdown = new AtomicBoolean(false);

    public WorkerThread(final ConcurrentMap<K, PullFuture<V>> pendingPulls,
                        final ServerResolver serverResolver,
                        final InjectionFuture<WorkerMsgSender<K, P>> sender,
                        final int queueSize,
                        final long expireTimeout,
                        final Statistics pullStat) {
      kvCache = CacheBuilder.newBuilder()
          .concurrencyLevel(1)
          .expireAfterWrite(expireTimeout, TimeUnit.MILLISECONDS)
          .build(new CacheLoader<EncodedKey<K>, Wrapped<V>>() {
            private static final int MAX_RETRY_COUNT = 20;
            private static final long RETRY_INTERVAL_MS = 200;

            /**
             * Sends a pull msg for the {@code encodedKey} to the target server.
             * @param encodedKey encoded key
             * @return target server id
             */
            private String sendMsg(final EncodedKey<K> encodedKey) {
              int retryCount = 0;
              String serverId;

              while (true) {
                if (++retryCount > MAX_RETRY_COUNT) {
                  throw new RuntimeException("Fail to send a pull msg");
                }

                // re-resolve server for every retry
                // since an operation may throw NetworkException when routing table is obsolete
                serverId = serverResolver.resolveServer(encodedKey.getHash());
                LOG.log(Level.FINEST, "Resolve server for encodedKey. key: {0}, hash: {1}, serverId: {2}",
                    new Object[]{encodedKey.getKey(), encodedKey.getHash(), serverId});

                try {
                  final long beginTick = ticker.read();
                  sender.get().sendPullMsg(serverId, encodedKey);
<<<<<<< HEAD
                  break;
=======
                  pullStat.put(ticker.read() - beginTick);
>>>>>>> 0d2b985f
                } catch (final NetworkException e) {
                  LOG.log(Level.FINE, "NetworkException while sending pull msg. Do retry", e);
                }
              }

              return serverId;
            }

            /**
             * Waits until receiving the result from the server.
             * @param future Pull future
             * @param serverId server id
             * @param encodedKey encoded key
             * @return the value or null if the target server has been changed during wait.
             */
            private V waitResponse(final PullFuture<V> future, final String serverId,
                                      final EncodedKey<K> encodedKey) {
              int retryCount = 0;
              V value;

              while (true) {
                if (++retryCount > MAX_RETRY_COUNT) {
                  throw new RuntimeException("Fail to receive a value for pull");
                }
                value = future.getValue(RETRY_INTERVAL_MS);

                if (value != null) {
                  break;
                }

                final String newServerId = serverResolver.resolveServer(encodedKey.getHash());
                if (!serverId.equals(newServerId)) {
                  LOG.log(Level.INFO, "Target server has been changed while waiting for the response. Do retry");
                  return null;
                }
              }

              return value;
            }

            @Override
            public Wrapped<V> load(final EncodedKey<K> encodedKey) {
              final PullFuture<V> future = new PullFuture<>();
              pendingPulls.put(encodedKey.getKey(), future);

              V value = null;
              while (value == null) {
                // 1. try sending msg to server
                final String serverId = sendMsg(encodedKey);

                // 2. wait until receives result from the server
                value = waitResponse(future, serverId, encodedKey);
              }

              pendingPulls.remove(encodedKey.getKey());
              return new Wrapped<>(value);
            }
          });
      queue = new ArrayBlockingQueue<>(queueSize);
      this.drainSize = queueSize / 10;
      this.localOps = new ArrayList<>(drainSize);
    }

    /**
     * Enqueue an operation onto the queue, blocking if the queue is full.
     * When the queue is full, this method will block; thus, a full queue will block the thread calling
     * enqueue, e.g., from the NCS message thread pool, until the queue is drained.
     *
     * @param op the operation to enqueue
     */
    public void enqueue(final Op<K, V> op) {
      try {
        queue.put(op);
      } catch (final InterruptedException e) {
        LOG.log(Level.SEVERE, "Enqueue failed with InterruptedException", e);
        return;
      }
    }

    /**
     * Invalidate all cached pulls.
     */
    public void invalidateAll() {
      kvCache.invalidateAll();
    }

    /**
     * @return number of pending operations in the queue.
     */
    public int opsPending() {
      int opsPending = 0;
      opsPending += queue.size();
      opsPending += localOps.size();
      return opsPending;
    }

    /**
     * Loop that dequeues operations and applies them.
     * Dequeues are only performed through this thread.
     */
    @Override
    public void run() {
      while (!close || !queue.isEmpty()) {
        // First, poll and apply. The timeout allows the run thread to close cleanly within timeout ms.
        try {
          final Op<K, V> op = queue.poll(QUEUE_TIMEOUT_MS, TimeUnit.MILLISECONDS);
          if (op == null) {
            continue;
          }
          op.apply(kvCache);
        } catch (final InterruptedException e) {
          LOG.log(Level.SEVERE, "Poll failed with InterruptedException", e);
          continue;
        }

        // Then, drain up to drainSize of the remaining queue and apply.
        // Calling drainTo does not block if queue is empty, which is why we poll first.
        // This should be faster than polling each op, because the blocking queue's lock is only acquired once.
        queue.drainTo(localOps, drainSize);
        for (final Op<K, V> op : localOps) {
          op.apply(kvCache);
        }
        localOps.clear();
      }

      shutdown();
    }

    /**
     * Close the run thread.
     */
    public void close() {
      close = true;
    }

    private void shutdown() {
      shutdown.set(true);
      synchronized (shutdown) {
        shutdown.notifyAll();
      }
    }

    /**
     * Wait for shutdown confirmation (clean close has finished).
     */
    public void waitForShutdown() {
      while (!shutdown.get()) {
        try {
          synchronized (shutdown) {
            shutdown.wait();
          }
        } catch (final InterruptedException e) {
          LOG.log(Level.WARNING, "InterruptedException while waiting for close to complete", e);
        }
      }
    }
  }
}<|MERGE_RESOLUTION|>--- conflicted
+++ resolved
@@ -546,11 +546,8 @@
                 try {
                   final long beginTick = ticker.read();
                   sender.get().sendPullMsg(serverId, encodedKey);
-<<<<<<< HEAD
+                  pullStat.put(ticker.read() - beginTick);
                   break;
-=======
-                  pullStat.put(ticker.read() - beginTick);
->>>>>>> 0d2b985f
                 } catch (final NetworkException e) {
                   LOG.log(Level.FINE, "NetworkException while sending pull msg. Do retry", e);
                 }
