/*
 * Copyright (C) 2015 Seoul National University
 *
 * Licensed under the Apache License, Version 2.0 (the "License");
 * you may not use this file except in compliance with the License.
 * You may obtain a copy of the License at
 *
 *         http://www.apache.org/licenses/LICENSE-2.0
 *
 * Unless required by applicable law or agreed to in writing, software
 * distributed under the License is distributed on an "AS IS" BASIS,
 * WITHOUT WARRANTIES OR CONDITIONS OF ANY KIND, either express or implied.
 * See the License for the specific language governing permissions and
 * limitations under the License.
 */
package edu.snu.cay.services.shuffle.driver.impl;

import edu.snu.cay.services.shuffle.common.ShuffleDescription;
import edu.snu.cay.services.shuffle.driver.DSControlMessageSender;
import edu.snu.cay.services.shuffle.driver.ShuffleManager;
import edu.snu.cay.services.shuffle.evaluator.impl.StaticPushShuffle;
import edu.snu.cay.services.shuffle.evaluator.operator.impl.PushShuffleReceiverImpl;
import edu.snu.cay.services.shuffle.evaluator.operator.impl.PushShuffleSenderImpl;
import edu.snu.cay.services.shuffle.network.ShuffleControlMessage;
import edu.snu.cay.services.shuffle.utils.ShuffleDescriptionSerializer;
import edu.snu.cay.services.shuffle.utils.StateMachine;
import org.apache.reef.annotations.audience.DriverSide;
import org.apache.reef.exception.evaluator.NetworkException;
import org.apache.reef.io.network.Message;
import org.apache.reef.tang.Configuration;
import org.apache.reef.util.Optional;
import org.apache.reef.wake.EventHandler;
import org.apache.reef.wake.remote.transport.LinkListener;

import javax.inject.Inject;
import java.net.SocketAddress;
import java.util.ArrayList;
import java.util.HashMap;
import java.util.List;
import java.util.Map;
import java.util.logging.Level;
import java.util.logging.Logger;

<<<<<<< HEAD
=======
// TODO #88: Implement functionality
// as a basic implementation of ShuffleManager.
>>>>>>> b58dd35c
/**
 * ShuffleManager implementation for static push-based shuffling.
 *
 * The initial shuffle description can never be changed. Users cannot add or remove more tasks
 * to the shuffle and cannot change the key, value codecs and shuffling strategy after the manager is created.
 */
@DriverSide
public final class StaticPushShuffleManager implements ShuffleManager {

  private static final Logger LOG = Logger.getLogger(StaticPushShuffleManager.class.getName());

  private final ShuffleDescription shuffleDescription;
  private final ShuffleDescriptionSerializer descriptionSerializer;
  private final DSControlMessageSender controlMessageSender;

  private final ControlMessageHandler controlMessageHandler;
  private final ControlLinkListener controlLinkListener;
  private final StateManager stateManager;

  @Inject
  private StaticPushShuffleManager(
      final ShuffleDescription shuffleDescription,
      final ShuffleDescriptionSerializer descriptionSerializer,
      final DSControlMessageSender controlMessageSender) {
    this.shuffleDescription = shuffleDescription;
    this.descriptionSerializer = descriptionSerializer;
    this.controlMessageSender = controlMessageSender;

    this.stateManager = new StateManager();
    this.controlMessageHandler = new ControlMessageHandler();
    this.controlLinkListener = new ControlLinkListener();
  }

  /**
   * @param endPointId end point id
   * @return Serialized shuffle description for the endPointId
   */
  @Override
  public Optional<Configuration> getShuffleConfiguration(final String endPointId) {
    return descriptionSerializer.serialize(
        StaticPushShuffle.class,
        PushShuffleSenderImpl.class,
        PushShuffleReceiverImpl.class,
        shuffleDescription, endPointId);
  }

  /**
   * @return the initial shuffle description
   */
  @Override
  public ShuffleDescription getShuffleDescription() {
    return shuffleDescription;
  }

  @Override
  public EventHandler<Message<ShuffleControlMessage>> getControlMessageHandler() {
    return controlMessageHandler;
  }

  @Override
  public LinkListener<Message<ShuffleControlMessage>> getControlLinkListener() {
    return controlLinkListener;
  }

<<<<<<< HEAD
  private final class ControlMessageHandler implements EventHandler<Message<ShuffleControlMessage>> {

    @Override
    public void onNext(final Message<ShuffleControlMessage> message) {
      final ShuffleControlMessage controlMessage = message.getData().iterator().next();
      final String endPointId = message.getSrcId().toString();
      switch (controlMessage.getCode()) {
      case PushShuffleCode.SENDER_INITIALIZED:
        stateManager.onSenderInitialized(endPointId);
        break;
      case PushShuffleCode.RECEIVER_INITIALIZED:
        stateManager.onReceiverInitialized(endPointId);
        break;
      case PushShuffleCode.RECEIVER_COMPLETED:
        stateManager.onReceiverCompleted(endPointId);
        break;
      case PushShuffleCode.RECEIVER_READY:
        stateManager.onReceiverReady(endPointId);
        break;
      case PushShuffleCode.RECEIVER_FINISHED:
        stateManager.onReceiverFinished(endPointId);
        break;
      default:
        throw new IllegalStateException("Unknown code " + controlMessage.getCode() + " from " + endPointId);
=======
  private void broadcastSetupMessage() {
    try {
      for (final String endPointId : endPointIdSet) {
        controlMessageSender.send(endPointId, StaticPushShuffleCode.SHUFFLE_INITIALIZED);
      }
    } catch (final NetworkException e) {
      // TODO #67: failure handling
      throw new RuntimeException(e);
    }
  }

  private final class ControlMessageHandler implements EventHandler<Message<ShuffleControlMessage>> {

    @Override
    public void onNext(final Message<ShuffleControlMessage> networkControlMessage) {
      final ShuffleControlMessage controlMessage = networkControlMessage.getData().iterator().next();
      if (controlMessage.getCode() == StaticPushShuffleCode.END_POINT_INITIALIZED) {
        if (setupEndPointCount.decrementAndGet() == 0) {
          // TODO #88: This redundant sleep will be removed and StaticPushShuffleManager will be added.
          try {
            // Wait for all tasks register their EventHandler.
            Thread.sleep(2000);
          } catch (final InterruptedException e) {
            throw new RuntimeException(e);
          }
          broadcastSetupMessage();
        }
>>>>>>> b58dd35c
      }
    }
  }

  private final class ControlLinkListener implements LinkListener<Message<ShuffleControlMessage>> {

    @Override
    public void onSuccess(final Message<ShuffleControlMessage> message) {
      LOG.log(Level.FINE, "A ShuffleControlMessage was successfully sent : {0}", message);
    }

    @Override
    public void onException(
        final Throwable cause,
        final SocketAddress socketAddress,
        final Message<ShuffleControlMessage> message) {
      LOG.log(Level.WARNING, "An exception occurred while sending a ShuffleControlMessage. cause : {0}," +
<<<<<<< HEAD
          " socket address : {1}, message : {2}", new Object[]{cause, socketAddress, message});
      // TODO (#67) : failure handling.
      throw new RuntimeException("An exception occurred while sending a ShuffleControlMessage", cause);
    }
  }

  /**
   * State manager for StaticPushShuffleManager. This receives control messages
   * from senders and receivers, and makes a proper state transition as communicating
   * with senders and receivers.
   */
  private final class StateManager {

    private boolean initialized;
    private final int receiverNum;
    private Map<String, StateMachine> receiverStateMachineMap;
    private final List<String> initialzedSenderIdList;
    private int initializedReceiverNum;
    private int readiedReceiverNum;
    private int completedReceiverNum;
    private int finishedReceiverNum;

    private StateMachine stateMachine;

    private StateManager() {
      this.initialzedSenderIdList = new ArrayList<>();
      this.receiverNum = shuffleDescription.getReceiverIdList().size();
      this.receiverStateMachineMap = new HashMap<>(receiverNum);

      for (final String receiverId : shuffleDescription.getReceiverIdList()) {
        receiverStateMachineMap.put(receiverId, PushShuffleReceiverImpl.createStateMachine());
      }

      this.stateMachine = StateMachine.newBuilder()
          .addState("INIT", "Wait for all receivers are initialized")
          .addState("CAN_SEND", "Prepared senders can send data to receivers")
          .addState("RECEIVERS_COMPLETED", "All receivers were completed to receive data from senders in an iteration")
          .addState("FINISHED", "All senders and receivers were finished")
          .setInitialState("INIT")
          .addTransition("INIT", "CAN_SEND",
              "When RECEIVER_INITIALIZED messages arrived from all receivers."
                  + " It sends SENDER_CAN_SEND messages to all initialized senders.")
          .addTransition("CAN_SEND", "RECEIVERS_COMPLETED",
              "When RECEIVER_COMPLETED messages arrived from all receivers." +
                  " It broadcasts ALL_RECEIVERS_COMPLETED messages to all receivers.")
          .addTransition("RECEIVERS_COMPLETED", "CAN_SEND",
              "When RECEIVER_READY messages arrived from all receivers"
              + " It broadcasts SENDER_CAN_SEND messages to all senders.")
          .addTransition("CAN_SEND", "FINISHED",
              "When RECEIVER_FINISHED messages arrived from all receivers")
          .build();
    }

    private void sendSenderCanSendMessage(final String senderId) {
      try {
        controlMessageSender.send(senderId, PushShuffleCode.SENDER_CAN_SEND);
      } catch (final NetworkException e) {
        // cannot open connection to sender
        // TODO (#67) : failure handling.
        throw new RuntimeException(e);
      }
    }

    private synchronized void onSenderInitialized(final String senderId) {
      if (initialized) {
        sendSenderCanSendMessage(senderId);
      } else {
        initialzedSenderIdList.add(senderId);
      }
    }

    private synchronized void onReceiverInitialized(final String receiverId) {
      stateMachine.checkState("INIT");
      receiverStateMachineMap.get(receiverId).checkState("RECEIVING");
      LOG.log(Level.FINE, "A receiver is initialized " + receiverId);
      initializedReceiverNum++;
      broadcastIfAllReceiversAreInitialized();
    }

    private void broadcastIfAllReceiversAreInitialized() {
      if (initializedReceiverNum == receiverNum) {
        initialized = true;
        LOG.log(Level.INFO, "All receivers are initialized");
        stateMachine.checkAndSetState("INIT", "CAN_SEND");
        for (final String senderId : initialzedSenderIdList) {
          sendSenderCanSendMessage(senderId);
        }
      }
    }

    private synchronized void onReceiverCompleted(final String receiverId) {
      stateMachine.checkState("CAN_SEND");
      receiverStateMachineMap.get(receiverId).checkAndSetState("RECEIVING", "COMPLETED");
      completedReceiverNum++;

      LOG.log(Level.FINE, "A receiver " + receiverId + " was completed to receive data.");

      if (completedReceiverNum == receiverNum) {
        completedReceiverNum = 0;
        LOG.log(Level.INFO, "Broadcast to all receivers that all receivers were completed");
        stateMachine.checkAndSetState("CAN_SEND", "RECEIVERS_COMPLETED");
        broadcastToReceivers(PushShuffleCode.ALL_RECEIVERS_COMPLETED);
      }
    }

    private synchronized void onReceiverReady(final String receiverId) {
      stateMachine.checkState("RECEIVERS_COMPLETED");
      receiverStateMachineMap.get(receiverId).checkAndSetState("COMPLETED", "RECEIVING");
      readiedReceiverNum++;

      LOG.log(Level.FINE, "A receiver " + receiverId + " is ready to receive data.");

      if (readiedReceiverNum == receiverNum) {
        readiedReceiverNum = 0;
        LOG.log(Level.INFO, "Broadcast to all senders that they can send data to receivers.");
        stateMachine.checkAndSetState("RECEIVERS_COMPLETED", "CAN_SEND");
        broadcastToSenders(PushShuffleCode.SENDER_CAN_SEND);
      }
    }

    private synchronized void onReceiverFinished(final String receiverId) {
      stateMachine.checkState("CAN_SEND");
      receiverStateMachineMap.get(receiverId).checkAndSetState("RECEIVING", "FINISHED");
      finishedReceiverNum++;


      if (finishedReceiverNum == receiverNum) {
        LOG.log(Level.INFO, "The StaticPushShuffleManager is finished");
        stateMachine.checkAndSetState("CAN_SEND", "FINISHED");
      }
    }

    private void broadcastToSenders(final int code) {
      for (final String senderId : shuffleDescription.getSenderIdList()) {
        try {
          controlMessageSender.send(senderId, code);
        } catch (final NetworkException e) {
          // cannot open connection to sender
          // TODO (#67) : failure handling.
          throw new RuntimeException(e);
        }
      }
    }

    private void broadcastToReceivers(final int code) {
      for (final String receiverId : shuffleDescription.getReceiverIdList()) {
        try {
          controlMessageSender.send(receiverId, code);
        } catch (final NetworkException e) {
          // cannot open connection to receiver
          // TODO (#67) : failure handling.
          throw new RuntimeException(e);
        }
      }
=======
          " socket address : {1}, message : {2}", new Object[]{cause, socketAddress, networkControlMessage});
      // TODO #67: failure handling.
>>>>>>> b58dd35c
    }
  }
}<|MERGE_RESOLUTION|>--- conflicted
+++ resolved
@@ -41,11 +41,6 @@
 import java.util.logging.Level;
 import java.util.logging.Logger;
 
-<<<<<<< HEAD
-=======
-// TODO #88: Implement functionality
-// as a basic implementation of ShuffleManager.
->>>>>>> b58dd35c
 /**
  * ShuffleManager implementation for static push-based shuffling.
  *
@@ -110,7 +105,6 @@
     return controlLinkListener;
   }
 
-<<<<<<< HEAD
   private final class ControlMessageHandler implements EventHandler<Message<ShuffleControlMessage>> {
 
     @Override
@@ -135,35 +129,6 @@
         break;
       default:
         throw new IllegalStateException("Unknown code " + controlMessage.getCode() + " from " + endPointId);
-=======
-  private void broadcastSetupMessage() {
-    try {
-      for (final String endPointId : endPointIdSet) {
-        controlMessageSender.send(endPointId, StaticPushShuffleCode.SHUFFLE_INITIALIZED);
-      }
-    } catch (final NetworkException e) {
-      // TODO #67: failure handling
-      throw new RuntimeException(e);
-    }
-  }
-
-  private final class ControlMessageHandler implements EventHandler<Message<ShuffleControlMessage>> {
-
-    @Override
-    public void onNext(final Message<ShuffleControlMessage> networkControlMessage) {
-      final ShuffleControlMessage controlMessage = networkControlMessage.getData().iterator().next();
-      if (controlMessage.getCode() == StaticPushShuffleCode.END_POINT_INITIALIZED) {
-        if (setupEndPointCount.decrementAndGet() == 0) {
-          // TODO #88: This redundant sleep will be removed and StaticPushShuffleManager will be added.
-          try {
-            // Wait for all tasks register their EventHandler.
-            Thread.sleep(2000);
-          } catch (final InterruptedException e) {
-            throw new RuntimeException(e);
-          }
-          broadcastSetupMessage();
-        }
->>>>>>> b58dd35c
       }
     }
   }
@@ -181,9 +146,8 @@
         final SocketAddress socketAddress,
         final Message<ShuffleControlMessage> message) {
       LOG.log(Level.WARNING, "An exception occurred while sending a ShuffleControlMessage. cause : {0}," +
-<<<<<<< HEAD
           " socket address : {1}, message : {2}", new Object[]{cause, socketAddress, message});
-      // TODO (#67) : failure handling.
+      // TODO #67: failure handling.
       throw new RuntimeException("An exception occurred while sending a ShuffleControlMessage", cause);
     }
   }
@@ -240,7 +204,7 @@
         controlMessageSender.send(senderId, PushShuffleCode.SENDER_CAN_SEND);
       } catch (final NetworkException e) {
         // cannot open connection to sender
-        // TODO (#67) : failure handling.
+        // TODO #67: failure handling.
         throw new RuntimeException(e);
       }
     }
@@ -320,7 +284,7 @@
           controlMessageSender.send(senderId, code);
         } catch (final NetworkException e) {
           // cannot open connection to sender
-          // TODO (#67) : failure handling.
+          // TODO #67: failure handling.
           throw new RuntimeException(e);
         }
       }
@@ -332,14 +296,10 @@
           controlMessageSender.send(receiverId, code);
         } catch (final NetworkException e) {
           // cannot open connection to receiver
-          // TODO (#67) : failure handling.
+          // TODO #67: failure handling.
           throw new RuntimeException(e);
         }
       }
-=======
-          " socket address : {1}, message : {2}", new Object[]{cause, socketAddress, networkControlMessage});
-      // TODO #67: failure handling.
->>>>>>> b58dd35c
     }
   }
 }