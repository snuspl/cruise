/*
 * Copyright (C) 2015 Seoul National University
 *
 * Licensed under the Apache License, Version 2.0 (the "License");
 * you may not use this file except in compliance with the License.
 * You may obtain a copy of the License at
 *
 *         http://www.apache.org/licenses/LICENSE-2.0
 *
 * Unless required by applicable law or agreed to in writing, software
 * distributed under the License is distributed on an "AS IS" BASIS,
 * WITHOUT WARRANTIES OR CONDITIONS OF ANY KIND, either express or implied.
 * See the License for the specific language governing permissions and
 * limitations under the License.
 */
package edu.snu.cay.services.em.evaluator.impl.rangekey;

import edu.snu.cay.services.em.avro.DataOpType;
import edu.snu.cay.services.em.evaluator.api.*;
import edu.snu.cay.services.em.evaluator.impl.BlockStore;
import edu.snu.cay.services.em.evaluator.impl.OwnershipCache;
import edu.snu.cay.utils.LongRangeUtils;
import edu.snu.cay.utils.trace.HTrace;
import org.apache.commons.lang.math.LongRange;
import org.apache.reef.annotations.audience.EvaluatorSide;
import org.apache.reef.annotations.audience.Private;
import org.apache.reef.io.network.util.Pair;
import org.apache.reef.util.Optional;

import javax.annotation.Nonnull;
import javax.inject.Inject;
import java.util.*;
import java.util.concurrent.atomic.AtomicLong;
import java.util.concurrent.locks.Lock;
import java.util.logging.Level;
import java.util.logging.Logger;

/**
 * A {@code MemoryStore} implementation for a key of long type, supporting range operations.
 * It routes operations to local {@link BlockStore} or remote through {@link RemoteOpHandler}
 * based on the routing result from {@link OwnershipCache}.
 * Assuming EM applications always need to instantiate this class, HTrace initialization is done in the constructor.
 */
@EvaluatorSide
@Private
public final class MemoryStoreImpl implements MemoryStore<Long> {
  private static final Logger LOG = Logger.getLogger(MemoryStoreImpl.class.getName());

<<<<<<< HEAD
  private final OperationRouter router;
=======
  private static final int QUEUE_SIZE = 1024;
  private static final int QUEUE_TIMEOUT_MS = 3000;

  private final OwnershipCache ownershipCache;
>>>>>>> 372a9ca8
  private final BlockResolver<Long> blockResolver;
  private final RangeSplitter<Long> rangeSplitter;
  private final RemoteOpHandlerImpl<Long> remoteOpHandlerImpl;
  private final BlockStore blockStore;

  /**
   * A counter for issuing ids for operations requested from local clients.
   */
  private final AtomicLong operationIdCounter = new AtomicLong(0);

  @Inject
  private MemoryStoreImpl(final HTrace hTrace,
                          final OwnershipCache ownershipCache,
                          final BlockResolver<Long> blockResolver,
                          final RangeSplitter<Long> rangeSplitter,
                          final RemoteOpHandlerImpl<Long> remoteOpHandlerImpl,
                          final BlockStore blockStore) {
    hTrace.initialize();
    this.ownershipCache = ownershipCache;
    this.blockResolver = blockResolver;
    this.rangeSplitter = rangeSplitter;
    this.remoteOpHandlerImpl = remoteOpHandlerImpl;
    this.blockStore = blockStore;
  }

  @Override
  public boolean registerBlockUpdateListener(final BlockUpdateListener listener) {
    return blockStore.registerBlockUpdateListener(listener);
  }

  /**
<<<<<<< HEAD
=======
   * A runnable that dequeues and executes operations requested from remote clients.
   * Several threads are initiated at the beginning and run as long-running background services.
   */
  private final class OperationThread implements Runnable {

    @Override
    public void run() {
      while (true) {
        // First, poll and execute a single operation.
        // Poll with a timeout will prevent busy waiting, when the queue is empty.
        try {
          final Tuple3<RangeKeyOperation, List<Pair<Long, Long>>, Integer> subOperation =
              subOperationQueue.poll(QUEUE_TIMEOUT_MS, TimeUnit.MILLISECONDS);
          if (subOperation == null) {
            continue;
          }
          handleSubOperation(subOperation);
        } catch (final InterruptedException e) {
          LOG.log(Level.SEVERE, "Poll failed with InterruptedException", e);
        }
      }
    }

    private void handleSubOperation(final Tuple3<RangeKeyOperation, List<Pair<Long, Long>>, Integer> subOperation) {
      final RangeKeyOperation operation = subOperation.getFirst();
      final List<Pair<Long, Long>> subKeyRanges = subOperation.getSecond();
      final int blockId = subOperation.getThird();

      LOG.log(Level.FINEST, "Poll op: [OpId: {0}, origId: {1}, block: {2}]]",
          new Object[]{operation.getOpId(), operation.getOrigEvalId().get(), blockId});

      final Tuple<Optional<String>, Lock> remoteEvalIdWithLock = ownershipCache.resolveEvalWithLock(blockId);
      try {
        final Optional<String> remoteEvalIdOptional = remoteEvalIdWithLock.getKey();
        final boolean isLocal = !remoteEvalIdOptional.isPresent();
        if (isLocal) {
          final BlockImpl block = (BlockImpl) blockStore.get(blockId);
          final Map<Long, Object> result = block.executeSubOperation(operation, subKeyRanges);
          submitLocalResult(operation, result, Collections.emptyList());
        } else {
          LOG.log(Level.WARNING,
              "Failed to execute operation {0} requested by remote store {2}. This store was considered as the owner" +
                  " of block {1} by store {2}, but the local ownershipCache assumes store {3} is the owner",
              new Object[]{operation.getOpId(), blockId, operation.getOrigEvalId().get(), remoteEvalIdOptional.get()});

          // treat remote ranges as failed ranges, because we do not allow more than one hop in remote access
          final List<Pair<Long, Long>> failedRanges = new ArrayList<>(1);
          for (final Pair<Long, Long> subKeyRange : subKeyRanges) {
            failedRanges.add(new Pair<>(subKeyRange.getFirst(), subKeyRange.getSecond()));
          }
          submitLocalResult(operation, Collections.emptyMap(), failedRanges);
        }
      } finally {
        final Lock readLock = remoteEvalIdWithLock.getValue();
        readLock.unlock();
      }
    }
  }

  /**
   * Handles operations requested from a remote client.
   */
  @Override
  public void onNext(final DataOperation dataOperation) {
    final RangeKeyOperation<Long, Object> operation = (RangeKeyOperation<Long, Object>) dataOperation;

    final Map<Integer, List<Pair<Long, Long>>> blockToSubKeyRangesMap =
        splitIntoSubKeyRanges(operation.getDataKeyRanges());

    // cannot resolve any block. invalid data keys
    if (blockToSubKeyRangesMap.isEmpty()) {
      // TODO #421: should handle fail case different from empty case
      submitLocalResult(operation, Collections.emptyMap(), operation.getDataKeyRanges());
      LOG.log(Level.SEVERE, "Failed Op [Id: {0}, origId: {1}]",
          new Object[]{operation.getOpId(), operation.getOrigEvalId().get()});
      return;
    }

    enqueueOperation(operation, blockToSubKeyRangesMap);
  }

  /**
   * Enqueues sub operations requested from a remote client to {@code subOperationQueue}.
   * The enqueued operations are executed by {@code OperationThread}s.
   */
  private void enqueueOperation(final RangeKeyOperation operation,
                                final Map<Integer, List<Pair<Long, Long>>> blockToKeyRangesMap) {
    final int numSubOps = blockToKeyRangesMap.size();
    operation.setNumSubOps(numSubOps);

    for (final Map.Entry<Integer, List<Pair<Long, Long>>> blockToSubKeyRanges : blockToKeyRangesMap.entrySet()) {
      final int blockId = blockToSubKeyRanges.getKey();
      final List<Pair<Long, Long>> keyRanges = blockToSubKeyRanges.getValue();

      try {
        subOperationQueue.put(new Tuple3<>(operation, keyRanges, blockId));
      } catch (final InterruptedException e) {
        LOG.log(Level.SEVERE, "Enqueue failed with InterruptedException", e);
      }

      LOG.log(Level.FINEST, "Enqueue Op [Id: {0}, block: {1}]",
          new Object[]{operation.getOpId(), blockId});
    }
  }

  private Map<Integer, List<Pair<Long, Long>>> splitIntoSubKeyRanges(final List<Pair<Long, Long>> dataKeyRanges) {
    // split into ranges per block
    final Map<Integer, List<Pair<Long, Long>>> blockToSubKeyRangesMap = new HashMap<>();

    for (final Pair<Long, Long> keyRange : dataKeyRanges) {
      final Map<Integer, Pair<Long, Long>> blockToSubKeyRangeMap =
          blockResolver.resolveBlocksForOrderedKeys(keyRange.getFirst(), keyRange.getSecond());

      for (final Map.Entry<Integer, Pair<Long, Long>> blockToSubKeyRange : blockToSubKeyRangeMap.entrySet()) {
        final int blockId = blockToSubKeyRange.getKey();
        final Pair<Long, Long> subKeyRange = blockToSubKeyRange.getValue();

        blockToSubKeyRangesMap.computeIfAbsent(blockId, integer -> new LinkedList<>());

        final List<Pair<Long, Long>> subKeyRangeList = blockToSubKeyRangesMap.get(blockId);
        subKeyRangeList.add(subKeyRange);
      }
    }

    return blockToSubKeyRangesMap;
  }

  /**
>>>>>>> 372a9ca8
   * Executes an operation requested from a local client.
   */
  private <V> void executeOperation(final RangeKeyOperation<Long, V> operation) {

    final Map<Integer, List<Pair<Long, Long>>> blockToSubKeyRangesMap =
        rangeSplitter.splitIntoSubKeyRanges(operation.getDataKeyRanges());

    final Map<Integer, List<Pair<Long, Long>>> localBlockToSubKeyRangesMap = new HashMap<>();
    final Map<String, List<Pair<Long, Long>>> remoteEvalToSubKeyRangesMap = new HashMap<>();

    // classify sub-ranges into remote and local
    for (final Map.Entry<Integer, List<Pair<Long, Long>>> entry : blockToSubKeyRangesMap.entrySet()) {
      final int blockId = entry.getKey();
      final List<Pair<Long, Long>> rangeList = entry.getValue();
      final Optional<String> remoteEvalIdOptional = ownershipCache.resolveEval(blockId);

      if (remoteEvalIdOptional.isPresent()) { // remote blocks
        // aggregate sub key ranges per evaluator
        final String remoteEvalId = remoteEvalIdOptional.get();
        if (remoteEvalToSubKeyRangesMap.containsKey(remoteEvalId)) {
          remoteEvalToSubKeyRangesMap.get(remoteEvalId).addAll(rangeList);
        } else {
          remoteEvalToSubKeyRangesMap.put(remoteEvalId, rangeList);
        }
      } else { // local blocks
        // aggregate sub key ranges per block
        if (localBlockToSubKeyRangesMap.containsKey(blockId)) {
          localBlockToSubKeyRangesMap.get(blockId).addAll(rangeList);
        }
        localBlockToSubKeyRangesMap.put(blockId, rangeList);
      }
    }

    final int numSubOps = remoteEvalToSubKeyRangesMap.size() + 1; // +1 for local operation
    operation.setNumSubOps(numSubOps);

    LOG.log(Level.FINE, "Execute operation requested from local client. OpId: {0}, OpType: {1}, numSubOps: {2}",
        new Object[]{operation.getOpId(), operation.getOpType(), numSubOps});

    // execute local operation and submit the result
    final Map<Long, V> localOutputData = executeSubOperation(operation, localBlockToSubKeyRangesMap);
    operation.commitResult(localOutputData, Collections.emptyList());

    // send remote operations and wait until all remote operations complete
    remoteOpHandlerImpl.sendOpToRemoteStores(operation, remoteEvalToSubKeyRangesMap);
  }

  /**
   * Executes sub operations directly, not via queueing.
   */
  private <V> Map<Long, V> executeSubOperation(final RangeKeyOperation<Long, V> operation,
                                               final Map<Integer, List<Pair<Long, Long>>> blockToSubKeyRangesMap) {
    if (blockToSubKeyRangesMap.isEmpty()) {
      return Collections.emptyMap();
    }

    final Map<Long, V> outputData;
    final Iterator<Map.Entry<Integer, List<Pair<Long, Long>>>> blockToSubKeyRangesIterator =
        blockToSubKeyRangesMap.entrySet().iterator();

    // first execute a head range to reuse the returned map object for a return map
    if (blockToSubKeyRangesIterator.hasNext()) {
      final Map.Entry<Integer, List<Pair<Long, Long>>> blockToSubKeyRanges = blockToSubKeyRangesIterator.next();

      final int blockId = blockToSubKeyRanges.getKey();
      final List<Pair<Long, Long>> subKeyRanges = blockToSubKeyRanges.getValue();

      outputData = executeLocalSubOperation(operation, blockId, subKeyRanges);
    } else {
      return Collections.emptyMap();
    }

    // execute remaining ranges if exist
    while (blockToSubKeyRangesIterator.hasNext()) {
      final Map<Long, V> partialOutput;
      final Map.Entry<Integer, List<Pair<Long, Long>>> blockToSubKeyRanges = blockToSubKeyRangesIterator.next();

      final int blockId = blockToSubKeyRanges.getKey();
      final List<Pair<Long, Long>> subKeyRanges = blockToSubKeyRanges.getValue();
      partialOutput = executeLocalSubOperation(operation, blockId, subKeyRanges);

      outputData.putAll(partialOutput);
    }

    return outputData;
  }

  private <V> Map<Long, V> executeLocalSubOperation(final RangeKeyOperation<Long, V> operation,
                                                    final int blockId, final List<Pair<Long, Long>> subKeyRanges) {
    final Map<Long, V> outputData;
    final Lock readLock = ownershipCache.resolveEvalWithLock(blockId).getValue();
    try {
      final BlockImpl block = (BlockImpl) blockStore.get(blockId);
      outputData = block.executeSubOperation(operation, subKeyRanges);
    } finally {
      readLock.unlock();
    }
    return outputData;
  }

  @Override
  public <V> Pair<Long, Boolean> put(final Long id, @Nonnull final V value) {
    final String operationId = Long.toString(operationIdCounter.getAndIncrement());

    final RangeKeyOperation<Long, V> operation = new RangeKeyOperationImpl<>(Optional.<String>empty(), operationId,
        DataOpType.PUT, id, Optional.of(value));

    executeOperation(operation);

    return new Pair<>(id, operation.getFailedKeyRanges().isEmpty());
  }

  @Override
  public <V> Map<Long, Boolean> putList(final List<Long> ids, final List<V> values) {
    if (ids.size() != values.size()) {
      throw new RuntimeException("Different list sizes: ids " + ids.size() + ", values " + values.size());
    }

    final String operationId = Long.toString(operationIdCounter.getAndIncrement());

    final List<LongRange> longRangeList = new ArrayList<>(LongRangeUtils.generateDenseLongRanges(new TreeSet<>(ids)));
    final List<Pair<Long, Long>> keyRangeList = new ArrayList<>(longRangeList.size());
    for (final LongRange range : longRangeList) {
      keyRangeList.add(new Pair<>(range.getMinimumLong(), range.getMaximumLong()));
    }

    final NavigableMap<Long, V> dataKeyValueMap = new TreeMap<>();
    for (int idx = 0; idx < ids.size(); idx++) {
      dataKeyValueMap.put(ids.get(idx), values.get(idx));
    }

    final RangeKeyOperation<Long, V> operation = new RangeKeyOperationImpl<>(Optional.<String>empty(), operationId,
        DataOpType.PUT, keyRangeList, Optional.of(dataKeyValueMap));

    executeOperation(operation);

    return getResultForPutList(ids, operation.getFailedKeyRanges());
  }

  /**
   * Returns a result map for putList operation.
   * The map has entries for all input data keys and corresponding boolean values
   * that are false for failed keys and true for succeeded keys
   */
  private Map<Long, Boolean> getResultForPutList(final List<Long> inputKeys,
                                                 final List<Pair<Long, Long>> failedKeyRangeList) {
    final Map<Long, Boolean> resultMap = new HashMap<>(inputKeys.size());
    if (failedKeyRangeList.isEmpty()) {
      for (final long key : inputKeys) {
        resultMap.put(key, true);
      }
      return resultMap;
    }

    final List<LongRange> failedKeyRanges = new ArrayList<>(failedKeyRangeList.size());
    for (final Pair<Long, Long> range : failedKeyRangeList) {
      failedKeyRanges.add(new LongRange(range.getFirst(), range.getSecond()));
    }

    // sort failedRanges and keys to compare them
    Collections.sort(failedKeyRanges, LongRangeUtils.LONG_RANGE_COMPARATOR);
    Collections.sort(inputKeys);

    // set the result of input keys: set false for elements included in failedRanges and true for others
    final Iterator<LongRange> rangeIterator = failedKeyRanges.iterator();
    LongRange range = rangeIterator.next();
    int keyIdx;
    for (keyIdx = 0; keyIdx < inputKeys.size(); keyIdx++) {
      final long key = inputKeys.get(keyIdx);
      // skip keys that is smaller than the left end of range
      if (range.getMinimumLong() > key) {
        resultMap.put(key, true);
        // go to next key
        continue;
      }

      // skip ranges whose right end is smaller than the key
      if (range.getMaximumLong() < key) {
        if (rangeIterator.hasNext()) {
          // go to next range
          range = rangeIterator.next();
          keyIdx--;
          continue;
        } else {
          // break from the loop
          // then a below loop will put all remaining keys to resultMap
          break;
        }
      }
      resultMap.put(key, false);
    }

    // put all remaining keys to resultMap
    for (; keyIdx < inputKeys.size(); keyIdx++) {
      resultMap.put(inputKeys.get(keyIdx), true);
    }
    return resultMap;
  }

  @Override
  public <V> Pair<Long, V> get(final Long id) {

    final String operationId = Long.toString(operationIdCounter.getAndIncrement());

    final RangeKeyOperation<Long, V> operation = new RangeKeyOperationImpl<>(Optional.<String>empty(), operationId,
        DataOpType.GET, id, Optional.<V>empty());

    executeOperation(operation);

    final V outputData = operation.getOutputData().get(id);

    return outputData == null ? null : new Pair<>(id, outputData);
  }

  @Override
  public <V> Map<Long, V> getAll() {
    final Map<Long, V> result;

    final List<Integer> localBlockIds = ownershipCache.getCurrentLocalBlockIds();
    final Iterator<Integer> blockIdIterator = localBlockIds.iterator();

    // first execute on a head block to reuse the returned map object for a return map
    if (blockIdIterator.hasNext()) {
      final Block block = blockStore.get(blockIdIterator.next());
      result = block.getAll();
    } else {
      return Collections.emptyMap();
    }

    // execute on remaining blocks if exist
    while (blockIdIterator.hasNext()) {
      final Block block = blockStore.get(blockIdIterator.next());
      // huge memory pressure may happen here
      result.putAll(block.getAll());
    }

    return result;
  }

  @Override
  public <V> Map<Long, V> getRange(final Long startId, final Long endId) {

    final String operationId = Long.toString(operationIdCounter.getAndIncrement());

    final RangeKeyOperation<Long, V> operation = new RangeKeyOperationImpl<>(Optional.<String>empty(), operationId,
        DataOpType.GET, new Pair<>(startId, endId), Optional.<NavigableMap<Long, V>>empty());

    executeOperation(operation);

    return operation.getOutputData();
  }

  @Override
  public <V> Pair<Long, V> update(final Long id, final V deltaValue) {
    throw new UnsupportedOperationException();
  }

  @Override
  public <V> Pair<Long, V> remove(final Long id) {

    final String operationId = Long.toString(operationIdCounter.getAndIncrement());
    final RangeKeyOperation<Long, V> operation = new RangeKeyOperationImpl<>(Optional.<String>empty(), operationId,
        DataOpType.REMOVE, id, Optional.<V>empty());

    executeOperation(operation);

    final V outputData = operation.getOutputData().get(id);

    return outputData == null ? null : new Pair<>(id, outputData);
  }

  @Override
  public <V> Map<Long, V> removeAll() {
    final Map<Long, V> result;

    final List<Integer> localBlockIds = ownershipCache.getCurrentLocalBlockIds();
    final Iterator<Integer> blockIdIterator = localBlockIds.iterator();

    // first execute on a head block to reuse the returned map object for a return map
    if (blockIdIterator.hasNext()) {
      final Block block = blockStore.get(blockIdIterator.next());
      result = block.removeAll();
    } else {
      return Collections.emptyMap();
    }

    // execute on remaining blocks if exist
    while (blockIdIterator.hasNext()) {
      final Block block = blockStore.get(blockIdIterator.next());
      // huge memory pressure may happen here
      result.putAll(block.removeAll());
    }

    return result;
  }

  @Override
  public <V> Map<Long, V> removeRange(final Long startId, final Long endId) {

    final String operationId = Long.toString(operationIdCounter.getAndIncrement());

    final RangeKeyOperation<Long, V> operation = new RangeKeyOperationImpl<>(Optional.<String>empty(), operationId,
        DataOpType.REMOVE, new Pair<>(startId, endId), Optional.<NavigableMap<Long, V>>empty());

    executeOperation(operation);

    return operation.getOutputData();
  }

  @Override
  public int getNumBlocks() {
    return blockStore.getNumBlocks();
  }

  @Override
  public Optional<String> resolveEval(final Long key) {
    final int blockId = blockResolver.resolveBlock(key);
    return ownershipCache.resolveEval(blockId);
  }
}<|MERGE_RESOLUTION|>--- conflicted
+++ resolved
@@ -46,14 +46,7 @@
 public final class MemoryStoreImpl implements MemoryStore<Long> {
   private static final Logger LOG = Logger.getLogger(MemoryStoreImpl.class.getName());
 
-<<<<<<< HEAD
-  private final OperationRouter router;
-=======
-  private static final int QUEUE_SIZE = 1024;
-  private static final int QUEUE_TIMEOUT_MS = 3000;
-
   private final OwnershipCache ownershipCache;
->>>>>>> 372a9ca8
   private final BlockResolver<Long> blockResolver;
   private final RangeSplitter<Long> rangeSplitter;
   private final RemoteOpHandlerImpl<Long> remoteOpHandlerImpl;
@@ -83,139 +76,7 @@
   public boolean registerBlockUpdateListener(final BlockUpdateListener listener) {
     return blockStore.registerBlockUpdateListener(listener);
   }
-
   /**
-<<<<<<< HEAD
-=======
-   * A runnable that dequeues and executes operations requested from remote clients.
-   * Several threads are initiated at the beginning and run as long-running background services.
-   */
-  private final class OperationThread implements Runnable {
-
-    @Override
-    public void run() {
-      while (true) {
-        // First, poll and execute a single operation.
-        // Poll with a timeout will prevent busy waiting, when the queue is empty.
-        try {
-          final Tuple3<RangeKeyOperation, List<Pair<Long, Long>>, Integer> subOperation =
-              subOperationQueue.poll(QUEUE_TIMEOUT_MS, TimeUnit.MILLISECONDS);
-          if (subOperation == null) {
-            continue;
-          }
-          handleSubOperation(subOperation);
-        } catch (final InterruptedException e) {
-          LOG.log(Level.SEVERE, "Poll failed with InterruptedException", e);
-        }
-      }
-    }
-
-    private void handleSubOperation(final Tuple3<RangeKeyOperation, List<Pair<Long, Long>>, Integer> subOperation) {
-      final RangeKeyOperation operation = subOperation.getFirst();
-      final List<Pair<Long, Long>> subKeyRanges = subOperation.getSecond();
-      final int blockId = subOperation.getThird();
-
-      LOG.log(Level.FINEST, "Poll op: [OpId: {0}, origId: {1}, block: {2}]]",
-          new Object[]{operation.getOpId(), operation.getOrigEvalId().get(), blockId});
-
-      final Tuple<Optional<String>, Lock> remoteEvalIdWithLock = ownershipCache.resolveEvalWithLock(blockId);
-      try {
-        final Optional<String> remoteEvalIdOptional = remoteEvalIdWithLock.getKey();
-        final boolean isLocal = !remoteEvalIdOptional.isPresent();
-        if (isLocal) {
-          final BlockImpl block = (BlockImpl) blockStore.get(blockId);
-          final Map<Long, Object> result = block.executeSubOperation(operation, subKeyRanges);
-          submitLocalResult(operation, result, Collections.emptyList());
-        } else {
-          LOG.log(Level.WARNING,
-              "Failed to execute operation {0} requested by remote store {2}. This store was considered as the owner" +
-                  " of block {1} by store {2}, but the local ownershipCache assumes store {3} is the owner",
-              new Object[]{operation.getOpId(), blockId, operation.getOrigEvalId().get(), remoteEvalIdOptional.get()});
-
-          // treat remote ranges as failed ranges, because we do not allow more than one hop in remote access
-          final List<Pair<Long, Long>> failedRanges = new ArrayList<>(1);
-          for (final Pair<Long, Long> subKeyRange : subKeyRanges) {
-            failedRanges.add(new Pair<>(subKeyRange.getFirst(), subKeyRange.getSecond()));
-          }
-          submitLocalResult(operation, Collections.emptyMap(), failedRanges);
-        }
-      } finally {
-        final Lock readLock = remoteEvalIdWithLock.getValue();
-        readLock.unlock();
-      }
-    }
-  }
-
-  /**
-   * Handles operations requested from a remote client.
-   */
-  @Override
-  public void onNext(final DataOperation dataOperation) {
-    final RangeKeyOperation<Long, Object> operation = (RangeKeyOperation<Long, Object>) dataOperation;
-
-    final Map<Integer, List<Pair<Long, Long>>> blockToSubKeyRangesMap =
-        splitIntoSubKeyRanges(operation.getDataKeyRanges());
-
-    // cannot resolve any block. invalid data keys
-    if (blockToSubKeyRangesMap.isEmpty()) {
-      // TODO #421: should handle fail case different from empty case
-      submitLocalResult(operation, Collections.emptyMap(), operation.getDataKeyRanges());
-      LOG.log(Level.SEVERE, "Failed Op [Id: {0}, origId: {1}]",
-          new Object[]{operation.getOpId(), operation.getOrigEvalId().get()});
-      return;
-    }
-
-    enqueueOperation(operation, blockToSubKeyRangesMap);
-  }
-
-  /**
-   * Enqueues sub operations requested from a remote client to {@code subOperationQueue}.
-   * The enqueued operations are executed by {@code OperationThread}s.
-   */
-  private void enqueueOperation(final RangeKeyOperation operation,
-                                final Map<Integer, List<Pair<Long, Long>>> blockToKeyRangesMap) {
-    final int numSubOps = blockToKeyRangesMap.size();
-    operation.setNumSubOps(numSubOps);
-
-    for (final Map.Entry<Integer, List<Pair<Long, Long>>> blockToSubKeyRanges : blockToKeyRangesMap.entrySet()) {
-      final int blockId = blockToSubKeyRanges.getKey();
-      final List<Pair<Long, Long>> keyRanges = blockToSubKeyRanges.getValue();
-
-      try {
-        subOperationQueue.put(new Tuple3<>(operation, keyRanges, blockId));
-      } catch (final InterruptedException e) {
-        LOG.log(Level.SEVERE, "Enqueue failed with InterruptedException", e);
-      }
-
-      LOG.log(Level.FINEST, "Enqueue Op [Id: {0}, block: {1}]",
-          new Object[]{operation.getOpId(), blockId});
-    }
-  }
-
-  private Map<Integer, List<Pair<Long, Long>>> splitIntoSubKeyRanges(final List<Pair<Long, Long>> dataKeyRanges) {
-    // split into ranges per block
-    final Map<Integer, List<Pair<Long, Long>>> blockToSubKeyRangesMap = new HashMap<>();
-
-    for (final Pair<Long, Long> keyRange : dataKeyRanges) {
-      final Map<Integer, Pair<Long, Long>> blockToSubKeyRangeMap =
-          blockResolver.resolveBlocksForOrderedKeys(keyRange.getFirst(), keyRange.getSecond());
-
-      for (final Map.Entry<Integer, Pair<Long, Long>> blockToSubKeyRange : blockToSubKeyRangeMap.entrySet()) {
-        final int blockId = blockToSubKeyRange.getKey();
-        final Pair<Long, Long> subKeyRange = blockToSubKeyRange.getValue();
-
-        blockToSubKeyRangesMap.computeIfAbsent(blockId, integer -> new LinkedList<>());
-
-        final List<Pair<Long, Long>> subKeyRangeList = blockToSubKeyRangesMap.get(blockId);
-        subKeyRangeList.add(subKeyRange);
-      }
-    }
-
-    return blockToSubKeyRangesMap;
-  }
-
-  /**
->>>>>>> 372a9ca8
    * Executes an operation requested from a local client.
    */
   private <V> void executeOperation(final RangeKeyOperation<Long, V> operation) {
