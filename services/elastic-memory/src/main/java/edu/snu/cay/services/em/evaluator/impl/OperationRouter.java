/*
 * Copyright (C) 2016 Seoul National University
 *
 * Licensed under the Apache License, Version 2.0 (the "License");
 * you may not use this file except in compliance with the License.
 * You may obtain a copy of the License at
 *
 *         http://www.apache.org/licenses/LICENSE-2.0
 *
 * Unless required by applicable law or agreed to in writing, software
 * distributed under the License is distributed on an "AS IS" BASIS,
 * WITHOUT WARRANTIES OR CONDITIONS OF ANY KIND, either express or implied.
 * See the License for the specific language governing permissions and
 * limitations under the License.
 */
package edu.snu.cay.services.em.evaluator.impl;

import edu.snu.cay.services.em.common.parameters.AddedEval;
import edu.snu.cay.services.em.common.parameters.MemoryStoreId;
import edu.snu.cay.services.em.common.parameters.NumTotalBlocks;
import edu.snu.cay.services.em.common.parameters.NumInitialEvals;
import edu.snu.cay.services.em.evaluator.api.BlockResolver;
import edu.snu.cay.services.em.msg.api.ElasticMemoryMsgSender;
import edu.snu.cay.utils.Tuple3;
import org.apache.reef.annotations.audience.Private;
import org.apache.reef.io.Tuple;
import org.apache.reef.io.network.util.Pair;
import org.apache.reef.tang.InjectionFuture;
import org.apache.reef.tang.annotations.Parameter;
import org.apache.reef.util.Optional;
import org.htrace.Trace;
import org.htrace.TraceInfo;
import org.htrace.TraceScope;

import javax.annotation.concurrent.NotThreadSafe;
import javax.inject.Inject;
import java.util.*;
import java.util.concurrent.*;
import java.util.concurrent.atomic.AtomicIntegerArray;
import java.util.concurrent.locks.Lock;
import java.util.concurrent.locks.ReadWriteLock;
import java.util.concurrent.locks.ReentrantReadWriteLock;
import java.util.logging.Level;
import java.util.logging.Logger;

/**
 * OperationRouter that redirects incoming operations on specific data ids to corresponding blocks and evaluators.
 * Note that this class is not thread-safe, which means client of this class must synchronize explicitly.
 * @param <K> type of data key
 */
@Private
@NotThreadSafe
public final class OperationRouter<K> {
  private static final Logger LOG = Logger.getLogger(OperationRouter.class.getName());

  private static final long INIT_WAIT_TIMEOUT_MS = 5000;
  private static final int MAX_NUM_INIT_REQUESTS = 3;

  /**
   * A latch that opens when initialization is done.
   */
  private final CountDownLatch initLatch = new CountDownLatch(1);

  /**
   * A boolean representing whether the evaluator is added by EM.add().
   */
  private final boolean addedEval;

  /**
   * A prefix of evaluator id will be set by {@link #setEndpointIdPrefix(String)},
   * and used by {@link #getEvalId(int)} to make the complete evaluator id.
   */
  private volatile String evalPrefix;

  private final int localStoreId;

  private final BlockResolver<K> blockResolver;

  private final InjectionFuture<ElasticMemoryMsgSender> msgSender;

  /**
   * The number of total blocks.
   */
  private final int numTotalBlocks;

  /**
   * The number of initial Evaluators.
   */
  private final int numInitialEvals;

  /**
   * Array representing block locations.
   * Its index is the blockId and value is the storeId.
   */
  private final AtomicIntegerArray blockLocations;
  private final List<Integer> initialLocalBlocks;

  private final ReadWriteLock routerLock = new ReentrantReadWriteLock(true);

  @Inject
  private OperationRouter(final BlockResolver<K> blockResolver,
                          final InjectionFuture<ElasticMemoryMsgSender> msgSender,
                          @Parameter(NumTotalBlocks.class) final int numTotalBlocks,
                          @Parameter(NumInitialEvals.class) final int numInitialEvals,
                          @Parameter(MemoryStoreId.class) final int memoryStoreId,
                          @Parameter(AddedEval.class) final boolean addedEval) {
    this.blockResolver = blockResolver;
    this.msgSender = msgSender;
    this.localStoreId = memoryStoreId;
    this.numTotalBlocks = numTotalBlocks;
    this.numInitialEvals = numInitialEvals;
    this.addedEval = addedEval;
    this.blockLocations = new AtomicIntegerArray(numTotalBlocks);

    if (!addedEval) {
      final int numInitialLocalBlocks = numTotalBlocks / numInitialEvals + 1; // +1 for remainders
      this.initialLocalBlocks = new ArrayList<>(numInitialLocalBlocks);
      initRoutingTableWithoutDriver();
    } else {
      this.initialLocalBlocks = Collections.emptyList();
    }
  }

  /**
   * Initializes routing table of this MemoryStore with its local blocks, which are determined statically.
   * Note that if the MemoryStore is created by EM.add(), this method should not be called
   * because the block location might have been updated by EM.move() calls before this add() is called.
   */
  private void initRoutingTableWithoutDriver() {
    // initial evaluators can initialize the routing table by itself
    for (int blockId = localStoreId; blockId < numTotalBlocks; blockId += numInitialEvals) {
      initialLocalBlocks.add(blockId);
    }

    // blocks are initially distributed across Evaluators in round-robin.
    for (int blockId = 0; blockId < numTotalBlocks; blockId++) {
      final int storeId = blockId % numInitialEvals;
      blockLocations.set(blockId, storeId);
    }
  }


  /**
   * Sets a prefix of evaluator that will be used to resolve remote evaluators.
   * Note that this method should be invoked before {@link #triggerInitialization()}.
   */
  public void setEndpointIdPrefix(final String endpointId) {
    // TODO #509: Remove assumption on the format of context id
    this.evalPrefix = endpointId.split("-")[0];
    LOG.log(Level.INFO, "Initialize router with localEndPointId: {0}", endpointId);
  }

  /**
   * Requests a routing table to driver.
   */
  private void requestRoutingTable() {
    LOG.log(Level.FINE, "Sends a request for the routing table");
    try (final TraceScope traceScope = Trace.startSpan("ROUTING_TABLE_REQUEST")) {
      final TraceInfo traceInfo = TraceInfo.fromSpan(traceScope.getSpan());
      msgSender.get().sendRoutingTableInitReqMsg(traceInfo);
    }
  }

  /**
   * Initializes the routing table with the info received from the driver.
   * This method is only for evaluators added by EM.add(),
   * whose routing table should be initiated from the existing information.
   * It'd be invoked by the network response of {@link #requestRoutingTable()}.
   */
  public synchronized void initRoutingTableWithDriver(final List<Integer> initBlockLocations) {
    if (!addedEval || initLatch.getCount() == 0) {
      return;
    }

    if (initBlockLocations.size() != numTotalBlocks) {
      throw new RuntimeException("Imperfect routing table");
    }

    for (int blockId = 0; blockId < numTotalBlocks; blockId++) {
      final int storeId = initBlockLocations.get(blockId);

      // the evaluators initiated though this evaluators should not have any stores at the beginning
      if (storeId == localStoreId) {
        throw new RuntimeException("Wrong initial routing table");
      }
      this.blockLocations.set(blockId, storeId);
    }

    initLatch.countDown();
  }

  /**
   * Checks the initialization of the routing table.
   * It returns if the routing table has been initialized,
   * otherwise waits the initialization within a bounded time.
   */
  private void checkInitialization() {
    if (!addedEval) {
      return;
    }

    while (true) {
      try {
        initLatch.await();
        break;
      } catch (final InterruptedException e) {
        LOG.log(Level.WARNING, "Interrupted while waiting for routing table initialization from driver", e);
      }
    }
  }

  /**
   * Triggers initialization by requesting initial routing table to driver and waits within a bounded time.
   * It throws RuntimeException, if the table is not initialized til the end.
   * For evaluators not added by EM, it does not trigger initialization.
   * @return a future of initialization thread, a completed future for evaluators not added by EM
   */
  public Future triggerInitialization() {
    if (!addedEval) {
      return CompletableFuture.completedFuture(null);
    }

    return Executors.newSingleThreadExecutor().submit(new Runnable() {
      @Override
      public void run() {
        // sends init request and waits for several times
        for (int reqCount = 0; reqCount < MAX_NUM_INIT_REQUESTS; reqCount++) {
          requestRoutingTable();

          LOG.log(Level.INFO, "Waiting {0} ms for router to be initialized", INIT_WAIT_TIMEOUT_MS);
          try {
            if (initLatch.await(INIT_WAIT_TIMEOUT_MS, TimeUnit.MILLISECONDS)) {
              LOG.log(Level.INFO, "Operation router is initialized");
              return;
            }
          } catch (final InterruptedException e) {
            LOG.log(Level.WARNING, "Interrupted while waiting for router to be initialized", e);
          }
        }
        throw new RuntimeException("Fail to initialize the router");
      }
    });
  }

  /**
   * Routes the data key range of the operation. Note that this method must be synchronized to prevent other threads
   * from updating the routing information while reading it.
   *
   * This method does not work with Ownership-first migration protocol.
   * @param dataKeyRanges a range of data keys
   * @return a pair of a map between a block id and a corresponding sub key range,
   * and a map between evaluator id and corresponding sub key ranges.
   */
  public Tuple3<Map<Integer, List<Pair<K, K>>>, Map<String, List<Pair<K, K>>>, Lock> route(
      final List<Pair<K, K>> dataKeyRanges) {
    checkInitialization();

    final Map<Integer, List<Pair<K, K>>> localBlockToSubKeyRangesMap = new HashMap<>();
    final Map<String, List<Pair<K, K>>> remoteEvalToSubKeyRangesMap = new HashMap<>();

    final Lock readLock = routerLock.readLock();
    readLock.lock();

    // dataKeyRanges has at least one element
    // In most cases, there are only one range in dataKeyRanges
    for (final Pair<K, K> keyRange : dataKeyRanges) {

      final Map<Integer, Pair<K, K>> blockToSubKeyRangeMap =
          blockResolver.resolveBlocksForOrderedKeys(keyRange.getFirst(), keyRange.getSecond());
      for (final Map.Entry<Integer, Pair<K, K>> blockToSubKeyRange : blockToSubKeyRangeMap.entrySet()) {
        final int blockId = blockToSubKeyRange.getKey();
        final Pair<K, K> minMaxKeyPair = blockToSubKeyRange.getValue();

        final int memoryStoreId = blockLocations.get(blockId);

        // aggregate sub ranges
        if (memoryStoreId != localStoreId) {
          final String remoteEvalId = getEvalId(memoryStoreId);
          if (!remoteEvalToSubKeyRangesMap.containsKey(remoteEvalId)) {
            remoteEvalToSubKeyRangesMap.put(remoteEvalId, new LinkedList<Pair<K, K>>());
          }
          final List<Pair<K, K>> remoteRangeList = remoteEvalToSubKeyRangesMap.get(remoteEvalId);
          remoteRangeList.add(minMaxKeyPair);
        } else {
          if (!localBlockToSubKeyRangesMap.containsKey(blockId)) {
            localBlockToSubKeyRangesMap.put(blockId, new LinkedList<Pair<K, K>>());
          }
          final List<Pair<K, K>> localRangeList = localBlockToSubKeyRangesMap.get(blockId);
          localRangeList.add(minMaxKeyPair);
        }
      }
    }

    return new Tuple3<>(localBlockToSubKeyRangesMap, remoteEvalToSubKeyRangesMap, readLock);
  }

  /**
   * Resolves an evaluator id for a block id.
<<<<<<< HEAD
   * Note that this method guarantees that the state of routing table does not change
   * before an user unlocks the returned lock.
=======
   * It returns empty when the block belongs to the local MemoryStore.
   * Be aware that the result of this method might become wrong by {@link #updateOwnership}.
>>>>>>> 4a615eca
   * @param blockId an id of block
   * @return a Tuple of an Optional with an evaluator id, which is empty when the block belong to the local MemoryStore,
   *        and a lock that prevents updates to routing table
   */
  public Tuple<Optional<String>, Lock> resolveEvalWithLock(final int blockId) {
    checkInitialization();

    waitBlockMigrationTobeFinished(blockId);

    final Lock readLock = routerLock.readLock();
    readLock.lock();
    final int memoryStoreId = blockLocations.get(blockId);
    if (memoryStoreId == localStoreId) {
      return new Tuple<>(Optional.empty(), readLock);
    } else {
      return new Tuple<>(Optional.of(getEvalId(memoryStoreId)), readLock);
    }
  }

  private void waitBlockMigrationTobeFinished(final int blockId) {
    final CountDownLatch blockMigratingLatch = migratingBlocks.get(blockId);
    if (blockMigratingLatch != null) {
      try {
        blockMigratingLatch.await();
      } catch (final InterruptedException e) {
        throw new RuntimeException("Interrupted while waiting for block migration to be finished", e);
      }
    }
  }

  /**
   * @return a list of block ids which are initially assigned to the local MemoryStore.
   */
  public List<Integer> getInitialLocalBlockIds() {
    return Collections.unmodifiableList(initialLocalBlocks);
  }

  /**
   * @return a list of block ids which are currently assigned to the local MemoryStore.
   */
  public List<Integer> getCurrentLocalBlockIds() {
    checkInitialization();

    final List<Integer> localBlockIds = new ArrayList<>();
    for (int blockId = 0; blockId < blockLocations.length(); blockId++) {
      final int storeId = blockLocations.get(blockId);
      if (storeId == localStoreId) {
        localBlockIds.add(blockId);
      }
    }
    return localBlockIds;
  }

  /**
   * Updates the owner of the block. Note that this method must be synchronized
   * to prevent other threads from reading the routing information while updating it.
   * @param blockId id of the block to update its ownership.
   * @param oldOwnerId id of the MemoryStore that was owner.
   * @param newOwnerId id of the MemoryStore that will be new owner.
   */
  public void updateOwnership(final int blockId, final int oldOwnerId, final int newOwnerId) {
    checkInitialization();

    routerLock.writeLock().lock();
    try {
      final int localOldOwnerId = blockLocations.getAndSet(blockId, newOwnerId);
      if (localOldOwnerId != oldOwnerId) {
        LOG.log(Level.WARNING, "Local routing table thought block {0} was in store {1}, but it was actually in {2}",
            new Object[]{blockId, oldOwnerId, newOwnerId});
      }
      LOG.log(Level.FINE, "Ownership of block {0} is updated from store {1} to store {2}",
          new Object[]{blockId, oldOwnerId, newOwnerId});
    } finally {
      routerLock.writeLock().unlock();
    }
  }

  private final Map<Integer, CountDownLatch> migratingBlocks = Collections.synchronizedMap(new HashMap<>());

  /**
   * Block client's access on the migrating block.
   * @param blockId
   */
  public void markBlockAsMigrating(final int blockId) {
    synchronized (migratingBlocks) {
      if (migratingBlocks.containsKey(blockId)) {
        throw new RuntimeException("Block" + blockId + " is already in migrating state");
      }

      migratingBlocks.put(blockId, new CountDownLatch(1));
    }
  }

  public void unMarkBlockFromMigrating(final int blockId) {
    synchronized (migratingBlocks) {
      if (!migratingBlocks.containsKey(blockId)) {
        throw new RuntimeException("Block " + blockId + " is not in migrating state");
      }

      final CountDownLatch blockMigratingLatch = migratingBlocks.remove(blockId);
      blockMigratingLatch.countDown();
    }
  }

  /**
   * TODO #509: it assumes that MemoryStore id is assigned by the suffix of context id.
   * Converts the MemoryStore id to the corresponding Evaluator's endpoint id.
   * @param memoryStoreId MemoryStore's identifier
   * @return the endpoint id to access the MemoryStore.
   */
  private String getEvalId(final int memoryStoreId) {
    return evalPrefix + '-' + memoryStoreId;
  }
}<|MERGE_RESOLUTION|>--- conflicted
+++ resolved
@@ -296,13 +296,25 @@
 
   /**
    * Resolves an evaluator id for a block id.
-<<<<<<< HEAD
+   * Be aware that the result of this method might become wrong by {@link #updateOwnership}.
+   * @param blockId an id of block
+   * @return a Tuple of an Optional with an evaluator id, which is empty when the block belong to the local MemoryStore
+   */
+  public Optional<String> resolveEval(final int blockId) {
+    checkInitialization();
+
+    final int memoryStoreId = blockLocations.get(blockId);
+    if (memoryStoreId == localStoreId) {
+      return Optional.empty();
+    } else {
+      return Optional.of(getEvalId(memoryStoreId));
+    }
+  }
+
+  /**
+   * Resolves an evaluator id for a block id.
    * Note that this method guarantees that the state of routing table does not change
    * before an user unlocks the returned lock.
-=======
-   * It returns empty when the block belongs to the local MemoryStore.
-   * Be aware that the result of this method might become wrong by {@link #updateOwnership}.
->>>>>>> 4a615eca
    * @param blockId an id of block
    * @return a Tuple of an Optional with an evaluator id, which is empty when the block belong to the local MemoryStore,
    *        and a lock that prevents updates to routing table
