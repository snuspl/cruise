/*
 * Copyright (C) 2015 Seoul National University
 *
 * Licensed under the Apache License, Version 2.0 (the "License");
 * you may not use this file except in compliance with the License.
 * You may obtain a copy of the License at
 *
 *         http://www.apache.org/licenses/LICENSE-2.0
 *
 * Unless required by applicable law or agreed to in writing, software
 * distributed under the License is distributed on an "AS IS" BASIS,
 * WITHOUT WARRANTIES OR CONDITIONS OF ANY KIND, either express or implied.
 * See the License for the specific language governing permissions and
 * limitations under the License.
 */
package edu.snu.cay.services.em.driver;

<<<<<<< HEAD
import edu.snu.cay.services.em.avro.*;
=======
import edu.snu.cay.services.em.avro.AvroElasticMemoryMessage;
import edu.snu.cay.services.em.avro.RegisMsg;
import edu.snu.cay.services.em.avro.ResultMsg;
>>>>>>> 9cb331a5
import edu.snu.cay.services.em.msg.api.ElasticMemoryCallbackRouter;
import edu.snu.cay.services.em.trace.HTraceUtils;
import edu.snu.cay.services.em.utils.SingleMessageExtractor;
import org.htrace.Trace;
import org.htrace.TraceScope;
import org.htrace.TraceInfo;
import org.apache.reef.annotations.audience.DriverSide;
import org.apache.reef.io.network.Message;
import org.apache.reef.wake.EventHandler;

import javax.inject.Inject;
import java.util.logging.Logger;

/**
 * Driver-side message handler.
 * Currently does nothing, but we need this class as a placeholder to
 * instantiate NetworkService.
 */
@DriverSide
final class ElasticMemoryMsgHandler implements EventHandler<Message<AvroElasticMemoryMessage>> {
  private static final Logger LOG = Logger.getLogger(ElasticMemoryMsgHandler.class.getName());

  private static final String ON_REGIS_MSG = "onRegisMsg";
  private static final String ON_RESULT_MSG = "onResultMsg";
  private static final String ON_UPDATE_ACK_MSG = "onUpdateAckMsg";

  private final ElasticMemoryCallbackRouter callbackRouter;
  private final PartitionManager partitionManager;
  private final MigrationManager migrationManager;

  @Inject
  private ElasticMemoryMsgHandler(final ElasticMemoryCallbackRouter callbackRouter,
                                  final PartitionManager partitionManager,
                                  final MigrationManager migrationManager) {
    this.callbackRouter = callbackRouter;
    this.partitionManager = partitionManager;
    this.migrationManager = migrationManager;
  }

  @Override
  public void onNext(final Message<AvroElasticMemoryMessage> msg) {
    LOG.entering(ElasticMemoryMsgHandler.class.getSimpleName(), "onNext", msg);

    final AvroElasticMemoryMessage innerMsg = SingleMessageExtractor.extract(msg);
    switch (innerMsg.getType()) {
    case RegisMsg:
      onRegisMsg(innerMsg);
      break;

    case ResultMsg:
      onResultMsg(innerMsg);
      break;

    case UpdateAckMsg:
      onUpdateAckMsg(innerMsg);
      break;

    default:
      throw new RuntimeException("Unexpected message: " + msg);
    }

    LOG.exiting(ElasticMemoryMsgHandler.class.getSimpleName(), "onNext", msg);
  }


  private void onRegisMsg(final AvroElasticMemoryMessage msg) {
    try (final TraceScope onRegisMsgScope = Trace.startSpan(ON_REGIS_MSG, HTraceUtils.fromAvro(msg.getTraceInfo()))) {

      final RegisMsg regisMsg = msg.getRegisMsg();

      // register a partition for the evaluator as specified in the message
      partitionManager.registerPartition(msg.getSrcId().toString(),
          regisMsg.getDataType().toString(), regisMsg.getIdRange().getMin(), regisMsg.getIdRange().getMax());
    }
  }

  private void onResultMsg(final AvroElasticMemoryMessage msg) {
    try (final TraceScope onResultMsgScope = Trace.startSpan(ON_RESULT_MSG, HTraceUtils.fromAvro(msg.getTraceInfo()))) {
<<<<<<< HEAD
      final Result result = msg.getResultMsg().getResult();
      switch (result) {
      case SUCCESS:
        // After data is sent, EM should wait for user's approval before applying those changes.
        // Once EM can make sure there is no race condition even without this barrier, this step should be removed.
        final String operationId = msg.getOperationId().toString();
        migrationManager.waitUpdate(operationId);
        break;
      case FAILURE:
        // TODO #90: We need to handle the failure and notify the failure via callback.
        break;
      default:
        throw new RuntimeException("Undefined result: " + result);
      }
    }
  }

   private void onUpdateAckMsg(final AvroElasticMemoryMessage msg) {
    try (final TraceScope onUpdateAckMsgScope =
             Trace.startSpan(ON_UPDATE_ACK_MSG, HTraceUtils.fromAvro(msg.getTraceInfo()))) {
      final UpdateResult updateResult = msg.getUpdateAckMsg().getResult();
      final String operationId = msg.getOperationId().toString();

      switch (updateResult) {

      // After receiver updates its state, EM guarantees that the partition can be accessed in the receiver side.
      // So update the partition state and update the sender.
      case RECEIVER_UPDATED:
        final TraceInfo traceInfo = TraceInfo.fromSpan(onUpdateAckMsgScope.getSpan());
        final boolean partitionMoved = migrationManager.movePartition(operationId, traceInfo);

        if (partitionMoved) {
          migrationManager.updateSender(operationId, traceInfo);
        } else {
          // TODO #90: Moving partition failed. We need to handle the failure and notify the failure via callback.
        }
        break;

      case SENDER_UPDATED:
        migrationManager.finishMigration(operationId);
        callbackRouter.onCompleted(msg);
        break;

      case FAILED:
        // TODO #90: We need to handle the failure and notify the failure via callback.
        break;

      default:
        throw new RuntimeException("Undefined result: " + updateResult);
      }
=======

      // TODO #160: register/remove the migrated partitions from/to PartitionManager using resultMsg.getIdRange()

      callbackRouter.onCompleted(msg);
>>>>>>> 9cb331a5
    }
  }
}<|MERGE_RESOLUTION|>--- conflicted
+++ resolved
@@ -15,13 +15,9 @@
  */
 package edu.snu.cay.services.em.driver;
 
-<<<<<<< HEAD
-import edu.snu.cay.services.em.avro.*;
-=======
 import edu.snu.cay.services.em.avro.AvroElasticMemoryMessage;
 import edu.snu.cay.services.em.avro.RegisMsg;
 import edu.snu.cay.services.em.avro.ResultMsg;
->>>>>>> 9cb331a5
 import edu.snu.cay.services.em.msg.api.ElasticMemoryCallbackRouter;
 import edu.snu.cay.services.em.trace.HTraceUtils;
 import edu.snu.cay.services.em.utils.SingleMessageExtractor;
@@ -100,7 +96,6 @@
 
   private void onResultMsg(final AvroElasticMemoryMessage msg) {
     try (final TraceScope onResultMsgScope = Trace.startSpan(ON_RESULT_MSG, HTraceUtils.fromAvro(msg.getTraceInfo()))) {
-<<<<<<< HEAD
       final Result result = msg.getResultMsg().getResult();
       switch (result) {
       case SUCCESS:
@@ -151,12 +146,6 @@
       default:
         throw new RuntimeException("Undefined result: " + updateResult);
       }
-=======
-
-      // TODO #160: register/remove the migrated partitions from/to PartitionManager using resultMsg.getIdRange()
-
-      callbackRouter.onCompleted(msg);
->>>>>>> 9cb331a5
     }
   }
 }