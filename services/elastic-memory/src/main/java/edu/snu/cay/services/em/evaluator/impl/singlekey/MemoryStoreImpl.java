/*
 * Copyright (C) 2016 Seoul National University
 *
 * Licensed under the Apache License, Version 2.0 (the "License");
 * you may not use this file except in compliance with the License.
 * You may obtain a copy of the License at
 *
 *         http://www.apache.org/licenses/LICENSE-2.0
 *
 * Unless required by applicable law or agreed to in writing, software
 * distributed under the License is distributed on an "AS IS" BASIS,
 * WITHOUT WARRANTIES OR CONDITIONS OF ANY KIND, either express or implied.
 * See the License for the specific language governing permissions and
 * limitations under the License.
 */
package edu.snu.cay.services.em.evaluator.impl.singlekey;

import edu.snu.cay.services.em.avro.DataOpType;
import edu.snu.cay.services.em.common.parameters.NumStoreThreads;
import edu.snu.cay.services.em.evaluator.api.*;
import edu.snu.cay.services.em.evaluator.impl.BlockStore;
import edu.snu.cay.services.em.evaluator.impl.OperationRouter;
import edu.snu.cay.utils.trace.HTrace;
import org.apache.reef.io.Tuple;
import org.apache.reef.io.network.util.Pair;
import org.apache.reef.tang.annotations.Parameter;
import org.apache.reef.util.Optional;

import javax.annotation.Nonnull;
import javax.inject.Inject;
import java.util.*;
import java.util.concurrent.*;
import java.util.concurrent.locks.Lock;
import java.util.logging.Level;
import java.util.logging.Logger;

/**
 * A {@code MemoryStore} implementation for a key of generic type, non-supporting range operations.
 * It routes operations to local {@link BlockStore} or remote through {@link RemoteOpHandler}
 * based on the routing result from {@link OperationRouter}.
 * Assuming EM applications always need to instantiate this class, HTrace initialization is done in the constructor.
 */
public final class MemoryStoreImpl<K> implements RemoteAccessibleMemoryStore<K> {
  private static final Logger LOG = Logger.getLogger(MemoryStore.class.getName());

  private static final int QUEUE_SIZE = 1024;
  private static final int QUEUE_TIMEOUT_MS = 3000;

<<<<<<< HEAD
  /**
   * Maintains blocks associated with blockIds.
   */
  private final ConcurrentMap<Integer, Block> blocks = new ConcurrentHashMap<>();

  private final OperationRouter router;
=======
  private final OperationRouter<K> router;
>>>>>>> b9c7f070
  private final BlockResolver<K> blockResolver;
  private final RemoteOpHandlerImpl<K> remoteOpHandlerImpl;
  private final BlockStore blockStore;

  /**
   * A queue for operations requested from remote clients.
   */
  private final BlockingQueue<SingleKeyOperation<K, Object>> operationQueue = new ArrayBlockingQueue<>(QUEUE_SIZE);

  @Inject
  private MemoryStoreImpl(final HTrace hTrace,
                          final OperationRouter router,
                          final BlockResolver<K> blockResolver,
                          final RemoteOpHandlerImpl<K> remoteOpHandlerImpl,
                          final BlockStore blockStore,
                          @Parameter(NumStoreThreads.class) final int numStoreThreads) {
    hTrace.initialize();
    this.router = router;
    this.blockResolver = blockResolver;
    this.remoteOpHandlerImpl = remoteOpHandlerImpl;
    this.blockStore = blockStore;
    initExecutor(numStoreThreads);
  }

  /**
   * Initialize threads that dequeue and execute operation from the {@code operationQueue}.
   * That is, these threads serve operations requested from remote clients.
   */
  private void initExecutor(final int numStoreThreads) {
    final ExecutorService executor = Executors.newFixedThreadPool(numStoreThreads);
    for (int i = 0; i < numStoreThreads; i++) {
      executor.submit(new OperationThread());
    }
  }

  @Override
  public boolean registerBlockUpdateListener(final BlockUpdateListener listener) {
    return blockStore.registerBlockUpdateListener(listener);
  }

  /**
   * A runnable that dequeues and executes operations requested from remote clients.
   * Several threads are initiated at the beginning and run as long-running background services.
   */
  private final class OperationThread implements Runnable {

    @Override
    public void run() {
      while (true) {
        // First, poll and execute a single operation.
        // Poll with a timeout will prevent busy waiting, when the queue is empty.
        try {
          final SingleKeyOperation<K, Object> operation =
              operationQueue.poll(QUEUE_TIMEOUT_MS, TimeUnit.MILLISECONDS);
          if (operation == null) {
            continue;
          }

          handleOperation(operation);
        } catch (final InterruptedException e) {
          LOG.log(Level.SEVERE, "Poll failed with InterruptedException", e);
        }
      }
    }

    private <V> void handleOperation(final SingleKeyOperation<K, V> operation) {
      final int blockId = blockResolver.resolveBlock(operation.getKey());

      LOG.log(Level.FINEST, "Poll op: [OpId: {0}, origId: {1}, block: {2}]]",
          new Object[]{operation.getOpId(), operation.getOrigEvalId().get(), blockId});

      final Tuple<Optional<String>, Lock> remoteEvalIdWithLock = router.resolveEvalWithLock(blockId);
      try {
        final Optional<String> remoteEvalIdOptional = remoteEvalIdWithLock.getKey();
        final boolean isLocal = !remoteEvalIdOptional.isPresent();
        if (isLocal) {
          final BlockImpl<K, V> block = (BlockImpl<K, V>) blockStore.get(blockId);

          final V output;
          boolean isSuccess = true;
          final DataOpType opType = operation.getOpType();
          switch (opType) {
          case PUT:
            block.put(operation.getKey(), operation.getValue().get());
            output = null;
            break;
          case GET:
            output = block.get(operation.getKey());
            break;
          case REMOVE:
            output = block.remove(operation.getKey());
            break;
          case UPDATE:
            output = block.update(operation.getKey(), operation.getValue().get());
            break;
          default:
            LOG.log(Level.WARNING, "Undefined type of operation.");
            output = null;
            isSuccess = false;
          }

          remoteOpHandlerImpl.sendResultToOrigin(operation, Optional.ofNullable(output), isSuccess);
        } else {
          LOG.log(Level.WARNING,
              "Failed to execute operation {0} requested by remote store {2}. This store was considered as the owner" +
                  " of block {1} by store {2}, but the local router assumes store {3} is the owner",
              new Object[]{operation.getOpId(), blockId, operation.getOrigEvalId().get(), remoteEvalIdOptional.get()});

          // send the failed result
          remoteOpHandlerImpl.sendResultToOrigin(operation, Optional.<V>empty(), false);
        }
      } finally {
        final Lock routerLock = remoteEvalIdWithLock.getValue();
        routerLock.unlock();
      }
    }
  }

 /**
   * Handles operations requested from a remote client.
   */
  @Override
  public void onNext(final DataOperation dataOperation) {
    final SingleKeyOperation<K, Object> operation = (SingleKeyOperation<K, Object>) dataOperation;
    LOG.log(Level.FINEST, "Enqueue Op. OpId: {0}", operation.getOpId());
    try {
      operationQueue.put(operation);
    } catch (final InterruptedException e) {
      LOG.log(Level.SEVERE, "Enqueue failed with InterruptedException", e);
    }
  }

  @Override
  public <V> Pair<K, Boolean> put(final K id, @Nonnull final V value) {

    final int blockId = blockResolver.resolveBlock(id);
    final Optional<String> remoteEvalIdOptional;

    final Tuple<Optional<String>, Lock> remoteEvalIdWithLock = router.resolveEvalWithLock(blockId);
    try {
      remoteEvalIdOptional = remoteEvalIdWithLock.getKey();

      // execute operation in local, holding routerLock
      if (!remoteEvalIdOptional.isPresent()) {
        final BlockImpl<K, V> block = (BlockImpl<K, V>) blockStore.get(blockId);
        block.put(id, value);
        return new Pair<>(id, true);
      }
    } finally {
      final Lock routerLock = remoteEvalIdWithLock.getValue();
      routerLock.unlock();
    }

    // send operation to remote and wait until operation is finished
    final SingleKeyOperation<K, V> operation =
        remoteOpHandlerImpl.sendOpToRemoteStore(DataOpType.PUT, id, Optional.of(value), remoteEvalIdOptional.get());

    return new Pair<>(id, operation.isSuccess());
  }

  @Override
  public <V> Map<K, Boolean> putList(final List<K> ids, final List<V> values) {
    throw new UnsupportedOperationException();
  }

  @Override
  public <V> Pair<K, V> get(final K id) {
    final int blockId = blockResolver.resolveBlock(id);
    final Optional<String> remoteEvalIdOptional;

    final Tuple<Optional<String>, Lock> remoteEvalIdWithLock = router.resolveEvalWithLock(blockId);
    try {
      remoteEvalIdOptional = remoteEvalIdWithLock.getKey();

      // execute operation in local, holding routerLock
      if (!remoteEvalIdOptional.isPresent()) {
        final BlockImpl<K, V> block = (BlockImpl<K, V>) blockStore.get(blockId);
        final V output = block.get(id);
        return output == null ? null : new Pair<>(id, output);
      }
    } finally {
      final Lock routerLock = remoteEvalIdWithLock.getValue();
      routerLock.unlock();
    }

    // send operation to remote and wait until operation is finished
    final SingleKeyOperation<K, V> operation =
        remoteOpHandlerImpl.sendOpToRemoteStore(DataOpType.GET, id, Optional.<V>empty(), remoteEvalIdOptional.get());

    final V outputData = operation.getOutputData().get();
    return outputData == null ? null : new Pair<>(id, outputData);
  }

  @Override
  public <V> Map<K, V> getAll() {
    final Map<K, V> result;

    final List<Integer> localBlockIds = router.getCurrentLocalBlockIds();
    final Iterator<Integer> blockIdIterator = localBlockIds.iterator();

    // first execute on a head block to reuse the returned map object for a return map
    if (blockIdIterator.hasNext()) {
      final Block<K, V> block = blockStore.get(blockIdIterator.next());
      result = block.getAll();
    } else {
      return Collections.emptyMap();
    }

    // execute on remaining blocks if exist
    while (blockIdIterator.hasNext()) {
      final Block<K, V> block = blockStore.get(blockIdIterator.next());
      // huge memory pressure may happen here
      result.putAll(block.getAll());
    }

    return result;
  }

  @Override
  public <V> Map<K, V> getRange(final K startId, final K endId) {
    throw new UnsupportedOperationException();
  }

  @Override
  public <V> Pair<K, V> update(final K id, final V deltaValue) {
    final int blockId = blockResolver.resolveBlock(id);
    final Optional<String> remoteEvalIdOptional;

    final Tuple<Optional<String>, Lock> remoteEvalIdWithLock = router.resolveEvalWithLock(blockId);
    try {
      remoteEvalIdOptional = remoteEvalIdWithLock.getKey();

      // execute operation in local, holding routerLock
      if (!remoteEvalIdOptional.isPresent()) {
        final BlockImpl<K, V> block = (BlockImpl<K, V>) blockStore.get(blockId);
        final V output = block.update(id, deltaValue);
        return new Pair<>(id, output);
      }
    } finally {
      final Lock routerLock = remoteEvalIdWithLock.getValue();
      routerLock.unlock();
    }

    // send operation to remote and wait until operation is finished
    final SingleKeyOperation<K, V> operation =
        remoteOpHandlerImpl.sendOpToRemoteStore(DataOpType.UPDATE, id, Optional.of(deltaValue),
            remoteEvalIdOptional.get());

    return new Pair<>(id, operation.getOutputData().get());
  }

  @Override
  public <V> Pair<K, V> remove(final K id) {

    final int blockId = blockResolver.resolveBlock(id);
    final Optional<String> remoteEvalIdOptional;

    final Tuple<Optional<String>, Lock> remoteEvalIdWithLock = router.resolveEvalWithLock(blockId);
    try {
      remoteEvalIdOptional = remoteEvalIdWithLock.getKey();

      // execute operation in local, holding routerLock
      if (!remoteEvalIdOptional.isPresent()) {
        final BlockImpl<K, V> block = (BlockImpl<K, V>) blockStore.get(blockId);
        final V output = block.remove(id);
        return output == null ? null : new Pair<>(id, output);
      }
    } finally {
      final Lock routerLock = remoteEvalIdWithLock.getValue();
      routerLock.unlock();
    }

    // send operation to remote and wait until operation is finished
    final SingleKeyOperation<K, V> operation =
        remoteOpHandlerImpl.sendOpToRemoteStore(DataOpType.REMOVE, id, Optional.<V>empty(), remoteEvalIdOptional.get());

    final V outputData = operation.getOutputData().get();
    return outputData == null ? null : new Pair<>(id, outputData);
  }

  @Override
  public <V> Map<K, V> removeAll() {
    final Map<K, V> result;

    final List<Integer> localBlockIds = router.getCurrentLocalBlockIds();
    final Iterator<Integer> blockIdIterator = localBlockIds.iterator();

    // first execute on a head block to reuse the returned map object for a return map
    if (blockIdIterator.hasNext()) {
      final Block<K, V> block = blockStore.get(blockIdIterator.next());
      result = block.removeAll();
    } else {
      return Collections.emptyMap();
    }

    // execute on remaining blocks if exist
    while (blockIdIterator.hasNext()) {
      final Block<K, V> block = blockStore.get(blockIdIterator.next());
      // huge memory pressure may happen here
      result.putAll(block.removeAll());
    }

    return result;
  }

  @Override
  public <V> Map<K, V> removeRange(final K startId, final K endId) {
    throw new UnsupportedOperationException();
  }

  /**
   * @return the number of blocks of specific type
   */
  @Override
  public int getNumBlocks() {
    return blockStore.getNumBlocks();
  }

  @Override
  public Optional<String> resolveEval(final K key) {
    final int blockId = blockResolver.resolveBlock(key);
    return router.resolveEval(blockId);
  }
}<|MERGE_RESOLUTION|>--- conflicted
+++ resolved
@@ -46,16 +46,7 @@
   private static final int QUEUE_SIZE = 1024;
   private static final int QUEUE_TIMEOUT_MS = 3000;
 
-<<<<<<< HEAD
-  /**
-   * Maintains blocks associated with blockIds.
-   */
-  private final ConcurrentMap<Integer, Block> blocks = new ConcurrentHashMap<>();
-
   private final OperationRouter router;
-=======
-  private final OperationRouter<K> router;
->>>>>>> b9c7f070
   private final BlockResolver<K> blockResolver;
   private final RemoteOpHandlerImpl<K> remoteOpHandlerImpl;
   private final BlockStore blockStore;
