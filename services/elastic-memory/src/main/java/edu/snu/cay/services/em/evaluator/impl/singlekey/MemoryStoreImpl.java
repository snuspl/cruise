/*
 * Copyright (C) 2016 Seoul National University
 *
 * Licensed under the Apache License, Version 2.0 (the "License");
 * you may not use this file except in compliance with the License.
 * You may obtain a copy of the License at
 *
 *         http://www.apache.org/licenses/LICENSE-2.0
 *
 * Unless required by applicable law or agreed to in writing, software
 * distributed under the License is distributed on an "AS IS" BASIS,
 * WITHOUT WARRANTIES OR CONDITIONS OF ANY KIND, either express or implied.
 * See the License for the specific language governing permissions and
 * limitations under the License.
 */
package edu.snu.cay.services.em.evaluator.impl.singlekey;

import edu.snu.cay.services.em.avro.DataOpType;
import edu.snu.cay.services.em.evaluator.api.*;
import edu.snu.cay.services.em.evaluator.impl.BlockStore;
import edu.snu.cay.services.em.evaluator.impl.OwnershipCache;
import edu.snu.cay.utils.trace.HTrace;
import org.apache.reef.io.Tuple;
import org.apache.reef.io.network.util.Pair;
import org.apache.reef.util.Optional;

import javax.annotation.Nonnull;
import javax.inject.Inject;
import java.util.*;
import java.util.concurrent.locks.Lock;

/**
 * A {@code MemoryStore} implementation for a key of generic type, non-supporting range operations.
 * It routes operations to local {@link BlockStore} or remote through {@link RemoteOpHandler}
 * based on the routing result from {@link OwnershipCache}.
 * Assuming EM applications always need to instantiate this class, HTrace initialization is done in the constructor.
 */
<<<<<<< HEAD
public final class MemoryStoreImpl<K> implements MemoryStore<K> {
  private final OperationRouter router;
=======
public final class MemoryStoreImpl<K> implements RemoteAccessibleMemoryStore<K> {
  private static final Logger LOG = Logger.getLogger(MemoryStore.class.getName());

  private static final int QUEUE_SIZE = 1024;
  private static final int QUEUE_TIMEOUT_MS = 3000;

  private final OwnershipCache ownershipCache;
>>>>>>> 372a9ca8
  private final BlockResolver<K> blockResolver;
  private final RemoteOpHandlerImpl<K> remoteOpHandlerImpl;
  private final BlockStore blockStore;

  @Inject
  private MemoryStoreImpl(final HTrace hTrace,
                          final OwnershipCache ownershipCache,
                          final BlockResolver<K> blockResolver,
                          final RemoteOpHandlerImpl<K> remoteOpHandlerImpl,
                          final BlockStore blockStore) {
    hTrace.initialize();
    this.ownershipCache = ownershipCache;
    this.blockResolver = blockResolver;
    this.remoteOpHandlerImpl = remoteOpHandlerImpl;
    this.blockStore = blockStore;
  }

  @Override
  public boolean registerBlockUpdateListener(final BlockUpdateListener listener) {
    return blockStore.registerBlockUpdateListener(listener);
  }

<<<<<<< HEAD
=======
  /**
   * A runnable that dequeues and executes operations requested from remote clients.
   * Several threads are initiated at the beginning and run as long-running background services.
   */
  private final class OperationThread implements Runnable {

    @Override
    public void run() {
      while (true) {
        // First, poll and execute a single operation.
        // Poll with a timeout will prevent busy waiting, when the queue is empty.
        try {
          final SingleKeyOperation<K, Object> operation =
              operationQueue.poll(QUEUE_TIMEOUT_MS, TimeUnit.MILLISECONDS);
          if (operation == null) {
            continue;
          }

          handleOperation(operation);
        } catch (final InterruptedException e) {
          LOG.log(Level.SEVERE, "Poll failed with InterruptedException", e);
        }
      }
    }

    private <V> void handleOperation(final SingleKeyOperation<K, V> operation) {
      final int blockId = blockResolver.resolveBlock(operation.getKey());

      LOG.log(Level.FINEST, "Poll op: [OpId: {0}, origId: {1}, block: {2}]]",
          new Object[]{operation.getOpId(), operation.getOrigEvalId().get(), blockId});

      final Tuple<Optional<String>, Lock> remoteEvalIdWithLock = ownershipCache.resolveEvalWithLock(blockId);
      try {
        final Optional<String> remoteEvalIdOptional = remoteEvalIdWithLock.getKey();
        final boolean isLocal = !remoteEvalIdOptional.isPresent();
        if (isLocal) {
          final BlockImpl<K, V> block = (BlockImpl<K, V>) blockStore.get(blockId);

          final V output;
          boolean isSuccess = true;
          final DataOpType opType = operation.getOpType();
          switch (opType) {
          case PUT:
            block.put(operation.getKey(), operation.getValue().get());
            output = null;
            break;
          case GET:
            output = block.get(operation.getKey());
            break;
          case REMOVE:
            output = block.remove(operation.getKey());
            break;
          case UPDATE:
            output = block.update(operation.getKey(), operation.getValue().get());
            break;
          default:
            LOG.log(Level.WARNING, "Undefined type of operation.");
            output = null;
            isSuccess = false;
          }

          remoteOpHandlerImpl.sendResultToOrigin(operation, Optional.ofNullable(output), isSuccess);
        } else {
          LOG.log(Level.WARNING,
              "Failed to execute operation {0} requested by remote store {2}. This store was considered as the owner" +
                  " of block {1} by store {2}, but the local ownershipCache assumes store {3} is the owner",
              new Object[]{operation.getOpId(), blockId, operation.getOrigEvalId().get(), remoteEvalIdOptional.get()});

          // send the failed result
          remoteOpHandlerImpl.sendResultToOrigin(operation, Optional.<V>empty(), false);
        }
      } finally {
        final Lock ownershipLock = remoteEvalIdWithLock.getValue();
        ownershipLock.unlock();
      }
    }
  }

 /**
   * Handles operations requested from a remote client.
   */
  @Override
  public void onNext(final DataOperation dataOperation) {
    final SingleKeyOperation<K, Object> operation = (SingleKeyOperation<K, Object>) dataOperation;
    LOG.log(Level.FINEST, "Enqueue Op. OpId: {0}", operation.getOpId());
    try {
      operationQueue.put(operation);
    } catch (final InterruptedException e) {
      LOG.log(Level.SEVERE, "Enqueue failed with InterruptedException", e);
    }
  }

>>>>>>> 372a9ca8
  @Override
  public <V> Pair<K, Boolean> put(final K id, @Nonnull final V value) {

    final int blockId = blockResolver.resolveBlock(id);
    final Optional<String> remoteEvalIdOptional;

    final Tuple<Optional<String>, Lock> remoteEvalIdWithLock = ownershipCache.resolveEvalWithLock(blockId);
    try {
      remoteEvalIdOptional = remoteEvalIdWithLock.getKey();

      // execute operation in local, holding ownershipLock
      if (!remoteEvalIdOptional.isPresent()) {
        final BlockImpl<K, V> block = (BlockImpl<K, V>) blockStore.get(blockId);
        block.put(id, value);
        return new Pair<>(id, true);
      }
    } finally {
      final Lock ownershipLock = remoteEvalIdWithLock.getValue();
      ownershipLock.unlock();
    }

    // send operation to remote and wait until operation is finished
    final SingleKeyOperation<K, V> operation =
        remoteOpHandlerImpl.sendOpToRemoteStore(DataOpType.PUT, id, Optional.of(value), remoteEvalIdOptional.get());

    return new Pair<>(id, operation.isSuccess());
  }

  @Override
  public <V> Map<K, Boolean> putList(final List<K> ids, final List<V> values) {
    throw new UnsupportedOperationException();
  }

  @Override
  public <V> Pair<K, V> get(final K id) {
    final int blockId = blockResolver.resolveBlock(id);
    final Optional<String> remoteEvalIdOptional;

    final Tuple<Optional<String>, Lock> remoteEvalIdWithLock = ownershipCache.resolveEvalWithLock(blockId);
    try {
      remoteEvalIdOptional = remoteEvalIdWithLock.getKey();

      // execute operation in local, holding ownershipLock
      if (!remoteEvalIdOptional.isPresent()) {
        final BlockImpl<K, V> block = (BlockImpl<K, V>) blockStore.get(blockId);
        final V output = block.get(id);
        return output == null ? null : new Pair<>(id, output);
      }
    } finally {
      final Lock ownershipLock = remoteEvalIdWithLock.getValue();
      ownershipLock.unlock();
    }

    // send operation to remote and wait until operation is finished
    final SingleKeyOperation<K, V> operation =
        remoteOpHandlerImpl.sendOpToRemoteStore(DataOpType.GET, id, Optional.<V>empty(), remoteEvalIdOptional.get());

    final V outputData = operation.getOutputData().get();
    return outputData == null ? null : new Pair<>(id, outputData);
  }

  @Override
  public <V> Map<K, V> getAll() {
    final Map<K, V> result;

    final List<Integer> localBlockIds = ownershipCache.getCurrentLocalBlockIds();
    final Iterator<Integer> blockIdIterator = localBlockIds.iterator();

    // first execute on a head block to reuse the returned map object for a return map
    if (blockIdIterator.hasNext()) {
      final Block<K, V> block = blockStore.get(blockIdIterator.next());
      result = block.getAll();
    } else {
      return Collections.emptyMap();
    }

    // execute on remaining blocks if exist
    while (blockIdIterator.hasNext()) {
      final Block<K, V> block = blockStore.get(blockIdIterator.next());
      // huge memory pressure may happen here
      result.putAll(block.getAll());
    }

    return result;
  }

  @Override
  public <V> Map<K, V> getRange(final K startId, final K endId) {
    throw new UnsupportedOperationException();
  }

  @Override
  public <V> Pair<K, V> update(final K id, final V deltaValue) {
    final int blockId = blockResolver.resolveBlock(id);
    final Optional<String> remoteEvalIdOptional;

    final Tuple<Optional<String>, Lock> remoteEvalIdWithLock = ownershipCache.resolveEvalWithLock(blockId);
    try {
      remoteEvalIdOptional = remoteEvalIdWithLock.getKey();

      // execute operation in local, holding ownershipLock
      if (!remoteEvalIdOptional.isPresent()) {
        final BlockImpl<K, V> block = (BlockImpl<K, V>) blockStore.get(blockId);
        final V output = block.update(id, deltaValue);
        return new Pair<>(id, output);
      }
    } finally {
      final Lock ownershipLock = remoteEvalIdWithLock.getValue();
      ownershipLock.unlock();
    }

    // send operation to remote and wait until operation is finished
    final SingleKeyOperation<K, V> operation =
        remoteOpHandlerImpl.sendOpToRemoteStore(DataOpType.UPDATE, id, Optional.of(deltaValue),
            remoteEvalIdOptional.get());

    return new Pair<>(id, operation.getOutputData().get());
  }

  @Override
  public <V> Pair<K, V> remove(final K id) {

    final int blockId = blockResolver.resolveBlock(id);
    final Optional<String> remoteEvalIdOptional;

    final Tuple<Optional<String>, Lock> remoteEvalIdWithLock = ownershipCache.resolveEvalWithLock(blockId);
    try {
      remoteEvalIdOptional = remoteEvalIdWithLock.getKey();

      // execute operation in local, holding ownershipLock
      if (!remoteEvalIdOptional.isPresent()) {
        final BlockImpl<K, V> block = (BlockImpl<K, V>) blockStore.get(blockId);
        final V output = block.remove(id);
        return output == null ? null : new Pair<>(id, output);
      }
    } finally {
      final Lock ownershipLock = remoteEvalIdWithLock.getValue();
      ownershipLock.unlock();
    }

    // send operation to remote and wait until operation is finished
    final SingleKeyOperation<K, V> operation =
        remoteOpHandlerImpl.sendOpToRemoteStore(DataOpType.REMOVE, id, Optional.<V>empty(), remoteEvalIdOptional.get());

    final V outputData = operation.getOutputData().get();
    return outputData == null ? null : new Pair<>(id, outputData);
  }

  @Override
  public <V> Map<K, V> removeAll() {
    final Map<K, V> result;

    final List<Integer> localBlockIds = ownershipCache.getCurrentLocalBlockIds();
    final Iterator<Integer> blockIdIterator = localBlockIds.iterator();

    // first execute on a head block to reuse the returned map object for a return map
    if (blockIdIterator.hasNext()) {
      final Block<K, V> block = blockStore.get(blockIdIterator.next());
      result = block.removeAll();
    } else {
      return Collections.emptyMap();
    }

    // execute on remaining blocks if exist
    while (blockIdIterator.hasNext()) {
      final Block<K, V> block = blockStore.get(blockIdIterator.next());
      // huge memory pressure may happen here
      result.putAll(block.removeAll());
    }

    return result;
  }

  @Override
  public <V> Map<K, V> removeRange(final K startId, final K endId) {
    throw new UnsupportedOperationException();
  }

  /**
   * @return the number of blocks of specific type
   */
  @Override
  public int getNumBlocks() {
    return blockStore.getNumBlocks();
  }

  @Override
  public Optional<String> resolveEval(final K key) {
    final int blockId = blockResolver.resolveBlock(key);
    return ownershipCache.resolveEval(blockId);
  }
}<|MERGE_RESOLUTION|>--- conflicted
+++ resolved
@@ -35,18 +35,8 @@
  * based on the routing result from {@link OwnershipCache}.
  * Assuming EM applications always need to instantiate this class, HTrace initialization is done in the constructor.
  */
-<<<<<<< HEAD
 public final class MemoryStoreImpl<K> implements MemoryStore<K> {
-  private final OperationRouter router;
-=======
-public final class MemoryStoreImpl<K> implements RemoteAccessibleMemoryStore<K> {
-  private static final Logger LOG = Logger.getLogger(MemoryStore.class.getName());
-
-  private static final int QUEUE_SIZE = 1024;
-  private static final int QUEUE_TIMEOUT_MS = 3000;
-
   private final OwnershipCache ownershipCache;
->>>>>>> 372a9ca8
   private final BlockResolver<K> blockResolver;
   private final RemoteOpHandlerImpl<K> remoteOpHandlerImpl;
   private final BlockStore blockStore;
@@ -69,101 +59,6 @@
     return blockStore.registerBlockUpdateListener(listener);
   }
 
-<<<<<<< HEAD
-=======
-  /**
-   * A runnable that dequeues and executes operations requested from remote clients.
-   * Several threads are initiated at the beginning and run as long-running background services.
-   */
-  private final class OperationThread implements Runnable {
-
-    @Override
-    public void run() {
-      while (true) {
-        // First, poll and execute a single operation.
-        // Poll with a timeout will prevent busy waiting, when the queue is empty.
-        try {
-          final SingleKeyOperation<K, Object> operation =
-              operationQueue.poll(QUEUE_TIMEOUT_MS, TimeUnit.MILLISECONDS);
-          if (operation == null) {
-            continue;
-          }
-
-          handleOperation(operation);
-        } catch (final InterruptedException e) {
-          LOG.log(Level.SEVERE, "Poll failed with InterruptedException", e);
-        }
-      }
-    }
-
-    private <V> void handleOperation(final SingleKeyOperation<K, V> operation) {
-      final int blockId = blockResolver.resolveBlock(operation.getKey());
-
-      LOG.log(Level.FINEST, "Poll op: [OpId: {0}, origId: {1}, block: {2}]]",
-          new Object[]{operation.getOpId(), operation.getOrigEvalId().get(), blockId});
-
-      final Tuple<Optional<String>, Lock> remoteEvalIdWithLock = ownershipCache.resolveEvalWithLock(blockId);
-      try {
-        final Optional<String> remoteEvalIdOptional = remoteEvalIdWithLock.getKey();
-        final boolean isLocal = !remoteEvalIdOptional.isPresent();
-        if (isLocal) {
-          final BlockImpl<K, V> block = (BlockImpl<K, V>) blockStore.get(blockId);
-
-          final V output;
-          boolean isSuccess = true;
-          final DataOpType opType = operation.getOpType();
-          switch (opType) {
-          case PUT:
-            block.put(operation.getKey(), operation.getValue().get());
-            output = null;
-            break;
-          case GET:
-            output = block.get(operation.getKey());
-            break;
-          case REMOVE:
-            output = block.remove(operation.getKey());
-            break;
-          case UPDATE:
-            output = block.update(operation.getKey(), operation.getValue().get());
-            break;
-          default:
-            LOG.log(Level.WARNING, "Undefined type of operation.");
-            output = null;
-            isSuccess = false;
-          }
-
-          remoteOpHandlerImpl.sendResultToOrigin(operation, Optional.ofNullable(output), isSuccess);
-        } else {
-          LOG.log(Level.WARNING,
-              "Failed to execute operation {0} requested by remote store {2}. This store was considered as the owner" +
-                  " of block {1} by store {2}, but the local ownershipCache assumes store {3} is the owner",
-              new Object[]{operation.getOpId(), blockId, operation.getOrigEvalId().get(), remoteEvalIdOptional.get()});
-
-          // send the failed result
-          remoteOpHandlerImpl.sendResultToOrigin(operation, Optional.<V>empty(), false);
-        }
-      } finally {
-        final Lock ownershipLock = remoteEvalIdWithLock.getValue();
-        ownershipLock.unlock();
-      }
-    }
-  }
-
- /**
-   * Handles operations requested from a remote client.
-   */
-  @Override
-  public void onNext(final DataOperation dataOperation) {
-    final SingleKeyOperation<K, Object> operation = (SingleKeyOperation<K, Object>) dataOperation;
-    LOG.log(Level.FINEST, "Enqueue Op. OpId: {0}", operation.getOpId());
-    try {
-      operationQueue.put(operation);
-    } catch (final InterruptedException e) {
-      LOG.log(Level.SEVERE, "Enqueue failed with InterruptedException", e);
-    }
-  }
-
->>>>>>> 372a9ca8
   @Override
   public <V> Pair<K, Boolean> put(final K id, @Nonnull final V value) {
 
