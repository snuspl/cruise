/*
 * Copyright (C) 2015 Seoul National University
 *
 * Licensed under the Apache License, Version 2.0 (the "License");
 * you may not use this file except in compliance with the License.
 * You may obtain a copy of the License at
 *
 *         http://www.apache.org/licenses/LICENSE-2.0
 *
 * Unless required by applicable law or agreed to in writing, software
 * distributed under the License is distributed on an "AS IS" BASIS,
 * WITHOUT WARRANTIES OR CONDITIONS OF ANY KIND, either express or implied.
 * See the License for the specific language governing permissions and
 * limitations under the License.
 */
package edu.snu.cay.services.em.driver.impl;

import edu.snu.cay.services.em.common.parameters.NumTotalBlocks;
import edu.snu.cay.utils.LongRangeUtils;
import net.jcip.annotations.ThreadSafe;
import org.apache.commons.lang.math.LongRange;
import org.apache.reef.annotations.audience.DriverSide;
import org.apache.reef.annotations.audience.Private;
import org.apache.reef.tang.annotations.Parameter;

import javax.inject.Inject;
import java.util.*;
import java.util.concurrent.atomic.AtomicInteger;
import java.util.logging.Level;
import java.util.logging.Logger;

/**
 * Manager class for keeping track of partitions registered by evaluators.
 * It handles a global view of the partitions of all Evaluators, so we can guarantee that all partitions are unique.
 * This class is thread-safe, so many users can request to register/remove/move partitions at the same time.
 */
// TODO #90: We need to handle the failures for Move.
@ThreadSafe
@DriverSide
@Private
public final class PartitionManager {
  private static final Logger LOG = Logger.getLogger(PartitionManager.class.getName());

  private final AtomicInteger numEvalCounter = new AtomicInteger(0);

  /**
   * This is set when one of the Evaluator is registered.
   */
  private String evalIdPrefix = null;

  /**
   * This map holds the partitions of all evaluators by using data type as a key.
   * We can easily check the uniqueness of a partition when we register it.
   * Note that we should update the both maps when adding or removing a partition.
   */
  private final Map<String, NavigableSet<LongRange>> globalPartitions;

  /**
   * This map consists of the sub-map which holds the partitions of each evaluator.
   * When asked to remove/move partitions, we choose the partitions based on this information.
   * For example, let's assume that Evaluator1 has [1, 4] and Evaluator2 has [5, 8].
   * When {@code remove[3, 6]} is requested to Evaluator1, then only [5, 6] will be removed because
   * Evaluator2 does not have rest of the partitions.
   * Note that we should update the both maps when adding or removing a partition.
   */
  private final Map<String, Map<String, NavigableSet<LongRange>>> evalPartitions;

  /**
   * A mapping that maintains each MemoryStore have taken which partitions.
   * Note that we will integrate other data structures (e.g., evalPartitions) to this one
   * while moving toward partition-based data management.
   * TODO #346: Clean up data structures managing data id partitions
   */
  private final Map<Integer, List<Integer>> storeIdToBlockIds;

  /**
   * A mapping that maintains which block is owned by which MemoryStore.
   */
  private final Map<Integer, Integer> blockIdToStoreId;

  /**
   * Holds the block ids which are being moved.
   */
  private final Set<Integer> movingBlocks;

  /**
   * The number of total blocks.
   */
  private final int numTotalBlocks;

  @Inject
  private PartitionManager(@Parameter(NumTotalBlocks.class) final int numTotalBlocks) {
    this.storeIdToBlockIds = new HashMap<>();
    this.evalPartitions = new HashMap<>();
    this.globalPartitions = new HashMap<>();
    this.blockIdToStoreId = new HashMap<>();
    this.movingBlocks = new HashSet<>(numTotalBlocks);
    this.numTotalBlocks = numTotalBlocks;
  }

  /**
   * Register an evaluator and allocate blocks to the evaluator.
   * MemoryStore's identifier is assigned as the suffix of the Context id;
   * {@link edu.snu.cay.services.em.evaluator.impl.OperationRouter} also routes requests based on this rule.
   *
   * @param contextId an id of context
   * @param numInitialEvals the number of initial evaluators
   * @return id of the allocated MemoryStore
   */
  public synchronized int registerEvaluator(final String contextId,
                                            final int numInitialEvals) {
    if (evalIdPrefix == null) {
      // The same prefix is used in ElasticMemoryConfiguration and OperationRouter.
      evalIdPrefix = contextId.split("-")[0];
    }

    final int memoryStoreId = getMemoryStoreId(contextId);
    if (storeIdToBlockIds.containsKey(memoryStoreId)) {
      throw new RuntimeException("This evaluator is already registered. Its context Id is " + contextId);
    }

    final int numActiveEvals = numEvalCounter.incrementAndGet();
    LOG.log(Level.FINE, "MemoryStore({0}) is registered to {1}", new Object[]{memoryStoreId, contextId});

    storeIdToBlockIds.put(memoryStoreId, new HashSet<Integer>());

    // Fixed number of Blocks are assigned to the initial MemoryStores. When MemoryStores are created
    // by EM.add(), they are empty at first; existing blocks are moved to the new MemoryStores by EM.move(),
    // which is the part of reconfiguration plan generated by Optimizer (EM doesn't redistribute data voluntarily).
    if (numActiveEvals <= numInitialEvals) {

      // If NumTotalBlocks = 31 and NumInitialEval = 5, then MemoryStore0 takes {0, 5, 10, 15, 20, 25, 30}
      // and MemoryStore3 takes {3, 8, 13, 18, 23, 28}
<<<<<<< HEAD
=======
      storeIdToBlockIds.put(memoryStoreId, new ArrayList<Integer>());
>>>>>>> 45ac3fd7
      for (int blockId = memoryStoreId; blockId < numTotalBlocks; blockId += numInitialEvals) {
        storeIdToBlockIds.get(memoryStoreId).add(blockId);
        blockIdToStoreId.put(blockId, memoryStoreId);
      }
    }
    return memoryStoreId;
  }

  /**
   * Return the current locations of blocks.
   * @return a list of store ids, whose index is an block id.
   */
  synchronized List<Integer> getBlockLocations() {
    // sort the map with key and get its values
    return new ArrayList<>(new TreeMap<>(blockIdToStoreId).values());
  }

  /**
   * @return a list of active evaluators that own each MemoryStore.
   */
  public synchronized Set<String> getActiveEvaluators() {
    final Set<Integer> activeStores = storeIdToBlockIds.keySet();
    final Set<String> activeEvaluators = new HashSet<>(activeStores.size());

    for (final int storeId : activeStores) {
      activeEvaluators.add(getEvaluatorId(storeId));
    }
    return activeEvaluators;
  }

  /**
   * Updates the owner of the block to another MemoryStore.
   * @param blockId id of the block to update its owner
   * @param oldOwnerId id of the MemoryStore who used to own the block
   * @param newOwnerId id of the MemoryStore who will own the block
   */
  synchronized void updateOwner(final int blockId, final int oldOwnerId, final int newOwnerId) {
    LOG.log(Level.FINER, "Update owner of block {0} from store {1} to store {2}",
        new Object[]{blockId, oldOwnerId, newOwnerId});

    if (!storeIdToBlockIds.containsKey(oldOwnerId)) {
      throw new RuntimeException("MemoryStore " + oldOwnerId + " has been lost.");
    }

    if (!storeIdToBlockIds.containsKey(newOwnerId)) {
      throw new RuntimeException("MemoryStore " + newOwnerId + " has been lost.");
    }

    if (!storeIdToBlockIds.get(oldOwnerId).remove(blockId)) {
      throw new RuntimeException("Store " + oldOwnerId + " does not own block " + blockId);
    }
    if (!storeIdToBlockIds.get(newOwnerId).add(blockId)) {
      throw new RuntimeException("Store " + newOwnerId + " already owns block " + blockId);
    }

    blockIdToStoreId.put(blockId, newOwnerId);
  }

  /**
   * Register a partition to an evaluator.
   * @param evalId Identifier of the Evaluator.
   * @param dataType Type of the data.
   * @param unitStartId Smallest unit id in the partition.
   * @param unitEndId Largest unit id in the partition.
   * @return {@code true} if the partition was registered successfully, {@code false} there was an
   * overlapping range.
   */
  public boolean register(final String evalId, final String dataType,
                          final long unitStartId, final long unitEndId) {
    return register(evalId, dataType, new LongRange(unitStartId, unitEndId));
  }

  /**
   * Register a partition to an evaluator.
   * @param evalId Identifier of the Evaluator.
   * @param dataType Type of the data.
   * @param idRange Range of id
   * @return {@code true} if the partition was registered successfully, {@code false} there was an
   * overlapping range.
   */
  public synchronized boolean register(final String evalId, final String dataType, final LongRange idRange) {
    // Check the acceptability of a new partition into global ranges where the data type is a key
    // Early failure in this step guarantees that all ranges are unique across evaluators.
    final NavigableSet<LongRange> globalRanges;

    if (globalPartitions.containsKey(dataType)) {
      globalRanges = globalPartitions.get(dataType);
      final LongRange ceilingRange = globalRanges.ceiling(idRange);
      if (ceilingRange != null && ceilingRange.overlapsRange(idRange)) {
        return false; // upside overlaps
      }
      final LongRange floorRange = globalRanges.floor(idRange);
      if (floorRange != null && floorRange.overlapsRange(idRange)) {
        return false; // downside overlaps
      }
    } else {
      // Successfully registered in the global partitions.
      globalRanges = LongRangeUtils.createLongRangeSet();
      globalPartitions.put(dataType, globalRanges);
    }

    // Check the acceptability of a new partition into evalPartitions
    final Map<String, NavigableSet<LongRange>> evalDataTypeRanges;

    if (this.evalPartitions.containsKey(evalId)) {
      evalDataTypeRanges = this.evalPartitions.get(evalId);
    } else {
      evalDataTypeRanges = new HashMap<>();
      this.evalPartitions.put(evalId, evalDataTypeRanges);
    }

    final NavigableSet<LongRange> evalRanges;

    if (evalDataTypeRanges.containsKey(dataType)) {
      evalRanges = evalDataTypeRanges.get(dataType);
    } else {
      evalRanges = LongRangeUtils.createLongRangeSet();
      evalDataTypeRanges.put(dataType, evalRanges);
    }

    // Check the registering partition's possibility to be merged to adjacent partitions within the evaluator
    // and then merge contiguous partitions into a big partition.
    final LongRange higherRange = evalRanges.higher(idRange);
    final long endId;

    if (higherRange != null && higherRange.getMinimumLong() == idRange.getMaximumLong() + 1) {
      globalRanges.remove(higherRange);
      evalRanges.remove(higherRange);
      endId = higherRange.getMaximumLong();
    } else {
      endId = idRange.getMaximumLong();
    }

    final LongRange lowerRange = evalRanges.lower(idRange);
    final long startId;

    if (lowerRange != null && lowerRange.getMaximumLong() + 1 == idRange.getMinimumLong()) {
      globalRanges.remove(lowerRange);
      evalRanges.remove(lowerRange);
      startId = lowerRange.getMinimumLong();
    } else {
      startId = idRange.getMinimumLong();
    }

    final LongRange mergedRange = new LongRange(startId, endId);

    globalRanges.add(mergedRange);
    evalRanges.add(mergedRange);

    return true;
  }

  /**
   * Get the set of existing data types in a evaluator.
   * @return Set of data types. An empty set is returned if there is no data types in the evaluator.
   */
  public synchronized Set<String> getDataTypes(final String evalId) {
    if (!evalPartitions.containsKey(evalId)) {
      LOG.log(Level.WARNING, "The evaluator {0} does not exist.", evalId);
      return new HashSet<>();
    }
    final Set<String> dataTypeSet = new HashSet<>(evalPartitions.get(evalId).size());
    for (final Map.Entry<String, NavigableSet<LongRange>> entry : evalPartitions.get(evalId).entrySet()) {
      if (!entry.getValue().isEmpty()) {
        dataTypeSet.add(entry.getKey());
      }
    }
    return dataTypeSet;
  }

  /**
   * Get the existing range set in a evaluator of a type.
   * @return Sorted set of ranges. An empty set is returned if there is no matched range.
   */
  public synchronized Set<LongRange> getRangeSet(final String evalId, final String dataType) {
    if (!evalPartitions.containsKey(evalId)) {
      LOG.log(Level.WARNING, "The evaluator {0} does not exist.", evalId);
      return new TreeSet<>();
    }

    final Map<String, NavigableSet<LongRange>> evalDataTypeRanges = evalPartitions.get(evalId);
    if (!evalDataTypeRanges.containsKey(dataType)) {
      LOG.log(Level.WARNING, "The evaluator {0} does not contain any data whose type is {1}.",
          new Object[]{evalId, dataType});
      return new TreeSet<>();
    }

    return new TreeSet<>(evalDataTypeRanges.get(dataType));
  }

  /**
   * Check whether the type of data exists in the Evaluator.
   * @param srcEvalId Identifier of the evaluator who should send the data.
   * @param dataType Type of the data.
   * @return {@code true} if the Evaluator has data of the given type. {@code false} is returned if the
   * Evaluator does not exist, or the Evaluator does not contain the data of the type {@code dataType}.
   */
  public synchronized boolean checkDataType(final String srcEvalId, final String dataType) {
    if (!evalPartitions.containsKey(srcEvalId) || !evalPartitions.get(srcEvalId).containsKey(dataType)) {
      LOG.log(Level.WARNING, "The evaluator {0} does not contain any data whose type is {1}.",
          new Object[]{srcEvalId, dataType});
      return false;
    }
    return true;
  }

  /**
   * Check whether the ranges exist in the Evaluator. Because the ranges are sparse, we can't guarantee that
   * the actual data exist in the Evaluator even this method returns {@code true}.
   * This method is useful to reject the request early if any unit in the ranges does not exist in the Evaluator.
   * @param srcEvalId Identifier of the evaluator who should send the data.
   * @param dataType Type of the data.
   * @param rangesToMove Set of ranges that are requested to move.
   * @return {@code true} if the Evaluator could have units in the {@code rangesToMove}.
   * {@code false} is returned if it is guaranteed that the Evaluator does not have any unit in the range.
   */
  public synchronized boolean checkRanges(final String srcEvalId, final String dataType,
                                          final Set<LongRange> rangesToMove) {
    if (!checkDataType(srcEvalId, dataType)) {
      return false;
    }

    final NavigableSet<LongRange> evalRanges = evalPartitions.get(srcEvalId).get(dataType);
    for (final LongRange range : rangesToMove) {
      // If any range could exist in the Evaluator, return true immediately.
      if (evalRanges.contains(range)) {
        return true;
      }
    }
    return false;
  }

  /**
   * Remove the range from the partitions. After deleting a range, the partitions could be rearranged.
   * @param evalId Identifier of Evaluator.
   * @param dataType Type of data.
   * @param idRange Range of unit ids to remove.
   * @return Ranges that are removed from the partitions. If the entire range is not matched, part of range
   * is removed and returned. On the other hand, multiple ranges could be deleted if the range contains multiple
   * partitions. An empty set is returned if there is no intersecting range.
   */
  public synchronized Set<LongRange> remove(final String evalId, final String dataType, final LongRange idRange) {
    // Early failure if the evaluator is empty.
    final Map<String, NavigableSet<LongRange>> evalDataTypeRanges = evalPartitions.get(evalId);
    if (evalDataTypeRanges == null) {
      LOG.log(Level.WARNING, "The evaluator {0} does not exist.", evalId);
      return new TreeSet<>();
    }

    // Early failure if the evaluator does not have any data of that type.
    final NavigableSet<LongRange> evalRanges = evalDataTypeRanges.get(dataType);
    if (evalRanges == null) {
      LOG.log(Level.WARNING, "The evaluator {0} does not contain any data whose type is {1}.",
          new Object[]{evalId, dataType});
      return new TreeSet<>();
    }

    final Set<LongRange> globalRanges = globalPartitions.get(dataType);

    // Remove the ranges inside the range to remove.
    final Set<LongRange> removedRanges = LongRangeUtils.createLongRangeSet();
    final Set<LongRange> insideRanges = removeInsideRanges(globalRanges, evalRanges, idRange);
    removedRanges.addAll(insideRanges);

    // Remove overlapping ranges if any. Try ceilingRange first.
    final LongRange ceilingRange = evalRanges.ceiling(idRange);
    if (ceilingRange != null && ceilingRange.overlapsRange(idRange)) {
      final LongRange ceilingRemoved = removeIntersectingRange(globalRanges, evalRanges, ceilingRange, idRange);
      if (ceilingRemoved != null) {
        removedRanges.add(ceilingRemoved);
      }
    }

    // Next try the floorRange. There is no duplicate removal because we already removed ceiling range.
    final LongRange floorRange = evalRanges.floor(idRange);
    if (floorRange != null && floorRange.overlapsRange(idRange)) {
      final LongRange floorRemoved = removeIntersectingRange(globalRanges, evalRanges, floorRange, idRange);
      if (floorRemoved != null) {
        removedRanges.add(floorRemoved);
      }
    }

    return removedRanges;
  }

  /**
   * Move a partition to another evaluator.
   * @param srcId Id of the source.
   * @param destId Id of the destination.
   * @param dataType Type of the data.
   * @param toMove Range of unit ids to move.
   */
  public synchronized void move(final String srcId, final String destId,
                                final String dataType, final LongRange toMove) {
    // 1. remove from the source.
    final Set<LongRange> removedRanges = remove(srcId, dataType, toMove);
    // 2. register the ranges to the destination.
    for (final LongRange toRegister : removedRanges) {
      if (!register(destId, dataType, toRegister)) {
        // Fails if there is an overlapping range in the destination, which PartitionManager should not allow.
        // TODO #90: Failure cases for Move
        final String errorMsg = new StringBuilder()
            .append("Failed while moving the range.")
            .append("srcId: ").append(srcId).append(", destId: ").append(destId)
            .append(", type: ").append(dataType).append(", range: ").append(toMove)
            .append(". The destination seems to have ").append(toRegister).append(", which should not happen")
            .toString();
        throw new RuntimeException(errorMsg);
      }
    }
  }

  /**
   * @return the Driver's view of up-to-date mapping between MemoryStores and blocks.
   */
  Map<Integer, List<Integer>> getStoreIdToBlockIds() {
    return storeIdToBlockIds;
  }

  /**
   * @return the number of total blocks that exist in this Elastic Memory instance.
   */
  int getNumTotalBlocks() {
    return numTotalBlocks;
  }

  /**
   * Remove ranges which target range contains whole range.
   * (e.g., [3, 4] [5, 6] when [1, 10] is requested to remove).
   * @return Ranges that are removed. An empty list is returned if there was no range to remove.
   */
  private Set<LongRange> removeInsideRanges(final Set<LongRange> globalRanges,
                                            final NavigableSet<LongRange> evalRanges,
                                            final LongRange target) {
    final long min = target.getMinimumLong();
    final long max = target.getMaximumLong();

    final NavigableSet<LongRange> insideRanges =
        evalRanges.subSet(new LongRange(min, min), false, new LongRange(max, max), false);

    // Copy the ranges to avoid ConcurrentModificationException and losing references.
    final Set<LongRange> copied = new TreeSet<>(insideRanges);
    evalRanges.removeAll(copied);
    globalRanges.removeAll(copied);
    return copied;
  }

  /**
   * Remove the (sub)range from one range.
   * @param from Original range
   * @param target Target range to remove
   * @return Deleted range. {@code null} if there is no range to delete.
   */
  private LongRange removeIntersectingRange(final Set<LongRange> globalRanges,
                                            final Set<LongRange> evalRanges,
                                            final LongRange from,
                                            final LongRange target) {
    // Remove the range from both global and evaluator's range sets.
    globalRanges.remove(from);
    evalRanges.remove(from);

    if (target.containsRange(from)) {
      // If the target range is larger, the whole range is removed.
      return from;

    } else {
      // If two sections are overlapping, we can divide into three parts: LEFT | CENTER | RIGHT
      // We need to remove CENTER ([centerLeft centerRight]) which is an intersection, and keep
      // LEFT ([leftEnd (centerLeft-1)] and RIGHT ([(centerRight+1) rightEnd]) if they are not empty.
      final long minFrom = from.getMinimumLong();
      final long maxFrom = from.getMaximumLong();
      final long minTarget = target.getMinimumLong();
      final long maxTarget = target.getMaximumLong();

      final long leftEnd = Math.min(minFrom, minTarget);
      final long centerLeft = Math.max(minFrom, minTarget);
      final long centerRight = Math.min(maxFrom, maxTarget);
      final long endRight = Math.max(maxFrom, maxTarget);

      // Keep LEFT if exists
      if (leftEnd < centerLeft) {
        final LongRange left = new LongRange(leftEnd, centerLeft - 1);
        globalRanges.add(left);
        evalRanges.add(left);
      }

      // Keep RIGHT if exists
      if (endRight > centerRight) {
        final LongRange right = new LongRange(centerRight + 1, endRight);
        globalRanges.add(right);
        evalRanges.add(right);
      }

      return target;
    }
  }

  /**
   * Converts the Evaluator id to the MemoryStore id.
   */
  private int getMemoryStoreId(final String evalId) {
    return Integer.valueOf(evalId.split("-")[1]);
  }

  /**
   * Converts the MemoryStore id to the Evaluator id.
   */
  private String getEvaluatorId(final int memoryStoreId) {
    return evalIdPrefix + "-" + memoryStoreId;
  }

  /**
   * Choose the blocks in the Evaluator to move to another Evaluator.
   * @param evalId id of Evaluator to choose the blocks
   * @param numBlocks the maximum number of blocks to choose
   * @return list of block ids that have been chosen.
   */
  synchronized List<Integer> chooseBlocksToMove(final String evalId, final int numBlocks) {
<<<<<<< HEAD
    final int storeId = getMemoryStoreId(evalId);
    final Set<Integer> blockIds = storeIdToBlockIds.get(storeId);
=======
    final List<Integer> blockIds = storeIdToBlockIds.get(getMemoryStoreId(evalId));
>>>>>>> 45ac3fd7
    if (blockIds == null) {
      throw new RuntimeException("Evaluator " + evalId + " is not registered");
    }

    final List<Integer> blockIdList = new ArrayList<>(Math.min(blockIds.size(), numBlocks));
    int count = 0;

    // Choose blocks at most the number of requested blocks. The blocks that are already moving, are skipped.
    for (final Integer blockId : blockIds) {
      if (!movingBlocks.contains(blockId)) {
        blockIdList.add(blockId);
        movingBlocks.add(blockId);
        count++;
      }

      if (count == numBlocks) {
        break;
      }
    }

    LOG.log(Level.FINEST, "{0} blocks are chosen from store {1} in evaluator {2}. Blocks: {3}",
        new Object[] {numBlocks, storeId, evalId, blockIdList});
    if (blockIdList.size() < numBlocks) {
      LOG.log(Level.WARNING, "{0} blocks are chosen from store {1} in evaluator {2}, while {1} blocks are requested",
          new Object[] {blockIdList.size(), storeId, evalId, numBlocks});
    }

    return blockIdList;
  }

  /**
   * @param evalId id of the Evaluator
   * @return the number of blocks owned by the Evaluator.
   */
  public synchronized int getNumBlocks(final String evalId) {
<<<<<<< HEAD
    final Set<Integer> blockIds = storeIdToBlockIds.get(getMemoryStoreId(evalId));
    // the given eval id is not registered
    if (blockIds == null) {
      return 0;
    }
=======
    final List<Integer> blockIds = storeIdToBlockIds.get(getMemoryStoreId(evalId));
>>>>>>> 45ac3fd7
    return blockIds.size();
  }

  /**
   * Mark the block as moved.
   * @param blockId id of the block
   */
  synchronized void markBlockAsMoved(final int blockId) {
    final boolean removed = movingBlocks.remove(blockId);
    if (!removed) {
      LOG.log(Level.WARNING, "The block {0} has already been marked as finished", blockId);
    }
  }
}<|MERGE_RESOLUTION|>--- conflicted
+++ resolved
@@ -71,7 +71,7 @@
    * while moving toward partition-based data management.
    * TODO #346: Clean up data structures managing data id partitions
    */
-  private final Map<Integer, List<Integer>> storeIdToBlockIds;
+  private final Map<Integer, Set<Integer>> storeIdToBlockIds;
 
   /**
    * A mapping that maintains which block is owned by which MemoryStore.
@@ -131,10 +131,6 @@
 
       // If NumTotalBlocks = 31 and NumInitialEval = 5, then MemoryStore0 takes {0, 5, 10, 15, 20, 25, 30}
       // and MemoryStore3 takes {3, 8, 13, 18, 23, 28}
-<<<<<<< HEAD
-=======
-      storeIdToBlockIds.put(memoryStoreId, new ArrayList<Integer>());
->>>>>>> 45ac3fd7
       for (int blockId = memoryStoreId; blockId < numTotalBlocks; blockId += numInitialEvals) {
         storeIdToBlockIds.get(memoryStoreId).add(blockId);
         blockIdToStoreId.put(blockId, memoryStoreId);
@@ -450,7 +446,7 @@
   /**
    * @return the Driver's view of up-to-date mapping between MemoryStores and blocks.
    */
-  Map<Integer, List<Integer>> getStoreIdToBlockIds() {
+  Map<Integer, Set<Integer>> getStoreIdToBlockIds() {
     return storeIdToBlockIds;
   }
 
@@ -553,12 +549,9 @@
    * @return list of block ids that have been chosen.
    */
   synchronized List<Integer> chooseBlocksToMove(final String evalId, final int numBlocks) {
-<<<<<<< HEAD
     final int storeId = getMemoryStoreId(evalId);
     final Set<Integer> blockIds = storeIdToBlockIds.get(storeId);
-=======
-    final List<Integer> blockIds = storeIdToBlockIds.get(getMemoryStoreId(evalId));
->>>>>>> 45ac3fd7
+
     if (blockIds == null) {
       throw new RuntimeException("Evaluator " + evalId + " is not registered");
     }
@@ -594,15 +587,11 @@
    * @return the number of blocks owned by the Evaluator.
    */
   public synchronized int getNumBlocks(final String evalId) {
-<<<<<<< HEAD
     final Set<Integer> blockIds = storeIdToBlockIds.get(getMemoryStoreId(evalId));
     // the given eval id is not registered
     if (blockIds == null) {
       return 0;
     }
-=======
-    final List<Integer> blockIds = storeIdToBlockIds.get(getMemoryStoreId(evalId));
->>>>>>> 45ac3fd7
     return blockIds.size();
   }
 
