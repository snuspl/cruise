/*
 * Copyright (C) 2015 Seoul National University
 *
 * Licensed under the Apache License, Version 2.0 (the "License");
 * you may not use this file except in compliance with the License.
 * You may obtain a copy of the License at
 *
 *         http://www.apache.org/licenses/LICENSE-2.0
 *
 * Unless required by applicable law or agreed to in writing, software
 * distributed under the License is distributed on an "AS IS" BASIS,
 * WITHOUT WARRANTIES OR CONDITIONS OF ANY KIND, either express or implied.
 * See the License for the specific language governing permissions and
 * limitations under the License.
 */
package edu.snu.cay.services.em.evaluator.impl;

import edu.snu.cay.services.em.avro.DataOpType;
import edu.snu.cay.services.em.avro.UnitIdPair;
import edu.snu.cay.services.em.common.parameters.NumStoreThreads;
import edu.snu.cay.services.em.evaluator.api.BlockResolver;
import edu.snu.cay.services.em.evaluator.api.DataOperation;
import edu.snu.cay.services.em.evaluator.api.RemoteAccessibleMemoryStore;
import edu.snu.cay.services.em.msg.api.ElasticMemoryMsgSender;
import edu.snu.cay.services.em.serialize.Serializer;
import edu.snu.cay.utils.LongRangeUtils;
import edu.snu.cay.utils.Tuple3;
import edu.snu.cay.utils.trace.HTrace;
import org.apache.commons.lang.math.LongRange;
import org.apache.reef.annotations.audience.EvaluatorSide;
import org.apache.reef.annotations.audience.Private;
import org.apache.reef.io.network.util.Pair;
import org.apache.reef.io.serialization.Codec;
import org.apache.reef.tang.InjectionFuture;
import org.apache.reef.tang.annotations.Parameter;
import org.apache.reef.util.Optional;
import org.htrace.Trace;
import org.htrace.TraceInfo;
import org.htrace.TraceScope;

import javax.annotation.concurrent.GuardedBy;
import javax.inject.Inject;
import java.nio.ByteBuffer;
import java.util.*;
import java.util.concurrent.*;
import java.util.concurrent.atomic.AtomicLong;
import java.util.concurrent.locks.ReadWriteLock;
import java.util.concurrent.locks.ReentrantReadWriteLock;
import java.util.logging.Level;
import java.util.logging.Logger;

/**
 * A {@code MemoryStore} implementation based on {@code TreeMap}s inside a single {@code HashMap}.
 * All data of one data type is stored in a {@code TreeMap}, ordered by data ids.
 * These {@code TreeMap}s are then maintained as values of one big {@code HashMap}, which uses the data types as keys.
 * A {@code ReentrantReadWriteLock} is used for synchronization between {@code get}, {@code put},
 * and {@code remove} operations.
  * Assuming EM applications always need to instantiate this class, HTrace initialization is done in the constructor.
 */
@EvaluatorSide
@Private
public final class MemoryStoreImpl implements RemoteAccessibleMemoryStore<Long> {
  private static final Logger LOG = Logger.getLogger(MemoryStoreImpl.class.getName());

  private static final int QUEUE_SIZE = 1024;
  private static final int QUEUE_TIMEOUT_MS = 3000;

  /**
   * This map uses data types, represented as strings, for keys and inner {@code TreeMaps} for values.
   * Each inner {@code TreeMap} serves as a collection of data of the same data type.
   * {@code TreeMap}s are used for guaranteeing log(n) read and write operations, especially
   * {@code getRange()} and {@code removeRange()} which are ranged queries based on the ids.
   */
  private final Map<String, Map<Integer, Block>> typeToBlocks = new HashMap<>();

  @GuardedBy("routerLock")
  private final OperationRouter<Long> router;

  private final BlockResolver<Long> blockResolver;

  private final OperationResultAggregator resultAggregator;
  private final InjectionFuture<ElasticMemoryMsgSender> msgSender;

  private final Serializer serializer;

  private final ReadWriteLock routerLock = new ReentrantReadWriteLock(true);

  /**
   * A counter for issuing ids for operations requested from local clients.
   */
  private final AtomicLong operationIdCounter = new AtomicLong(0);

  /**
   * A queue for operations requested from remote clients.
   * Its element is composed of a operation, sub key ranges, and a corresponding block id.
   */
  private final BlockingQueue<Tuple3<LongKeyOperation, List<Pair<Long, Long>>, Integer>> subOperationQueue
      = new ArrayBlockingQueue<>(QUEUE_SIZE);

  @Inject
  private MemoryStoreImpl(final HTrace hTrace,
                          final OperationRouter<Long> router,
                          final BlockResolver<Long> blockResolver,
                          final OperationResultAggregator resultAggregator,
                          final InjectionFuture<ElasticMemoryMsgSender> msgSender,
                          final Serializer serializer,
                          @Parameter(NumStoreThreads.class) final int numStoreThreads) {
    hTrace.initialize();
    this.router = router;
    this.blockResolver = blockResolver;
    this.resultAggregator = resultAggregator;
    this.msgSender = msgSender;
    this.serializer = serializer;
    initExecutor(numStoreThreads);
  }

  /**
   * Initialize threads that dequeue and execute operation from the {@code subOperationQueue}.
   * That is, these threads serve operations requested from remote clients.
   */
  private void initExecutor(final int numStoreThreads) {
    final ExecutorService executor = Executors.newFixedThreadPool(numStoreThreads);
    for (int i = 0; i < numStoreThreads; i++) {
      executor.submit(new OperationThread());
    }
  }

  /**
   * Initialize blocks for a specific {@code dataType}.
   * Each block holds the subset of the data that is assigned to this MemoryStore.
   */
  private synchronized void initBlocks(final String dataType) {
    if (typeToBlocks.containsKey(dataType)) {
      return;
    }

    final Map<Integer, Block> initialBlocks = new HashMap<>();
    // We don't need to lock router because this method is already synchronized.
    for (final int blockIdx : router.getInitialLocalBlockIds()) {
      initialBlocks.put(blockIdx, new Block());
    }

    // must put initialBlocks into typeToBlocks after completely initialize it
    typeToBlocks.put(dataType, initialBlocks);
  }

  @Override
  public int updateOwnership(final String dataType, final int blockId, final int storeId) {
    routerLock.writeLock().lock();
    try {
      final int oldOwnerId = router.updateOwnership(blockId, storeId);
      return oldOwnerId;
    } finally {
      routerLock.writeLock().unlock();
    }
  }

  @Override
  public void putBlock(final String dataType, final int blockId, final Map<Long, Object> data) {
    final Map<Integer, Block> blocks = typeToBlocks.get(dataType);
    if (null == blocks) {
      // If the blocks of the type have not been initialized, then create the blocks.
      initBlocks(dataType);
    } else if (blocks.containsKey(blockId)) {
      throw new RuntimeException("Block with id " + blockId + " already exists.");
    } else {
      final Block block = new Block();
      block.subDataMap.putAll(data);
      blocks.put(blockId, block);
    }
  }

  @Override
  public Map<Long, Object> getBlock(final String dataType, final int blockId) {
    final Map<Integer, Block> blocks = typeToBlocks.get(dataType);
    if (null == blocks) {
      throw new RuntimeException("Data type " + dataType + " does not exist.");
    }

    final Block block = blocks.get(blockId);
    if (null == block) {
      throw new RuntimeException("Block with id " + blockId + " does not exist.");
    }

    return block.getAll();
  }

  @Override
  public void removeBlock(final String dataType, final int blockId) {
    final Map<Integer, Block> blocks = typeToBlocks.get(dataType);
    if (null == blocks) {
      throw new RuntimeException("Data type " + dataType + " does not exist.");
    }

    final Block block = blocks.remove(blockId);
    if (null == block) {
      throw new RuntimeException("Block with id " + blockId + " does not exist.");
    }
  }

  /**
   * A runnable that dequeues and executes operations requested from remote clients.
   * Several threads are initiated at the beginning and run as long-running background services.
   */
  private final class OperationThread implements Runnable {

    @Override
    public void run() {
      while (true) {
        // First, poll and execute a single operation.
        // Poll with a timeout will prevent busy waiting, when the queue is empty.
        try {
          final Tuple3<LongKeyOperation, List<Pair<Long, Long>>, Integer> subOperation =
              subOperationQueue.poll(QUEUE_TIMEOUT_MS, TimeUnit.MILLISECONDS);
          if (subOperation == null) {
            continue;
          }
          handleSubOperation(subOperation);
        } catch (final InterruptedException e) {
          LOG.log(Level.SEVERE, "Poll failed with InterruptedException", e);
        }
      }
    }

    private void handleSubOperation(final Tuple3<LongKeyOperation, List<Pair<Long, Long>>, Integer> subOperation) {
      final LongKeyOperation operation = subOperation.getFirst();
      final List<Pair<Long, Long>> subKeyRanges = subOperation.getSecond();
      final int blockId = subOperation.getThird();

<<<<<<< HEAD
      LOG.log(Level.FINEST, "Poll op: [OpId: {0}, origId: {1}, ranges: {2}, block: {3}]]",
          new Object[]{operation.getOperationId(), operation.getOrigEvalId().get(), subKeyRanges, blockId});

      final Optional<String> remoteEvalId = router.resolveEval(blockId);
      final boolean isLocal = !remoteEvalId.isPresent();
      if (isLocal) {
        final Block block = typeToBlocks.get(operation.getDataType()).get(blockId);
        final Map<Long, Object> result = block.executeSubOperation(operation, subKeyRanges);
        resultAggregator.submitLocalResult(operation, result, Collections.EMPTY_LIST);
      } else {
        LOG.log(Level.WARNING,
            "This MemoryStore was considered the Block {0}'s owner, but the local router assumes {1} as the owner",
            new Object[]{blockId, remoteEvalId.get()});

        // treat remote ranges as failed ranges, because we do not allow more than one hop in remote access
        final List<LongRange> failedRanges = new ArrayList<>(1);
        for (final Pair<Long, Long> subKeyRange : subKeyRanges) {
          failedRanges.add(new LongRange(subKeyRange.getFirst(), subKeyRange.getSecond()));
        }
        // submit it as a local result, because we do not even start the remote operation
        resultAggregator.submitLocalResult(operation, Collections.EMPTY_MAP, failedRanges);
=======
      routerLock.readLock().lock();
      try {
        final Optional<String> remoteEvalId = router.resolveEval(blockId);
        final boolean isLocal = !remoteEvalId.isPresent();
        if (isLocal) {
          final Block block = typeToBlocks.get(operation.getDataType()).get(blockId);
          final Map<Long, Object> result = block.executeSubOperation(operation, subKeyRange);
          resultAggregator.submitLocalResult(operation, result, Collections.EMPTY_LIST);
        } else {
          // treat remote ranges as failed ranges, because we do not allow more than one hop in remote access
          final List<LongRange> failedRanges = new ArrayList<>(1);
          failedRanges.add(new LongRange(subKeyRange.getFirst(), subKeyRange.getSecond()));

          // submit it as a local result, because we do not even start the remote operation
          resultAggregator.submitLocalResult(operation, Collections.EMPTY_MAP, failedRanges);
        }
      } finally {
        routerLock.readLock().unlock();
>>>>>>> 8875db02
      }
    }
  }

  /**
   * Block class that has a {@code subDataMap}, which is an unit of EM's move.
   * Also it's a concurrency unit for data operations because it has a {@code ReadWriteLock},
   * which regulates accesses to {@code subDataMap}.
   */
  private final class Block {
    /**
     * The map serves as a collection of data of the same data type.
     * It's implementation {@code TreeMap} is used for guaranteeing log(n) read and write operations, especially
     * {@code getRange()} and {@code removeRange()} which are ranged queries based on the ids.
     */
    private final NavigableMap<Long, Object> subDataMap = new TreeMap<>();

    /**
     * A read-write lock for {@code subDataMap} of the block.
     * Let's set fairness option as true to prevent starvation.
     */
    private final ReadWriteLock rwLock = new ReentrantReadWriteLock(true);

    /**
     * Executes sub operation on data keys assigned to this block.
     * All operations both from remote and local clients are executed via this method.
     */
    private <V> Map<Long, V> executeSubOperation(final LongKeyOperation<V> operation,
                                                 final List<Pair<Long, Long>> keyRanges) {
      final DataOpType operationType = operation.getOperationType();

      final Map<Long, V> outputData = new HashMap<>();
      switch (operationType) {
      case PUT:
        rwLock.writeLock().lock();
        try {
          final NavigableMap<Long, V> dataKeyValueMap = operation.getDataKeyValueMap().get();
          for (final Pair<Long, Long> keyRange : keyRanges) {
            // extract matching entries from the input kv data map and put it all to subDataMap
            final NavigableMap<Long, V> subMap =
                dataKeyValueMap.subMap(keyRange.getFirst(), true, keyRange.getSecond(), true);
            subDataMap.putAll(subMap);
          }

          // PUT operations always succeed for all the ranges, because it overwrites map with the given input value.
          // So, outputData for PUT operations should be determined in other places.
        } finally {
          rwLock.writeLock().unlock();
        }
        break;
      case GET:
        rwLock.readLock().lock();
        try {
          for (final Pair<Long, Long> keyRange : keyRanges) {
            outputData.putAll((Map<Long, V>) subDataMap.subMap(keyRange.getFirst(), true,
                keyRange.getSecond(), true));
          }
        } finally {
          rwLock.readLock().unlock();
        }
        break;
      case REMOVE:
        rwLock.writeLock().lock();
        try {
          for (final Pair<Long, Long> keyRange : keyRanges) {
            outputData.putAll((Map<Long, V>) subDataMap.subMap(keyRange.getFirst(), true,
                keyRange.getSecond(), true));
          }
          subDataMap.keySet().removeAll(outputData.keySet());
        } finally {
          rwLock.writeLock().unlock();
        }
        break;
      default:
        throw new RuntimeException("Undefined operation");
      }

      return outputData;
    }

    /**
     * Returns all data in a block.
     * It is for supporting getAll method of MemoryStore.
     */
    private <V> Map<Long, V> getAll() {
      rwLock.readLock().lock();
      try {
        return (Map<Long, V>) ((TreeMap) subDataMap).clone();
      } finally {
        rwLock.readLock().unlock();
      }
    }

    /**
     * Removes all data in a block.
     * It is for supporting removeAll method of MemoryStore.
     */
    private <V> Map<Long, V> removeAll() {
      final Map<Long, V> result;
      rwLock.writeLock().lock();
      try {
        result = (Map<Long, V>) ((TreeMap) subDataMap).clone();
        subDataMap.clear();
      } finally {
        rwLock.writeLock().unlock();
      }

      return result;
    }

    /**
     * Returns a number of data in a block.
     * It is for supporting getNumUnits method of MemoryStore.
     */
    private int getNumUnits() {
      return subDataMap.size();
    }
  }

  /**
   * Enqueues operations requested from a remote client.
   * The enqueued operations are executed by {@code OperationThread}s.
   */
  @Override
  public void onNext(final DataOperation<Long> op) {
    final LongKeyOperation operation = (LongKeyOperation) op;
    final String dataType = operation.getDataType();

    // split data key ranges into blocks
    final List<LongRange> dataKeyRanges = operation.getDataKeyRanges();
    final Map<Integer, List<Pair<Long, Long>>> blockToSubKeyRangesMap = new HashMap<>();

    for (final LongRange keyRange : dataKeyRanges) {
      final Map<Integer, Pair<Long, Long>> blockToSubKeyRangeMap =
          router.resolveBlocks(keyRange.getMinimumLong(), keyRange.getMaximumLong());

      for (final Map.Entry<Integer, Pair<Long, Long>> blockToSubKeyRange : blockToSubKeyRangeMap.entrySet()) {
        final int blockId = blockToSubKeyRange.getKey();
        final Pair<Long, Long> subKeyRange = blockToSubKeyRange.getValue();

<<<<<<< HEAD
        if (!blockToSubKeyRangesMap.containsKey(blockId)) {
          blockToSubKeyRangesMap.put(blockId, new LinkedList<Pair<Long, Long>>());
        }
        final List<Pair<Long, Long>> subKeyRangeList = blockToSubKeyRangesMap.get(blockId);
        subKeyRangeList.add(subKeyRange);
      }
=======
    // handle the first iteration separately to reuse a returned map object
    if (rangeIterator.hasNext()) {
      final LongRange keyRange = rangeIterator.next();
      blockToSubKeyRangeMap =
          blockResolver.resolveBlocksForOrderedKeys(keyRange.getMinimumLong(), keyRange.getMaximumLong());
    } else {
      LOG.log(Level.SEVERE, "Invalid operation");
      resultAggregator.submitLocalResult(operation, Collections.EMPTY_MAP, Collections.EMPTY_LIST);
      return;
    }
    while (rangeIterator.hasNext()) {
      final LongRange keyRange = rangeIterator.next();
      // blockIds for blockToSubKeyRangeMap never overlap
      blockToSubKeyRangeMap.putAll(
          blockResolver.resolveBlocksForOrderedKeys(keyRange.getMinimumLong(), keyRange.getMaximumLong()));
>>>>>>> 8875db02
    }

    // cannot resolve any block. invalid data keys
    if (blockToSubKeyRangesMap.isEmpty()) {
      resultAggregator.registerOp(operation, 1);
      // TODO #421: should handle fail case different from empty case
      resultAggregator.submitLocalResult(operation, Collections.EMPTY_MAP, operation.getDataKeyRanges());
      LOG.log(Level.SEVERE, "Failed Op [Id: {0}, origId: {1}]",
          new Object[]{operation.getOperationId(), operation.getOrigEvalId().get()});
      return;
    }

    // progress when there're blocks for dataType
    if (!typeToBlocks.containsKey(dataType)) {
      // nevertheless, for PUT operations initialize blocks and continue the operation
      if (operation.getOperationType() == DataOpType.PUT) {
        initBlocks(dataType);
      } else {
        resultAggregator.registerOp(operation, 1);
        // submit empty result for other types of operations
        resultAggregator.submitLocalResult(operation, Collections.EMPTY_MAP, operation.getDataKeyRanges());

        LOG.log(Level.FINEST, "Blocks for the {0}. Send empty result for operation {1} from {2}",
            new Object[]{operation.getDataType(), operation.getOperationId(), operation.getOrigEvalId().get()});
        return;
      }
    }

    final int numSubOps = blockToSubKeyRangesMap.size();
    resultAggregator.registerOp(operation, numSubOps);
    enqueueOperation(operation, blockToSubKeyRangesMap);
  }

  /**
   * Enqueues local sub operations to {@code subOperationQueue}.
   */
  private void enqueueOperation(final LongKeyOperation operation,
                                final Map<Integer, List<Pair<Long, Long>>> blockToKeyRangesMap) {
    for (final Map.Entry<Integer, List<Pair<Long, Long>>> blockToSubKeyRanges : blockToKeyRangesMap.entrySet()) {
      final int blockId = blockToSubKeyRanges.getKey();
      final List<Pair<Long, Long>> keyRanges = blockToSubKeyRanges.getValue();

      try {
        subOperationQueue.put(new Tuple3<>(operation, keyRanges, blockId));
      } catch (final InterruptedException e) {
        LOG.log(Level.SEVERE, "Enqueue failed with InterruptedException", e);
      }

      LOG.log(Level.FINEST, "Enqueue Op [Id: {0}, range: {1}, block: {2}]",
          new Object[]{operation.getOperationId(), keyRanges, blockId});
    }
  }

  /**
   * Executes an operation requested from a local client.
   */
  private <V> void executeOperation(final LongKeyOperation<V> operation) {

    // route key ranges of the operation
    final List<LongRange> dataKeyRanges = operation.getDataKeyRanges();
<<<<<<< HEAD

    final Pair<Map<Integer, List<Pair<Long, Long>>>, Map<String, List<Pair<Long, Long>>>> routingResult =
        router.route(LongRangeUtils.fromRangesToPairs(dataKeyRanges));
    final Map<Integer, List<Pair<Long, Long>>> localBlockToSubKeyRangesMap = routingResult.getFirst();
    final Map<String, List<Pair<Long, Long>>> remoteEvalToSubKeyRangesMap = routingResult.getSecond();
=======
    final Map<Long, V> localOutputData;
>>>>>>> 8875db02

    routerLock.readLock().lock();
    try {
      final Pair<Map<Integer, Pair<Long, Long>>, Map<String, List<Pair<Long, Long>>>> routingResult =
          router.route(LongRangeUtils.fromRangesToPairs(dataKeyRanges));

<<<<<<< HEAD
    LOG.log(Level.FINEST, "Execute operation requested from local client. OpId: {0}, OpType: {1}, numSubOps: {2}",
        new Object[]{operation.getOperationId(), operation.getOperationType(), numSubOps});

    // send remote operations first and execute local operations
    sendOperationToRemoteStores(operation, remoteEvalToSubKeyRangesMap);
    final Map<Long, V> localOutputData = executeLocalOperation(operation, localBlockToSubKeyRangesMap);
=======
      final Map<Integer, Pair<Long, Long>> localBlockToSubKeyRangeMap = routingResult.getFirst();
      final Map<String, List<Pair<Long, Long>>> remoteEvalToSubKeyRangesMap = routingResult.getSecond();

      final int numSubOps = remoteEvalToSubKeyRangesMap.size() + 1; // +1 for local operation
      resultAggregator.registerOp(operation, numSubOps);

      // send remote operations first and execute local operations
      sendOperationToRemoteStores(operation, remoteEvalToSubKeyRangesMap);
      localOutputData = executeLocalOperation(operation, localBlockToSubKeyRangeMap);

    } finally {
      routerLock.readLock().unlock();
    }
>>>>>>> 8875db02

    // submit the local result and wait until all remote operations complete
    resultAggregator.submitLocalResult(operation, localOutputData, Collections.EMPTY_LIST);
  }

  /**
   * Executes sub local operations directly, not via queueing.
   */
  private <V> Map<Long, V> executeLocalOperation(final LongKeyOperation<V> operation,
                                                 final Map<Integer, List<Pair<Long, Long>>> blockToSubKeyRangesMap) {
    if (blockToSubKeyRangesMap.isEmpty()) {
      return Collections.EMPTY_MAP;
    }

    final String dataType = operation.getDataType();

    // if there's no initialized block for a data type of the operation,
    // initialize blocks and continue the operation only when it's operation type is PUT.
    // for other types of operation do not execute the operation.
    if (!typeToBlocks.containsKey(dataType)) {
      if (operation.getOperationType() == DataOpType.PUT) {
        initBlocks(dataType);
      } else {
        return Collections.EMPTY_MAP;
      }
    }

    final Map<Integer, Block> blocks = typeToBlocks.get(operation.getDataType());

    final Map<Long, V> outputData;
    final Iterator<Map.Entry<Integer, List<Pair<Long, Long>>>> blockToSubKeyRangesIterator =
        blockToSubKeyRangesMap.entrySet().iterator();

    // first execute a head range to reuse the returned map object for a return map
    if (blockToSubKeyRangesIterator.hasNext()) {
      final Map.Entry<Integer, List<Pair<Long, Long>>> blockToSubKeyRanges = blockToSubKeyRangesIterator.next();
      final Block block = blocks.get(blockToSubKeyRanges.getKey());
      final List<Pair<Long, Long>> subKeyRanges = blockToSubKeyRanges.getValue();

      outputData = block.executeSubOperation(operation, subKeyRanges);
    } else {
      return Collections.EMPTY_MAP;
    }

    // execute remaining ranges if exist
    while (blockToSubKeyRangesIterator.hasNext()) {
      final Map.Entry<Integer, List<Pair<Long, Long>>> blockToSubKeyRanges = blockToSubKeyRangesIterator.next();
      final Block block = blocks.get(blockToSubKeyRanges.getKey());
      final List<Pair<Long, Long>> subKeyRanges = blockToSubKeyRanges.getValue();

      final Map<Long, V> partialOutput = block.executeSubOperation(operation, subKeyRanges);
      outputData.putAll(partialOutput);
    }

    return outputData;
  }

  /**
   * Sends sub operations to target remote evaluators.
   */
  private <V> void sendOperationToRemoteStores(final LongKeyOperation<V> operation,
                                               final Map<String, List<Pair<Long, Long>>> evalToSubKeyRangesMap) {
    if (evalToSubKeyRangesMap.isEmpty()) {
      return;
    }

    LOG.log(Level.FINEST, "Send op to remote. OpId: {0}, OpType: {1}",
        new Object[]{operation.getOperationId(), operation.getOperationType()});

    final Codec codec = serializer.getCodec(operation.getDataType());

    // send sub operations to all remote stores that owns partial range of the main operation (RemoteOpMsg)
    for (final Map.Entry<String, List<Pair<Long, Long>>> evalToSubKeyRange : evalToSubKeyRangesMap.entrySet()) {
      try (final TraceScope traceScope = Trace.startSpan("SEND_REMOTE_OP")) {
        final TraceInfo traceInfo = TraceInfo.fromSpan(traceScope.getSpan());

        final String targetEvalId = evalToSubKeyRange.getKey();
        final List<Pair<Long, Long>> keyRangeList = evalToSubKeyRange.getValue();

        final List<UnitIdPair> dataKVPairList;
        if (operation.getOperationType() == DataOpType.PUT) {
          final NavigableMap<Long, V> keyValueMap = operation.getDataKeyValueMap().get();

          dataKVPairList = new LinkedList<>();

          for (final Pair<Long, Long> keyRange : keyRangeList) {

            // extract range-matching entries from the input data map
            final Map<Long, V> subMap = keyValueMap.subMap(keyRange.getFirst(), true,
                keyRange.getSecond(), true);

            // encode data values and put them into dataKVPairList
            for (final Map.Entry<Long, V> dataKVPair : subMap.entrySet()) {
              final ByteBuffer encodedData = ByteBuffer.wrap(codec.encode(dataKVPair.getValue()));
              dataKVPairList.add(new UnitIdPair(encodedData, dataKVPair.getKey()));
            }
          }
        } else {
          // For GET and REMOVE operations, set dataKVPairList as an empty list
          dataKVPairList = Collections.EMPTY_LIST;
        }

        msgSender.get().sendRemoteOpMsg(operation.getOrigEvalId().get(), targetEvalId,
            operation.getOperationType(), operation.getDataType(), LongRangeUtils.fromPairsToRanges(keyRangeList),
            dataKVPairList, operation.getOperationId(), traceInfo);
      }
    }
  }

  @Override
  public <V> Pair<Long, Boolean> put(final String dataType, final Long id, final V value) {
    if (value == null) {
      return new Pair<>(id, false);
    }

    final String operationId = Long.toString(operationIdCounter.getAndIncrement());

    final LongKeyOperation<V> operation = new LongKeyOperation<>(Optional.<String>empty(), operationId, DataOpType.PUT,
        dataType, id, Optional.of(value));

    executeOperation(operation);

    return new Pair<>(id, operation.getFailedRanges().isEmpty());
  }

  @Override
  public <V> Map<Long, Boolean> putList(final String dataType, final List<Long> ids, final List<V> values) {
    if (ids.size() != values.size()) {
      throw new RuntimeException("Different list sizes: ids " + ids.size() + ", values " + values.size());
    }

    final String operationId = Long.toString(operationIdCounter.getAndIncrement());

    final List<LongRange> longRangeSet = new ArrayList<>(LongRangeUtils.generateDenseLongRanges(new TreeSet<>(ids)));

    final NavigableMap<Long, V> dataKeyValueMap = new TreeMap<>();
    for (int idx = 0; idx < ids.size(); idx++) {
      dataKeyValueMap.put(ids.get(idx), values.get(idx));
    }

    final LongKeyOperation<V> operation = new LongKeyOperation<>(Optional.<String>empty(), operationId, DataOpType.PUT,
        dataType, longRangeSet, Optional.of(dataKeyValueMap));

    executeOperation(operation);

    return getResultForPutList(ids, operation.getFailedRanges());
  }

  /**
   * Returns a result map for putList operation.
   * The map has entries for all input data keys and corresponding boolean values
   * that are false for failed keys and true for succeeded keys
   */
  private Map<Long, Boolean> getResultForPutList(final List<Long> inputKeys, final List<LongRange> failedKeyRanges) {
    final Map<Long, Boolean> resultMap = new HashMap<>(inputKeys.size());
    if (failedKeyRanges.isEmpty()) {
      for (final long key : inputKeys) {
        resultMap.put(key, true);
      }
      return resultMap;
    }

    // sort failedRanges and keys to compare them
    Collections.sort(failedKeyRanges, LongRangeUtils.LONG_RANGE_COMPARATOR);
    Collections.sort(inputKeys);

    // set the result of input keys: set false for elements included in failedRanges and true for others
    final Iterator<LongRange> rangeIterator = failedKeyRanges.iterator();
    LongRange range = rangeIterator.next();
    int keyIdx;
    for (keyIdx = 0; keyIdx < inputKeys.size(); keyIdx++) {
      final long key = inputKeys.get(keyIdx);
      // skip keys that is smaller than the left end of range
      if (range.getMinimumLong() > key) {
        resultMap.put(key, true);
        // go to next key
        continue;
      }

      // skip ranges whose right end is smaller than the key
      if (range.getMaximumLong() < key) {
        if (rangeIterator.hasNext()) {
          // go to next range
          range = rangeIterator.next();
          keyIdx--;
          continue;
        } else {
          // break from the loop
          // then a below loop will put all remaining keys to resultMap
          break;
        }
      }
      resultMap.put(key, false);
    }

    // put all remaining keys to resultMap
    for (; keyIdx < inputKeys.size(); keyIdx++) {
      resultMap.put(inputKeys.get(keyIdx), true);
    }
    return resultMap;
  }

  @Override
  public <V> Pair<Long, V> get(final String dataType, final Long id) {

    final String operationId = Long.toString(operationIdCounter.getAndIncrement());

    final LongKeyOperation<V> operation = new LongKeyOperation<>(Optional.<String>empty(), operationId, DataOpType.GET,
        dataType, id, Optional.<V>empty());

    executeOperation(operation);

    final V outputData = operation.getOutputData().get(id);

    return outputData == null ? null : new Pair<>(id, outputData);
  }

  @Override
  public <V> Map<Long, V> getAll(final String dataType) {
    if (!typeToBlocks.containsKey(dataType)) {
      return Collections.EMPTY_MAP;
    }

    final Map<Long, V> result;
    final Collection<Block> blocks = typeToBlocks.get(dataType).values();

    final Iterator<Block> blockIterator = blocks.iterator();

    // first execute on a head block to reuse the returned map object for a return map
    if (blockIterator.hasNext()) {
      final Block block = blockIterator.next();
      result = block.getAll();
    } else {
      return Collections.EMPTY_MAP;
    }

    // execute on remaining blocks if exist
    while (blockIterator.hasNext()) {
      final Block block = blockIterator.next();
      // huge memory pressure may happen here
      result.putAll((Map<Long, V>) block.getAll());
    }

    return result;
  }

  @Override
  public <V> Map<Long, V> getRange(final String dataType, final Long startId, final Long endId) {

    final String operationId = Long.toString(operationIdCounter.getAndIncrement());

    final LongKeyOperation<V> operation = new LongKeyOperation<>(Optional.<String>empty(), operationId, DataOpType.GET,
        dataType, new LongRange(startId, endId), Optional.<NavigableMap<Long, V>>empty());

    executeOperation(operation);

    return operation.getOutputData();
  }

  @Override
  public <V> Pair<Long, V> remove(final String dataType, final Long id) {

    final String operationId = Long.toString(operationIdCounter.getAndIncrement());
    final LongKeyOperation<V> operation = new LongKeyOperation<>(Optional.<String>empty(), operationId,
        DataOpType.REMOVE, dataType, id, Optional.<V>empty());

    executeOperation(operation);

    final V outputData = operation.getOutputData().get(id);

    return outputData == null ? null : new Pair<>(id, outputData);
  }

  @Override
  public <V> Map<Long, V> removeAll(final String dataType) {
    if (!typeToBlocks.containsKey(dataType)) {
      return Collections.EMPTY_MAP;
    }

    final Map<Long, V> result;
    final Collection<Block> blocks = typeToBlocks.get(dataType).values();


    final Iterator<Block> blockIterator = blocks.iterator();

    // first execute on a head block to reuse the returned map object for a return map
    if (blockIterator.hasNext()) {
      final Block block = blockIterator.next();
      result = block.removeAll();
    } else {
      return Collections.EMPTY_MAP;
    }

    // execute on remaining blocks if exist
    while (blockIterator.hasNext()) {
      final Block block = blockIterator.next();
      // huge memory pressure may happen here
      result.putAll((Map<Long, V>) block.removeAll());
    }

    return result;
  }

  @Override
  public <V> Map<Long, V> removeRange(final String dataType, final Long startId, final Long endId) {

    final String operationId = Long.toString(operationIdCounter.getAndIncrement());

    final LongKeyOperation<V> operation = new LongKeyOperation<>(Optional.<String>empty(), operationId,
        DataOpType.REMOVE, dataType, new LongRange(startId, endId), Optional.<NavigableMap<Long, V>>empty());

    executeOperation(operation);

    return operation.getOutputData();
  }

  @Override
  public Set<String> getDataTypes() {
    return new HashSet<>(typeToBlocks.keySet());
  }

  @Override
  public int getNumUnits(final String dataType) {
    if (!typeToBlocks.containsKey(dataType)) {
      return 0;
    }

    int numUnits = 0;
    final Collection<Block> blocks = typeToBlocks.get(dataType).values();
    for (final Block block : blocks) {
      numUnits += block.getNumUnits();
    }
    return numUnits;
  }
}<|MERGE_RESOLUTION|>--- conflicted
+++ resolved
@@ -227,48 +227,32 @@
       final List<Pair<Long, Long>> subKeyRanges = subOperation.getSecond();
       final int blockId = subOperation.getThird();
 
-<<<<<<< HEAD
       LOG.log(Level.FINEST, "Poll op: [OpId: {0}, origId: {1}, ranges: {2}, block: {3}]]",
           new Object[]{operation.getOperationId(), operation.getOrigEvalId().get(), subKeyRanges, blockId});
 
-      final Optional<String> remoteEvalId = router.resolveEval(blockId);
-      final boolean isLocal = !remoteEvalId.isPresent();
-      if (isLocal) {
-        final Block block = typeToBlocks.get(operation.getDataType()).get(blockId);
-        final Map<Long, Object> result = block.executeSubOperation(operation, subKeyRanges);
-        resultAggregator.submitLocalResult(operation, result, Collections.EMPTY_LIST);
-      } else {
-        LOG.log(Level.WARNING,
-            "This MemoryStore was considered the Block {0}'s owner, but the local router assumes {1} as the owner",
-            new Object[]{blockId, remoteEvalId.get()});
-
-        // treat remote ranges as failed ranges, because we do not allow more than one hop in remote access
-        final List<LongRange> failedRanges = new ArrayList<>(1);
-        for (final Pair<Long, Long> subKeyRange : subKeyRanges) {
-          failedRanges.add(new LongRange(subKeyRange.getFirst(), subKeyRange.getSecond()));
-        }
-        // submit it as a local result, because we do not even start the remote operation
-        resultAggregator.submitLocalResult(operation, Collections.EMPTY_MAP, failedRanges);
-=======
       routerLock.readLock().lock();
       try {
         final Optional<String> remoteEvalId = router.resolveEval(blockId);
         final boolean isLocal = !remoteEvalId.isPresent();
         if (isLocal) {
           final Block block = typeToBlocks.get(operation.getDataType()).get(blockId);
-          final Map<Long, Object> result = block.executeSubOperation(operation, subKeyRange);
+          final Map<Long, Object> result = block.executeSubOperation(operation, subKeyRanges);
           resultAggregator.submitLocalResult(operation, result, Collections.EMPTY_LIST);
         } else {
+          LOG.log(Level.WARNING,
+              "This MemoryStore was considered the Block {0}'s owner, but the local router assumes {1} as the owner",
+              new Object[]{blockId, remoteEvalId.get()});
+
           // treat remote ranges as failed ranges, because we do not allow more than one hop in remote access
           final List<LongRange> failedRanges = new ArrayList<>(1);
-          failedRanges.add(new LongRange(subKeyRange.getFirst(), subKeyRange.getSecond()));
-
+          for (final Pair<Long, Long> subKeyRange : subKeyRanges) {
+            failedRanges.add(new LongRange(subKeyRange.getFirst(), subKeyRange.getSecond()));
+          }
           // submit it as a local result, because we do not even start the remote operation
           resultAggregator.submitLocalResult(operation, Collections.EMPTY_MAP, failedRanges);
         }
       } finally {
         routerLock.readLock().unlock();
->>>>>>> 8875db02
       }
     }
   }
@@ -403,36 +387,18 @@
 
     for (final LongRange keyRange : dataKeyRanges) {
       final Map<Integer, Pair<Long, Long>> blockToSubKeyRangeMap =
-          router.resolveBlocks(keyRange.getMinimumLong(), keyRange.getMaximumLong());
+          blockResolver.resolveBlocksForOrderedKeys(keyRange.getMinimumLong(), keyRange.getMaximumLong());
 
       for (final Map.Entry<Integer, Pair<Long, Long>> blockToSubKeyRange : blockToSubKeyRangeMap.entrySet()) {
         final int blockId = blockToSubKeyRange.getKey();
         final Pair<Long, Long> subKeyRange = blockToSubKeyRange.getValue();
 
-<<<<<<< HEAD
         if (!blockToSubKeyRangesMap.containsKey(blockId)) {
           blockToSubKeyRangesMap.put(blockId, new LinkedList<Pair<Long, Long>>());
         }
         final List<Pair<Long, Long>> subKeyRangeList = blockToSubKeyRangesMap.get(blockId);
         subKeyRangeList.add(subKeyRange);
       }
-=======
-    // handle the first iteration separately to reuse a returned map object
-    if (rangeIterator.hasNext()) {
-      final LongRange keyRange = rangeIterator.next();
-      blockToSubKeyRangeMap =
-          blockResolver.resolveBlocksForOrderedKeys(keyRange.getMinimumLong(), keyRange.getMaximumLong());
-    } else {
-      LOG.log(Level.SEVERE, "Invalid operation");
-      resultAggregator.submitLocalResult(operation, Collections.EMPTY_MAP, Collections.EMPTY_LIST);
-      return;
-    }
-    while (rangeIterator.hasNext()) {
-      final LongRange keyRange = rangeIterator.next();
-      // blockIds for blockToSubKeyRangeMap never overlap
-      blockToSubKeyRangeMap.putAll(
-          blockResolver.resolveBlocksForOrderedKeys(keyRange.getMinimumLong(), keyRange.getMaximumLong()));
->>>>>>> 8875db02
     }
 
     // cannot resolve any block. invalid data keys
@@ -493,46 +459,29 @@
 
     // route key ranges of the operation
     final List<LongRange> dataKeyRanges = operation.getDataKeyRanges();
-<<<<<<< HEAD
-
-    final Pair<Map<Integer, List<Pair<Long, Long>>>, Map<String, List<Pair<Long, Long>>>> routingResult =
-        router.route(LongRangeUtils.fromRangesToPairs(dataKeyRanges));
-    final Map<Integer, List<Pair<Long, Long>>> localBlockToSubKeyRangesMap = routingResult.getFirst();
-    final Map<String, List<Pair<Long, Long>>> remoteEvalToSubKeyRangesMap = routingResult.getSecond();
-=======
-    final Map<Long, V> localOutputData;
->>>>>>> 8875db02
 
     routerLock.readLock().lock();
     try {
-      final Pair<Map<Integer, Pair<Long, Long>>, Map<String, List<Pair<Long, Long>>>> routingResult =
+      final Pair<Map<Integer, List<Pair<Long, Long>>>, Map<String, List<Pair<Long, Long>>>> routingResult =
           router.route(LongRangeUtils.fromRangesToPairs(dataKeyRanges));
-
-<<<<<<< HEAD
-    LOG.log(Level.FINEST, "Execute operation requested from local client. OpId: {0}, OpType: {1}, numSubOps: {2}",
-        new Object[]{operation.getOperationId(), operation.getOperationType(), numSubOps});
-
-    // send remote operations first and execute local operations
-    sendOperationToRemoteStores(operation, remoteEvalToSubKeyRangesMap);
-    final Map<Long, V> localOutputData = executeLocalOperation(operation, localBlockToSubKeyRangesMap);
-=======
-      final Map<Integer, Pair<Long, Long>> localBlockToSubKeyRangeMap = routingResult.getFirst();
+      final Map<Integer, List<Pair<Long, Long>>> localBlockToSubKeyRangesMap = routingResult.getFirst();
       final Map<String, List<Pair<Long, Long>>> remoteEvalToSubKeyRangesMap = routingResult.getSecond();
 
       final int numSubOps = remoteEvalToSubKeyRangesMap.size() + 1; // +1 for local operation
       resultAggregator.registerOp(operation, numSubOps);
 
+      LOG.log(Level.FINEST, "Execute operation requested from local client. OpId: {0}, OpType: {1}, numSubOps: {2}",
+          new Object[]{operation.getOperationId(), operation.getOperationType(), numSubOps});
+
       // send remote operations first and execute local operations
       sendOperationToRemoteStores(operation, remoteEvalToSubKeyRangesMap);
-      localOutputData = executeLocalOperation(operation, localBlockToSubKeyRangeMap);
-
+      final Map<Long, V> localOutputData = executeLocalOperation(operation, localBlockToSubKeyRangesMap);
+
+      // submit the local result and wait until all remote operations complete
+      resultAggregator.submitLocalResult(operation, localOutputData, Collections.EMPTY_LIST);
     } finally {
       routerLock.readLock().unlock();
     }
->>>>>>> 8875db02
-
-    // submit the local result and wait until all remote operations complete
-    resultAggregator.submitLocalResult(operation, localOutputData, Collections.EMPTY_LIST);
   }
 
   /**
