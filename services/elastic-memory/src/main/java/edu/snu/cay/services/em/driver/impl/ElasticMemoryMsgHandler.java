--- conflicted
+++ resolved
@@ -102,13 +102,8 @@
     final OwnershipAckMsg ownershipAckMsg = msg.getOwnershipAckMsg();
     final int blockId = ownershipAckMsg.getBlockId();
 
-<<<<<<< HEAD
-    Trace.setProcessId(TRACE_PROCESS_ID);
     try (final TraceScope onOwnershipAckMsgScope = Trace.startSpan(
         String.format("on_ownership_ack_msg. blockId: %d", blockId),
-=======
-    try (final TraceScope onOwnershipAckMsgScope = Trace.startSpan("on_ownership_ack_msg. blockId: " + blockId,
->>>>>>> 0538a639
         HTraceUtils.fromAvro(msg.getTraceInfo()))) {
 
       migrationManager.markBlockAsMoved(operationId, blockId, TraceInfo.fromSpan(onOwnershipAckMsgScope.getSpan()));
@@ -121,13 +116,8 @@
     final int oldOwnerId = msg.getOwnershipMsg().getOldOwnerId();
     final int newOwnerId = msg.getOwnershipMsg().getNewOwnerId();
 
-<<<<<<< HEAD
-    Trace.setProcessId(TRACE_PROCESS_ID);
     try (final TraceScope onOwnershipMsgScope = Trace.startSpan(
         String.format("on_ownership_msg. blockId: %d", blockId),
-=======
-    try (final TraceScope onOwnershipMsgScope = Trace.startSpan("on_ownership_msg. blockId: " + blockId,
->>>>>>> 0538a639
         HTraceUtils.fromAvro(msg.getTraceInfo()))) {
 
       // Update the owner and send ownership message to the old Owner.
