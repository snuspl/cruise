--- conflicted
+++ resolved
@@ -239,24 +239,6 @@
     return removedRanges;
   }
 
-<<<<<<< HEAD
-  public synchronized boolean move(final String senderId,
-                                   final String receiverId,
-                                   final String dataType,
-                                   final LongRange range) {
-    final boolean removeSucceed = remove(senderId, dataType, range);
-    if (removeSucceed)  {
-      registerPartition(receiverId, dataType, range);
-      return true;
-    } else {
-      return false;
-    }
-  }
-
-  public synchronized boolean remove(final String evalId, final String dataType, final LongRange longRange) {
-    if (!mapIdDatatypeRange.containsKey(evalId)) {
-      return false;
-=======
   /**
    * Move a partition to another evaluator.
    * @param srcId Id of the source.
@@ -274,7 +256,6 @@
       if (!succeeded) {
         return false;
       }
->>>>>>> 26fbda66
     }
     return true;
   }
