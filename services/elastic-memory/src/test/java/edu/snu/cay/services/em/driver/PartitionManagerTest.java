/*
 * Copyright (C) 2015 Seoul National University
 *
 * Licensed under the Apache License, Version 2.0 (the "License");
 * you may not use this file except in compliance with the License.
 * You may obtain a copy of the License at
 *
 *         http://www.apache.org/licenses/LICENSE-2.0
 *
 * Unless required by applicable law or agreed to in writing, software
 * distributed under the License is distributed on an "AS IS" BASIS,
 * WITHOUT WARRANTIES OR CONDITIONS OF ANY KIND, either express or implied.
 * See the License for the specific language governing permissions and
 * limitations under the License.
 */
package edu.snu.cay.services.em.driver;

import edu.snu.cay.services.em.TestUtils;
import org.apache.commons.lang.math.LongRange;
import org.apache.reef.tang.Tang;
import org.apache.reef.tang.exceptions.InjectionException;
import org.junit.Before;
import org.junit.Test;

import java.util.Iterator;
import java.util.Set;
import java.util.concurrent.CountDownLatch;
import java.util.concurrent.TimeUnit;

import static org.junit.Assert.*;

/**
 * Thread safeness checks for PartitionManager.
 */
public final class PartitionManagerTest {

<<<<<<< HEAD

=======
>>>>>>> 9cb331a5
  // Put evaluator id or data type index at the end of these prefixes before use.
  // For single evaluator or single data type case, just use these prefixes without changing them for convenience.
  private static final String EVAL_ID_PREFIX = "Evaluator-";
  private static final String DATA_TYPE_PREFIX = "DATA_TYPE_";
<<<<<<< HEAD
  private static final String MSG_REGISTER_UNEXPECTED_RESULT = "unexpected result when registering a partition";
=======
>>>>>>> 9cb331a5
  private static final String MSG_SIZE_ASSERTION = "size of final partition manager";
  private static final String MSG_THREADS_NOT_FINISHED = "threads not finished (possible deadlock or infinite loop)";
  private static final String MSG_RANGE_INCORRECT = "partition manager returns incorrect range";

  private PartitionManager partitionManager;

  @Before
  public void setUp() {
    try {
      partitionManager = Tang.Factory.getTang().newInjector().getInstance(PartitionManager.class);
    } catch (final InjectionException e) {
      throw new RuntimeException("InjectionException while injecting PartitionManager", e);
    }
  }

  /**
   * Testing multi-thread addition on contiguous id ranges.
   * Check that the partitions are properly merged
   * when multiple threads try to add contiguous ranges concurrently.
   */
  @Test
  public void testMultiThreadAddContiguousRanges() throws InterruptedException {
    final int numThreads = 8;
    final int addsPerThread = 100000;
    final int totalNumberOfAdds = numThreads * addsPerThread;
    final long rangeTerm = 2;
    final long rangeLength = 2;
    final CountDownLatch countDownLatch = new CountDownLatch(numThreads * 2);

    final Runnable[] threads0 = new Runnable[numThreads];
    final Runnable[] threads1 = new Runnable[numThreads];
    final int gap = 100;

    // register contiguous partitions, which will be merged into single partition
    for (int index = 0; index < numThreads; index++) {
      threads0[index] = new RegisterThread(countDownLatch, partitionManager,
          index, numThreads, addsPerThread, IndexParity.ALL_INDEX, EVAL_ID_PREFIX, DATA_TYPE_PREFIX,
          rangeTerm, rangeLength, 0);
    }

    // register contiguous partitions but has certain distance from the partitions of threads0
    final long secondStartIdx = numThreads * addsPerThread + gap;
    for (int index = 0; index < numThreads; index++) {
      threads1[index] = new RegisterThread(countDownLatch, partitionManager,
          (int) secondStartIdx + index, numThreads, addsPerThread, IndexParity.ALL_INDEX,
          EVAL_ID_PREFIX, DATA_TYPE_PREFIX,
          rangeTerm, rangeLength, 0
      );
    }

    TestUtils.runConcurrently(threads0);
    TestUtils.runConcurrently(threads1);
    final boolean allThreadsFinished = countDownLatch.await(60, TimeUnit.SECONDS);

    // check that all threads have finished without falling into deadlocks or infinite loops
    assertTrue(MSG_THREADS_NOT_FINISHED, allThreadsFinished);

    // check that the total number of objects equal the expected number
    assertEquals(MSG_SIZE_ASSERTION, 2, partitionManager.getRangeSet(EVAL_ID_PREFIX, DATA_TYPE_PREFIX).size());

    // check that the merged partitions has correct ranges
    final Iterator<LongRange> iterator = partitionManager.getRangeSet(EVAL_ID_PREFIX, DATA_TYPE_PREFIX).iterator();
    final LongRange range0 = iterator.next();
    final LongRange range1 = iterator.next();
    assertEquals(MSG_RANGE_INCORRECT, new LongRange(0, rangeLength * totalNumberOfAdds - 1), range0);
    assertEquals(MSG_RANGE_INCORRECT, new LongRange(rangeLength * secondStartIdx,
        rangeLength * secondStartIdx + rangeLength * totalNumberOfAdds - 1), range1);
  }

  /**
   * Testing addition on joint id ranges.
   * Check that the partition can filter the registering ranges
   * when they are joint with other existing ranges.
   */
  @Test
  public void testMultiThreadAddJointRanges() throws InterruptedException {
    final int numThreads = 8;
    final int addsPerThread = 100000;
    final int totalNumberOfAdds = numThreads * addsPerThread;
    final long rangeTerm = 4;
    final long rangeLength = 2;
    final CountDownLatch countDownLatch = new CountDownLatch(numThreads * 2);

    final Runnable[] threads0 = new Runnable[numThreads];
    final Runnable[] threads1 = new Runnable[numThreads];

    // partitions of threads0 and threads1 are disjoint by its own,
    // but they are 1 to 1 joint for each other.
    // Therefore, only one-side of partitions can be registered.
    for (int index = 0; index < numThreads; index++) {
      threads0[index] = new RegisterThread(countDownLatch, partitionManager,
          index, numThreads, addsPerThread, IndexParity.ALL_INDEX, EVAL_ID_PREFIX, DATA_TYPE_PREFIX,
          rangeTerm, rangeLength, 0);
    }

    for (int index = 0; index < numThreads; index++) {
      threads1[index] = new RegisterThread(countDownLatch, partitionManager,
          index, numThreads, addsPerThread, IndexParity.ALL_INDEX, EVAL_ID_PREFIX, DATA_TYPE_PREFIX,
          rangeTerm, rangeLength, 1);
    }

    TestUtils.runConcurrently(threads0);
    TestUtils.runConcurrently(threads1);
    final boolean allThreadsFinished = countDownLatch.await(60, TimeUnit.SECONDS);

    // check that all threads have finished without falling into deadlocks or infinite loops
    assertTrue(MSG_THREADS_NOT_FINISHED, allThreadsFinished);

    // check that the total number of objects equal the expected number
    assertEquals(MSG_SIZE_ASSERTION,
        totalNumberOfAdds,
        partitionManager.getRangeSet(EVAL_ID_PREFIX, DATA_TYPE_PREFIX).size());
  }

  /**
   * Testing addition on joint id ranges.
   * Check that the partition can filter the registering ranges
   * when they are joint with other existing ranges.
   */
  @Test
  public void testAddJointRanges() throws InterruptedException {
    final int totalNumberOfAdds = 100000;

    for (int i = 0; i < totalNumberOfAdds; i++) {
      assertTrue(MSG_REGISTER_UNEXPECTED_RESULT,
          partitionManager.registerPartition(EVAL_ID_PREFIX, DATA_TYPE_PREFIX, 3 * i, 3 * i + 1));
    }

    for (int i = 0; i < totalNumberOfAdds; i++) {
      assertFalse(MSG_REGISTER_UNEXPECTED_RESULT,
          partitionManager.registerPartition(EVAL_ID_PREFIX, DATA_TYPE_PREFIX, 3 * i + 1, 3 * i + 2));
    }
    // check that the total number of objects equal the expected number
    assertEquals(MSG_SIZE_ASSERTION,
        totalNumberOfAdds,
        partitionManager.getRangeSet(EVAL_ID_PREFIX, DATA_TYPE_PREFIX).size());
  }

  /**
   * Testing multi-thread addition on duplicate id ranges.
   * Check that the consistency of a MemoryStore is preserved
   * when multiple threads try to add duplicate ranges concurrently.
   */
  @Test
  public void testMultiThreadAddDuplicateRanges() throws InterruptedException {
    final int numThreads = 8;
    final int addsPerThread = 100000;
    final long rangeTerm = 3;
    final long rangeLength = 2;
    final CountDownLatch countDownLatch = new CountDownLatch(numThreads);

    final int dupFactor = 2; // adjust it
    final int effectiveThreads = numThreads / dupFactor + ((numThreads % dupFactor == 0) ? 0 : 1);
    final int totalNumberOfAdds = effectiveThreads * addsPerThread;

    final Runnable[] threads = new Runnable[numThreads];
    for (int index = 0; index < numThreads; index++) {
      threads[index] = new RegisterThread(countDownLatch, partitionManager,
          index / dupFactor, effectiveThreads, addsPerThread, IndexParity.ALL_INDEX, EVAL_ID_PREFIX, DATA_TYPE_PREFIX,
          rangeTerm, rangeLength, 0);
    }
    TestUtils.runConcurrently(threads);
    final boolean allThreadsFinished = countDownLatch.await(60, TimeUnit.SECONDS);

    // check that all threads have finished without falling into deadlocks or infinite loops
    assertTrue(MSG_THREADS_NOT_FINISHED, allThreadsFinished);
    // check that the total number of objects equal the expected number
    assertEquals(MSG_SIZE_ASSERTION,
        totalNumberOfAdds,
        partitionManager.getRangeSet(EVAL_ID_PREFIX, DATA_TYPE_PREFIX).size());
  }

  /**
   * Testing multi-thread addition on disjoint id ranges.
   * Check that the consistency of a MemoryStore is preserved
   * when multiple threads try to add disjoint ranges concurrently.
   */
  @Test
  public void testMultiThreadAddDisjointRanges() throws InterruptedException {
    final int numThreads = 8;
    final int addsPerThread = 100000;
    final long rangeTerm = 3;
    final long rangeLength = 2;
    final int totalNumberOfAdds = numThreads * addsPerThread;
    final CountDownLatch countDownLatch = new CountDownLatch(numThreads);

    final Runnable[] threads = new Runnable[numThreads];
    for (int index = 0; index < numThreads; index++) {
      threads[index] = new RegisterThread(countDownLatch, partitionManager,
<<<<<<< HEAD
          index, numThreads, addsPerThread, IndexParity.ALL_INDEX, EVAL_ID_PREFIX, DATA_TYPE_PREFIX,
          rangeTerm, rangeLength, 0);
=======
          index, numThreads, addsPerThread, IndexParity.ALL_INDEX, EVAL_ID_PREFIX, DATA_TYPE_PREFIX);
>>>>>>> 9cb331a5
    }
    TestUtils.runConcurrently(threads);
    final boolean allThreadsFinished = countDownLatch.await(60, TimeUnit.SECONDS);

    // check that all threads have finished without falling into deadlocks or infinite loops
    assertTrue(MSG_THREADS_NOT_FINISHED, allThreadsFinished);
    // check that the total number of objects equal the expected number
<<<<<<< HEAD
    assertEquals(MSG_SIZE_ASSERTION,
        totalNumberOfAdds,
=======
    assertEquals(MSG_SIZE_ASSERTION, totalNumberOfAdds,
>>>>>>> 9cb331a5
        partitionManager.getRangeSet(EVAL_ID_PREFIX, DATA_TYPE_PREFIX).size());
  }

  /**
   * Testing multi-thread removal on disjoint id ranges.
   * Check that the consistency of a MemoryStore is preserved
   * when multiple threads try to remove disjoint ranges concurrently.
   */
  @Test
  public void testMultiThreadRemoveDisjointRanges() throws InterruptedException {
    final int numThreads = 8;
    final int removesPerThread = 100000;
    final long rangeTerm = 3;
    final long rangeLength = 2;
    final int totalNumberOfRemoves = numThreads * removesPerThread;
    final CountDownLatch countDownLatch = new CountDownLatch(numThreads);
    for (int i = 0; i < totalNumberOfRemoves; i++) {
<<<<<<< HEAD
      assertTrue(MSG_REGISTER_UNEXPECTED_RESULT,
          partitionManager.registerPartition(EVAL_ID_PREFIX, DATA_TYPE_PREFIX, 3 * i, 3 * i + 1));
=======
      partitionManager.registerPartition(EVAL_ID_PREFIX, DATA_TYPE_PREFIX, 2 * i, 2 * i + 1);
>>>>>>> 9cb331a5
    }

    final Runnable[] threads = new Runnable[numThreads];
    for (int index = 0; index < numThreads; index++) {
      threads[index] = new RemoveThread(countDownLatch, partitionManager,
<<<<<<< HEAD
          index, numThreads, removesPerThread, IndexParity.ALL_INDEX, EVAL_ID_PREFIX, DATA_TYPE_PREFIX,
          rangeTerm, rangeLength, 0);
=======
          index, numThreads, removesPerThread, IndexParity.ALL_INDEX, EVAL_ID_PREFIX, DATA_TYPE_PREFIX);
>>>>>>> 9cb331a5
    }
    TestUtils.runConcurrently(threads);
    final boolean allThreadsFinished = countDownLatch.await(60, TimeUnit.SECONDS);

    // check that all threads have finished without falling into deadlocks or infinite loops
    assertTrue(MSG_THREADS_NOT_FINISHED, allThreadsFinished);
    // check that the total number of objects equal the expected number
    assertEquals(MSG_SIZE_ASSERTION, 0, partitionManager.getRangeSet(EVAL_ID_PREFIX, DATA_TYPE_PREFIX).size());
  }

  /**
   * Testing multi-thread addition and retrieval on disjoint id ranges.
   * Check that the consistency of a MemoryStore is preserved
   * when multiple threads try to add and retrieve disjoint ranges concurrently.
   */
  @Test
  public void testMultiThreadAddGetDisjointRanges() throws InterruptedException {
    final int numThreadsPerOperation = 8;
    final int addsPerThread = 100000;
    final int getsPerThread = 100;
    final long rangeTerm = 3;
    final long rangeLength = 2;
    final int totalNumberOfAdds = numThreadsPerOperation * addsPerThread;
    final CountDownLatch countDownLatch = new CountDownLatch(2 * numThreadsPerOperation);

    final Runnable[] threads = new Runnable[2 * numThreadsPerOperation];
    for (int index = 0; index < numThreadsPerOperation; index++) {
      threads[2 * index] = new RegisterThread(countDownLatch, partitionManager,
<<<<<<< HEAD
          index, numThreadsPerOperation, addsPerThread, IndexParity.ALL_INDEX, EVAL_ID_PREFIX, DATA_TYPE_PREFIX,
          rangeTerm, rangeLength, 0);
=======
          index, numThreadsPerOperation, addsPerThread, IndexParity.ALL_INDEX, EVAL_ID_PREFIX, DATA_TYPE_PREFIX);
>>>>>>> 9cb331a5
      threads[2 * index + 1]
          = new GetThread(countDownLatch, partitionManager, getsPerThread, EVAL_ID_PREFIX, DATA_TYPE_PREFIX);
    }
    TestUtils.runConcurrently(threads);
    final boolean allThreadsFinished = countDownLatch.await(60, TimeUnit.SECONDS);

    // check that all threads have finished without falling into deadlocks or infinite loops
    assertTrue(MSG_THREADS_NOT_FINISHED, allThreadsFinished);
    // check that the total number of objects equal the expected number
<<<<<<< HEAD
    assertEquals(MSG_SIZE_ASSERTION,
        totalNumberOfAdds,
=======
    assertEquals(MSG_SIZE_ASSERTION, totalNumberOfAdds,
>>>>>>> 9cb331a5
        partitionManager.getRangeSet(EVAL_ID_PREFIX, DATA_TYPE_PREFIX).size());
  }

  /**
   * Testing multi-thread removal and retrieval on disjoint id ranges.
   * Check that the consistency of a MemoryStore is preserved
   * when multiple threads try to remove and retrieve disjoint ranges concurrently.
   */
  @Test
  public void testMultiThreadGetRemoveDisjointRanges() throws InterruptedException {
    final int numThreadsPerOperation = 8;
    final int removesPerThread = 100000;
    final int getsPerThread = 100;
    final long rangeTerm = 3;
    final long rangeLength = 2;
    final int totalNumberOfRemoves = numThreadsPerOperation * removesPerThread;
    final CountDownLatch countDownLatch = new CountDownLatch(2 * numThreadsPerOperation);
    for (int i = 0; i < totalNumberOfRemoves; i++) {
<<<<<<< HEAD
      assertTrue(MSG_REGISTER_UNEXPECTED_RESULT,
          partitionManager.registerPartition(EVAL_ID_PREFIX, DATA_TYPE_PREFIX, 3 * i, 3 * i + 1));
=======
      partitionManager.registerPartition(EVAL_ID_PREFIX, DATA_TYPE_PREFIX, 2 * i, 2 * i + 1);
>>>>>>> 9cb331a5
    }

    final Runnable[] threads = new Runnable[2 * numThreadsPerOperation];
    for (int index = 0; index < numThreadsPerOperation; index++) {
      threads[2 * index] = new RemoveThread(countDownLatch, partitionManager,
<<<<<<< HEAD
          index, numThreadsPerOperation, removesPerThread, IndexParity.ALL_INDEX, EVAL_ID_PREFIX, DATA_TYPE_PREFIX,
          rangeTerm, rangeLength, 0);
=======
          index, numThreadsPerOperation, removesPerThread, IndexParity.ALL_INDEX, EVAL_ID_PREFIX, DATA_TYPE_PREFIX);
>>>>>>> 9cb331a5
      threads[2 * index + 1]
          = new GetThread(countDownLatch, partitionManager, getsPerThread, EVAL_ID_PREFIX, DATA_TYPE_PREFIX);
    }
    TestUtils.runConcurrently(threads);
    final boolean allThreadsFinished = countDownLatch.await(60, TimeUnit.SECONDS);

    // check that all threads have finished without falling into deadlocks or infinite loops
    assertTrue(MSG_THREADS_NOT_FINISHED, allThreadsFinished);
    // check that the total number of objects equal the expected number
    assertEquals(MSG_SIZE_ASSERTION, 0, partitionManager.getRangeSet(EVAL_ID_PREFIX, DATA_TYPE_PREFIX).size());
  }

  /**
   * Testing multi-thread addition and removal on disjoint id ranges.
   * Check that the consistency of a MemoryStore is preserved
   * when multiple threads try to add and remove disjoint ranges concurrently.
   */
  @Test
  public void testMultiThreadAddRemoveDisjointRanges() throws InterruptedException {
    final int numThreadsPerOperation = 8;
    final int addsPerThread = 100000;
    final int removesPerThread = addsPerThread;
    final long rangeTerm = 3;
    final long rangeLength = 2;
    final int totalNumberOfObjects = numThreadsPerOperation * addsPerThread;
    final CountDownLatch countDownLatch = new CountDownLatch(2 * numThreadsPerOperation);

    // Start with IndexParity.ODD_INDEX objects only. (for removal)
    for (int i = 1; i < totalNumberOfObjects; i += 2) {
<<<<<<< HEAD
      assertTrue(MSG_REGISTER_UNEXPECTED_RESULT,
          partitionManager.registerPartition(EVAL_ID_PREFIX, DATA_TYPE_PREFIX, 3 * i, 3 * i + 1));
=======
      partitionManager.registerPartition(EVAL_ID_PREFIX, DATA_TYPE_PREFIX, 2 * i, 2 * i + 1);
>>>>>>> 9cb331a5
    }

    final Runnable[] threads = new Runnable[2 * numThreadsPerOperation];
    // If we set AddThreads and RemoveThreads to add and remove the same object,
    // the behavior is non-deterministic and impossible to check.
    // Thus, we partition the objects set so that AddThreads and RemoveThreads
    // never access the same object.
    // Hence the IndexParity.EVEN_INDEX and IndexParity.ODD_INDEX.
    for (int index = 0; index < numThreadsPerOperation; index++) {
      threads[index] = new RegisterThread(countDownLatch, partitionManager,
<<<<<<< HEAD
          index, numThreadsPerOperation, addsPerThread, IndexParity.EVEN_INDEX, EVAL_ID_PREFIX, DATA_TYPE_PREFIX,
          rangeTerm, rangeLength, 0);
      threads[index + numThreadsPerOperation] = new RemoveThread(countDownLatch, partitionManager,
          index, numThreadsPerOperation, removesPerThread, IndexParity.ODD_INDEX, EVAL_ID_PREFIX, DATA_TYPE_PREFIX,
          rangeTerm, rangeLength, 0);
=======
          index, numThreadsPerOperation, addsPerThread, IndexParity.EVEN_INDEX, EVAL_ID_PREFIX, DATA_TYPE_PREFIX);
      threads[index + numThreadsPerOperation] = new RemoveThread(countDownLatch, partitionManager,
          index, numThreadsPerOperation, removesPerThread, IndexParity.ODD_INDEX, EVAL_ID_PREFIX, DATA_TYPE_PREFIX);
>>>>>>> 9cb331a5
    }
    TestUtils.runConcurrently(threads);
    final boolean allThreadsFinished = countDownLatch.await(60, TimeUnit.SECONDS);

    // check that all threads have finished without falling into deadlocks or infinite loops
    assertTrue(MSG_THREADS_NOT_FINISHED, allThreadsFinished);
    // check that the total number of objects equal the expected number
<<<<<<< HEAD
    assertEquals(MSG_SIZE_ASSERTION,
        totalNumberOfObjects / 2,
=======
    assertEquals(MSG_SIZE_ASSERTION, totalNumberOfObjects / 2,
>>>>>>> 9cb331a5
        partitionManager.getRangeSet(EVAL_ID_PREFIX, DATA_TYPE_PREFIX).size());
  }

  /**
   * Testing multi-thread addition, removal, and retrieval on disjoint id ranges.
   * Check that the consistency of a MemoryStore is preserved
   * when multiple threads try to add, remove, and retrieve disjoint ranges concurrently.
   */
  @Test
  public void testMultiThreadAddGetRemoveDisjointRanges() throws InterruptedException {
    final int numThreadsPerOperation = 8;
    final int addsPerThread = 100000;
    final int removesPerThread = addsPerThread;
    final int getsPerThread = 100;
    final long rangeTerm = 3;
    final long rangeLength = 2;
    final int totalNumberOfObjects = numThreadsPerOperation * addsPerThread;
    final CountDownLatch countDownLatch = new CountDownLatch(3 * numThreadsPerOperation);

    // Start with IndexParity.ODD_INDEX objects only. (for removal)
    for (int i = 1; i < totalNumberOfObjects; i += 2) {
<<<<<<< HEAD
      assertTrue(MSG_REGISTER_UNEXPECTED_RESULT,
          partitionManager.registerPartition(EVAL_ID_PREFIX, DATA_TYPE_PREFIX, 3 * i, 3 * i + 1));
=======
      partitionManager.registerPartition(EVAL_ID_PREFIX, DATA_TYPE_PREFIX, 2 * i, 2 * i + 1);
>>>>>>> 9cb331a5
    }

    final Runnable[] threads = new Runnable[3 * numThreadsPerOperation];
    // If we set AddThreads and RemoveThreads to add and remove the same object,
    // the behavior is non-deterministic and impossible to check.
    // Thus, we partition the objects set so that AddThreads and RemoveThreads
    // never access the same object.
    // Hence the IndexParity.EVEN_INDEX and IndexParity.ODD_INDEX.
    for (int index = 0; index < numThreadsPerOperation; index++) {
      threads[3 * index] = new RegisterThread(countDownLatch, partitionManager,
<<<<<<< HEAD
          index, numThreadsPerOperation, addsPerThread, IndexParity.EVEN_INDEX, EVAL_ID_PREFIX, DATA_TYPE_PREFIX,
          rangeTerm, rangeLength, 0);
      threads[3 * index + 1]
          = new GetThread(countDownLatch, partitionManager, getsPerThread, EVAL_ID_PREFIX, DATA_TYPE_PREFIX);
      threads[3 * index + 2] = new RemoveThread(countDownLatch, partitionManager,
          index, numThreadsPerOperation, removesPerThread, IndexParity.ODD_INDEX, EVAL_ID_PREFIX, DATA_TYPE_PREFIX,
          rangeTerm, rangeLength, 0);
=======
          index, numThreadsPerOperation, addsPerThread, IndexParity.EVEN_INDEX, EVAL_ID_PREFIX, DATA_TYPE_PREFIX);
      threads[3 * index + 1]
          = new GetThread(countDownLatch, partitionManager, getsPerThread, EVAL_ID_PREFIX, DATA_TYPE_PREFIX);
      threads[3 * index + 2] = new RemoveThread(countDownLatch, partitionManager,
          index, numThreadsPerOperation, removesPerThread, IndexParity.ODD_INDEX, EVAL_ID_PREFIX, DATA_TYPE_PREFIX);
>>>>>>> 9cb331a5
    }
    TestUtils.runConcurrently(threads);
    final boolean allThreadsFinished = countDownLatch.await(60, TimeUnit.SECONDS);

    // check that all threads have finished without falling into deadlocks or infinite loops
    assertTrue(MSG_THREADS_NOT_FINISHED, allThreadsFinished);
    // check that the total number of objects equal the expected number
<<<<<<< HEAD
    assertEquals(MSG_SIZE_ASSERTION,
        totalNumberOfObjects / 2,
        partitionManager.getRangeSet(EVAL_ID_PREFIX, DATA_TYPE_PREFIX).size());
=======
    assertEquals(MSG_SIZE_ASSERTION, totalNumberOfObjects / 2,
        partitionManager.getRangeSet(EVAL_ID_PREFIX, DATA_TYPE_PREFIX).size());
  }

  /**
   * Testing multi-thread addition, removal, and retrieval on disjoint id ranges.
   * This test use more than one evaluator id index.
   * Check that the consistency of a MemoryStore is preserved when multiple threads try to
   * add, remove, and retrieve disjoint ranges concurrently using multiple evaluator id indexes.
   */
  @Test
  public void testMultithreadMultiEvaluatorAddGetRemoveDisjointRanges() throws InterruptedException {
    final int numThreadsPerOperation = 8;
    final int addsPerThread = 100000;
    final int removesPerThread = addsPerThread;
    final int getsPerThread = 100;
    final int totalNumberOfObjects = numThreadsPerOperation * addsPerThread;
    final CountDownLatch countDownLatch = new CountDownLatch(3 * numThreadsPerOperation);

    // Start with IndexParity.ODD_INDEX objects only. (for removal)
    // Use evaluator-0 to evaluator-7, total 8 evaluator ids. (same as numThreadsPerOperation)
    for (int i = 1; i < addsPerThread; i += 2) {
      for (int j = 0; j < numThreadsPerOperation; j++) {
        final int itemIndex = numThreadsPerOperation * i + j;
        partitionManager.registerPartition(EVAL_ID_PREFIX + j, DATA_TYPE_PREFIX, 2 * itemIndex, 2 * itemIndex + 1);
      }
    }

    final Runnable[] threads = new Runnable[3 * numThreadsPerOperation];
    // If we set AddThreads and RemoveThreads to add and remove the same object,
    // the behavior is non-deterministic and impossible to check.
    // Thus, we partition the objects set so that AddThreads and RemoveThreads
    // never access the same object.
    // Hence the IndexParity.EVEN_INDEX and IndexParity.ODD_INDEX.
    for (int index = 0; index < numThreadsPerOperation; index++) {
      threads[3 * index] = new RegisterThread(countDownLatch, partitionManager, index, numThreadsPerOperation,
          addsPerThread, IndexParity.EVEN_INDEX, EVAL_ID_PREFIX + index, DATA_TYPE_PREFIX);
      threads[3 * index + 1]
          = new GetThread(countDownLatch, partitionManager, getsPerThread, EVAL_ID_PREFIX + index, DATA_TYPE_PREFIX);
      threads[3 * index + 2] = new RemoveThread(countDownLatch, partitionManager, index, numThreadsPerOperation,
          removesPerThread, IndexParity.ODD_INDEX, EVAL_ID_PREFIX + index, DATA_TYPE_PREFIX);
    }
    TestUtils.runConcurrently(threads);
    final boolean allThreadsFinished = countDownLatch.await(60, TimeUnit.SECONDS);

    // check that all threads have finished without falling into deadlocks or infinite loops
    assertTrue(MSG_THREADS_NOT_FINISHED, allThreadsFinished);
    // check that the total number of objects equal the expected number
    int realNumberOfObjects = 0;
    for (int index = 0; index < numThreadsPerOperation; index++) {
      realNumberOfObjects += partitionManager.getRangeSet(EVAL_ID_PREFIX + index, DATA_TYPE_PREFIX).size();
    }
    assertEquals(MSG_SIZE_ASSERTION, totalNumberOfObjects / 2, realNumberOfObjects);
  }

  /**
   * Testing multi-thread addition, removal, and retrieval on disjoint id ranges.
   * This test use more than one data type index.
   * Check that the consistency of a MemoryStore is preserved when multiple threads try to
   * add, remove, and retrieve disjoint ranges of multiple data types concurrently.
   */
  @Test
  public void testMultithreadMultiDataTypeAddGetRemoveDisjointRanges() throws InterruptedException {
    final int numThreadsPerOperation = 8;
    final int addsPerThread = 100000;
    final int removesPerThread = addsPerThread;
    final int getsPerThread = 100;
    final int totalNumberOfObjects = numThreadsPerOperation * addsPerThread;
    final CountDownLatch countDownLatch = new CountDownLatch(3 * numThreadsPerOperation);

    // Start with IndexParity.ODD_INDEX objects only. (for removal)
    // Use DATA_TYPE_0 to DATA_TYPE_7, total 8 data types. (same as numThreadsPerOperation)
    for (int i = 1; i < addsPerThread; i += 2) {
      for (int j = 0; j < numThreadsPerOperation; j++) {
        final int itemIndex = numThreadsPerOperation * i + j;
        partitionManager.registerPartition(EVAL_ID_PREFIX, DATA_TYPE_PREFIX + j, 2 * itemIndex, 2 * itemIndex + 1);
      }
    }

    final Runnable[] threads = new Runnable[3 * numThreadsPerOperation];
    // If we set AddThreads and RemoveThreads to add and remove the same object,
    // the behavior is non-deterministic and impossible to check.
    // Thus, we partition the objects set so that AddThreads and RemoveThreads
    // never access the same object.
    // Hence the IndexParity.EVEN_INDEX and IndexParity.ODD_INDEX.
    for (int index = 0; index < numThreadsPerOperation; index++) {
      threads[3 * index] = new RegisterThread(countDownLatch, partitionManager, index, numThreadsPerOperation,
          addsPerThread, IndexParity.EVEN_INDEX, EVAL_ID_PREFIX, DATA_TYPE_PREFIX + index);
      threads[3 * index + 1]
          = new GetThread(countDownLatch, partitionManager, getsPerThread, EVAL_ID_PREFIX, DATA_TYPE_PREFIX + index);
      threads[3 * index + 2] = new RemoveThread(countDownLatch, partitionManager, index, numThreadsPerOperation,
          removesPerThread, IndexParity.ODD_INDEX, EVAL_ID_PREFIX, DATA_TYPE_PREFIX + index);
    }
    TestUtils.runConcurrently(threads);
    final boolean allThreadsFinished = countDownLatch.await(60, TimeUnit.SECONDS);

    // check that all threads have finished without falling into deadlocks or infinite loops
    assertTrue(MSG_THREADS_NOT_FINISHED, allThreadsFinished);
    // check that the total number of objects equal the expected number
    int realNumberOfObjects = 0;
    for (int index = 0; index < numThreadsPerOperation; index++) {
      realNumberOfObjects += partitionManager.getRangeSet(EVAL_ID_PREFIX, DATA_TYPE_PREFIX + index).size();
    }
    assertEquals(MSG_SIZE_ASSERTION, totalNumberOfObjects / 2, realNumberOfObjects);
  }

  /**
   * Testing multi-thread addition, removal, and retrieval on disjoint id ranges.
   * This test use more than one evaluator id and data type index.
   * Check that the consistency of a MemoryStore is preserved when multiple threads try to
   * add, remove, and retrieve disjoint ranges of multiple data types concurrently using multiple evaluator id indexes.
   */
  @Test
  public void testMultithreadMultiEvaluatorMultiDataTypeAddGetRemoveDisjointRanges() throws InterruptedException {
    final int numThreadsPerOperation = 8;
    final int addsPerThread = 100000;
    final int removesPerThread = addsPerThread;
    final int getsPerThread = 100;
    final int totalNumberOfObjects = numThreadsPerOperation * addsPerThread;
    final CountDownLatch countDownLatch = new CountDownLatch(3 * numThreadsPerOperation);

    // Start with IndexParity.ODD_INDEX objects only. (for removal)
    // Use 4 evaluators and 2 data types, total 8 cases. (same as numThreadsPerOperation)
    for (int i = 1; i < addsPerThread; i += 2) {
      for (int j = 0; j < numThreadsPerOperation; j++) {
        final int itemIndex = numThreadsPerOperation * i + j;
        final int evalIndex = j / 2 % 4;
        final int dataTypeIndex = j % 2;
        partitionManager.registerPartition(EVAL_ID_PREFIX + evalIndex, DATA_TYPE_PREFIX + dataTypeIndex,
            2 * itemIndex, 2 * itemIndex + 1);
      }
    }

    final Runnable[] threads = new Runnable[3 * numThreadsPerOperation];
    // If we set AddThreads and RemoveThreads to add and remove the same object,
    // the behavior is non-deterministic and impossible to check.
    // Thus, we partition the objects set so that AddThreads and RemoveThreads
    // never access the same object.
    // Hence the IndexParity.EVEN_INDEX and IndexParity.ODD_INDEX.
    for (int index = 0; index < numThreadsPerOperation; index++) {
      final int evalIndex = index / 2 % 4;
      final int dataTypeIndex = index % 2;
      threads[3 * index] = new RegisterThread(countDownLatch, partitionManager, index, numThreadsPerOperation,
          addsPerThread, IndexParity.EVEN_INDEX, EVAL_ID_PREFIX + evalIndex, DATA_TYPE_PREFIX + dataTypeIndex);
      threads[3 * index + 1] = new GetThread(countDownLatch, partitionManager, getsPerThread,
          EVAL_ID_PREFIX + evalIndex, DATA_TYPE_PREFIX + dataTypeIndex);
      threads[3 * index + 2] = new RemoveThread(countDownLatch, partitionManager, index, numThreadsPerOperation,
          removesPerThread, IndexParity.ODD_INDEX, EVAL_ID_PREFIX + evalIndex, DATA_TYPE_PREFIX + dataTypeIndex);
    }
    TestUtils.runConcurrently(threads);
    final boolean allThreadsFinished = countDownLatch.await(60, TimeUnit.SECONDS);

    // check that all threads have finished without falling into deadlocks or infinite loops
    assertTrue(MSG_THREADS_NOT_FINISHED, allThreadsFinished);
    // check that the total number of objects equal the expected number
    int realNumberOfObjects = 0;
    for (int i = 0; i < numThreadsPerOperation; i++) {
      final int evalIndex = i / 2 % 4;
      final int dataTypeIndex = i % 2;
      realNumberOfObjects
          += partitionManager.getRangeSet(EVAL_ID_PREFIX + evalIndex, DATA_TYPE_PREFIX + dataTypeIndex).size();
    }
    assertEquals(MSG_SIZE_ASSERTION, totalNumberOfObjects / 2, realNumberOfObjects);
>>>>>>> 9cb331a5
  }

  private enum IndexParity {
    EVEN_INDEX, ODD_INDEX, ALL_INDEX
  }

  final class RegisterThread implements Runnable {
    private final CountDownLatch countDownLatch;
    private final PartitionManager partitionManager;
    private final int myIndex;
    private final int numThreads;
    private final int addsPerThread;
    private final IndexParity indexParity;
    private final String evalId;
    private final String dataType;
<<<<<<< HEAD
    private final long rangeTerm;
    private final long rangeLength;
    private int offset;

    RegisterThread(final CountDownLatch countDownLatch, final PartitionManager partitionManager,
                   final int myIndex, final int numThreads, final int addsPerThread, final IndexParity indexParity,
                   final String evalId, final String dataType,
                   final long rangeTerm, final long rangeLength, final int offset) {
=======

    RegisterThread(final CountDownLatch countDownLatch, final PartitionManager partitionManager,
                   final int myIndex, final int numThreads, final int addsPerThread, final IndexParity indexParity,
                   final String evalId, final String dataType) {
>>>>>>> 9cb331a5
      this.countDownLatch = countDownLatch;
      this.partitionManager = partitionManager;
      this.myIndex = myIndex;
      this.numThreads = numThreads;
      this.addsPerThread = addsPerThread;
      this.indexParity = indexParity;
      this.evalId = evalId;
      this.dataType = dataType;
<<<<<<< HEAD
      this.rangeTerm = rangeTerm;
      this.rangeLength = rangeLength;
      this.offset = offset;
=======
>>>>>>> 9cb331a5
    }

    @Override
    public void run() {
      for (int i = 0; i < addsPerThread; i++) {
        if (indexParity == IndexParity.EVEN_INDEX && i % 2 == 1) {
          continue;
        }
        if (indexParity == IndexParity.ODD_INDEX && i % 2 == 0) {
          continue;
        }

        final int itemIndex = numThreads * i + myIndex;
        partitionManager.registerPartition(evalId, dataType,
<<<<<<< HEAD
            new LongRange(rangeTerm * itemIndex + offset, rangeTerm * itemIndex + offset + (rangeLength - 1)));
=======
            new LongRange(2 * itemIndex, 2 * itemIndex + 1));
>>>>>>> 9cb331a5
      }
      countDownLatch.countDown();
    }
  }

  final class RemoveThread implements Runnable {
    private final CountDownLatch countDownLatch;
    private final PartitionManager partitionManager;
    private final int myIndex;
    private final long rangeTerm;
    private final long rangeLength;
    private final int offset;
    private final int numThreads;
    private final int removesPerThread;
    private final IndexParity indexParity;
    private final String evalId;
    private final String dataType;

    RemoveThread(final CountDownLatch countDownLatch, final PartitionManager partitionManager,
                 final int myIndex, final int numThreads, final int removesPerThread,
<<<<<<< HEAD
                 final IndexParity indexParity, final String evalId, final String dataType,
                 final long rangeTerm, final long rangeLength, final int offset) {
=======
                 final IndexParity indexParity, final String evalId, final String dataType) {
>>>>>>> 9cb331a5
      this.countDownLatch = countDownLatch;
      this.partitionManager = partitionManager;
      this.myIndex = myIndex;
      this.numThreads = numThreads;
      this.removesPerThread = removesPerThread;
      this.indexParity = indexParity;
      this.evalId = evalId;
      this.dataType = dataType;
<<<<<<< HEAD
      this.rangeTerm = rangeTerm;
      this.rangeLength = rangeLength;
      this.offset = offset;
=======
>>>>>>> 9cb331a5
    }

    @Override
    public void run() {
      for (int i = 0; i < removesPerThread; i++) {
        if (indexParity == IndexParity.EVEN_INDEX && i % 2 == 1) {
          continue;
        }
        if (indexParity == IndexParity.ODD_INDEX && i % 2 == 0) {
          continue;
        }

        final int itemIndex = numThreads * i + myIndex;
        partitionManager.remove(evalId, dataType,
<<<<<<< HEAD
            new LongRange(rangeTerm * itemIndex + offset, rangeTerm * itemIndex + offset + (rangeLength - 1)));
=======
            new LongRange(2 * itemIndex, 2 * itemIndex + 1));
>>>>>>> 9cb331a5
      }
      countDownLatch.countDown();
    }
  }

  final class GetThread implements Runnable {
    private final CountDownLatch countDownLatch;
    private final PartitionManager partitionManager;
    private final int getsPerThread;
    private final String evalId;
    private final String dataType;

    GetThread(final CountDownLatch countDownLatch,
              final PartitionManager partitionManager,
              final int getsPerThread, final String evalId, final String dataType) {
      this.countDownLatch = countDownLatch;
      this.partitionManager = partitionManager;
      this.getsPerThread = getsPerThread;
      this.evalId = evalId;
      this.dataType = dataType;
    }

    @Override
    public void run() {
      for (int i = 0; i < getsPerThread; i++) {
        final Set<LongRange> rangeSet =  partitionManager.getRangeSet(evalId, dataType);
        if (rangeSet == null) {
          continue;
        }

        // We make sure this thread actually iterates over the returned list, so that
        // we can check if other threads writing on the backing list affect this thread.
        for (final LongRange longRange : rangeSet) {
          longRange.getMinimumLong();
        }
      }
      countDownLatch.countDown();
    }
  }
}<|MERGE_RESOLUTION|>--- conflicted
+++ resolved
@@ -34,18 +34,12 @@
  */
 public final class PartitionManagerTest {
 
-<<<<<<< HEAD
-
-=======
->>>>>>> 9cb331a5
+
   // Put evaluator id or data type index at the end of these prefixes before use.
   // For single evaluator or single data type case, just use these prefixes without changing them for convenience.
   private static final String EVAL_ID_PREFIX = "Evaluator-";
   private static final String DATA_TYPE_PREFIX = "DATA_TYPE_";
-<<<<<<< HEAD
   private static final String MSG_REGISTER_UNEXPECTED_RESULT = "unexpected result when registering a partition";
-=======
->>>>>>> 9cb331a5
   private static final String MSG_SIZE_ASSERTION = "size of final partition manager";
   private static final String MSG_THREADS_NOT_FINISHED = "threads not finished (possible deadlock or infinite loop)";
   private static final String MSG_RANGE_INCORRECT = "partition manager returns incorrect range";
@@ -229,31 +223,24 @@
     final int addsPerThread = 100000;
     final long rangeTerm = 3;
     final long rangeLength = 2;
+    final int initialOffset = 0;
     final int totalNumberOfAdds = numThreads * addsPerThread;
     final CountDownLatch countDownLatch = new CountDownLatch(numThreads);
 
+    // Register disjoint ranges: [0, 1] [3, 4] [6, 7] ...
     final Runnable[] threads = new Runnable[numThreads];
     for (int index = 0; index < numThreads; index++) {
       threads[index] = new RegisterThread(countDownLatch, partitionManager,
-<<<<<<< HEAD
           index, numThreads, addsPerThread, IndexParity.ALL_INDEX, EVAL_ID_PREFIX, DATA_TYPE_PREFIX,
-          rangeTerm, rangeLength, 0);
-=======
-          index, numThreads, addsPerThread, IndexParity.ALL_INDEX, EVAL_ID_PREFIX, DATA_TYPE_PREFIX);
->>>>>>> 9cb331a5
-    }
-    TestUtils.runConcurrently(threads);
-    final boolean allThreadsFinished = countDownLatch.await(60, TimeUnit.SECONDS);
-
-    // check that all threads have finished without falling into deadlocks or infinite loops
-    assertTrue(MSG_THREADS_NOT_FINISHED, allThreadsFinished);
-    // check that the total number of objects equal the expected number
-<<<<<<< HEAD
-    assertEquals(MSG_SIZE_ASSERTION,
-        totalNumberOfAdds,
-=======
+          rangeTerm, rangeLength, initialOffset);
+    }
+    TestUtils.runConcurrently(threads);
+    final boolean allThreadsFinished = countDownLatch.await(60, TimeUnit.SECONDS);
+
+    // check that all threads have finished without falling into deadlocks or infinite loops
+    assertTrue(MSG_THREADS_NOT_FINISHED, allThreadsFinished);
+    // check that the total number of objects equal the expected number
     assertEquals(MSG_SIZE_ASSERTION, totalNumberOfAdds,
->>>>>>> 9cb331a5
         partitionManager.getRangeSet(EVAL_ID_PREFIX, DATA_TYPE_PREFIX).size());
   }
 
@@ -268,26 +255,24 @@
     final int removesPerThread = 100000;
     final long rangeTerm = 3;
     final long rangeLength = 2;
+    final int initialOffset = 0;
     final int totalNumberOfRemoves = numThreads * removesPerThread;
     final CountDownLatch countDownLatch = new CountDownLatch(numThreads);
+
+    // Register disjoint ranges: [0, 1] [3, 4] [6, 7] ...
     for (int i = 0; i < totalNumberOfRemoves; i++) {
-<<<<<<< HEAD
+      final int rangeStart = (int) (initialOffset + rangeTerm * i);
+      final int rangeEnd = (int) (rangeStart + rangeLength - 1);
       assertTrue(MSG_REGISTER_UNEXPECTED_RESULT,
-          partitionManager.registerPartition(EVAL_ID_PREFIX, DATA_TYPE_PREFIX, 3 * i, 3 * i + 1));
-=======
-      partitionManager.registerPartition(EVAL_ID_PREFIX, DATA_TYPE_PREFIX, 2 * i, 2 * i + 1);
->>>>>>> 9cb331a5
-    }
-
+          partitionManager.registerPartition(EVAL_ID_PREFIX, DATA_TYPE_PREFIX, rangeStart, rangeEnd));
+    }
+
+    // Remove disjoint ranges: [0, 1] [3, 4] [6, 7] ...
     final Runnable[] threads = new Runnable[numThreads];
     for (int index = 0; index < numThreads; index++) {
       threads[index] = new RemoveThread(countDownLatch, partitionManager,
-<<<<<<< HEAD
           index, numThreads, removesPerThread, IndexParity.ALL_INDEX, EVAL_ID_PREFIX, DATA_TYPE_PREFIX,
-          rangeTerm, rangeLength, 0);
-=======
-          index, numThreads, removesPerThread, IndexParity.ALL_INDEX, EVAL_ID_PREFIX, DATA_TYPE_PREFIX);
->>>>>>> 9cb331a5
+          rangeTerm, rangeLength, initialOffset);
     }
     TestUtils.runConcurrently(threads);
     final boolean allThreadsFinished = countDownLatch.await(60, TimeUnit.SECONDS);
@@ -310,18 +295,16 @@
     final int getsPerThread = 100;
     final long rangeTerm = 3;
     final long rangeLength = 2;
+    final int initialOffset = 0;
     final int totalNumberOfAdds = numThreadsPerOperation * addsPerThread;
     final CountDownLatch countDownLatch = new CountDownLatch(2 * numThreadsPerOperation);
 
     final Runnable[] threads = new Runnable[2 * numThreadsPerOperation];
     for (int index = 0; index < numThreadsPerOperation; index++) {
+      // Register disjoint ranges [0, 1] [3, 4] [6, 7] ...
       threads[2 * index] = new RegisterThread(countDownLatch, partitionManager,
-<<<<<<< HEAD
           index, numThreadsPerOperation, addsPerThread, IndexParity.ALL_INDEX, EVAL_ID_PREFIX, DATA_TYPE_PREFIX,
-          rangeTerm, rangeLength, 0);
-=======
-          index, numThreadsPerOperation, addsPerThread, IndexParity.ALL_INDEX, EVAL_ID_PREFIX, DATA_TYPE_PREFIX);
->>>>>>> 9cb331a5
+          rangeTerm, rangeLength, initialOffset);
       threads[2 * index + 1]
           = new GetThread(countDownLatch, partitionManager, getsPerThread, EVAL_ID_PREFIX, DATA_TYPE_PREFIX);
     }
@@ -331,12 +314,7 @@
     // check that all threads have finished without falling into deadlocks or infinite loops
     assertTrue(MSG_THREADS_NOT_FINISHED, allThreadsFinished);
     // check that the total number of objects equal the expected number
-<<<<<<< HEAD
-    assertEquals(MSG_SIZE_ASSERTION,
-        totalNumberOfAdds,
-=======
     assertEquals(MSG_SIZE_ASSERTION, totalNumberOfAdds,
->>>>>>> 9cb331a5
         partitionManager.getRangeSet(EVAL_ID_PREFIX, DATA_TYPE_PREFIX).size());
   }
 
@@ -352,26 +330,24 @@
     final int getsPerThread = 100;
     final long rangeTerm = 3;
     final long rangeLength = 2;
+    final int initialOffset = 0;
     final int totalNumberOfRemoves = numThreadsPerOperation * removesPerThread;
     final CountDownLatch countDownLatch = new CountDownLatch(2 * numThreadsPerOperation);
+
+    // Register disjoint ranges [0, 1] [3, 4] [6, 7] ...
     for (int i = 0; i < totalNumberOfRemoves; i++) {
-<<<<<<< HEAD
+      final int rangeStart = (int) (initialOffset + rangeTerm * i);
+      final int rangeEnd = (int) (rangeStart + rangeLength - 1);
       assertTrue(MSG_REGISTER_UNEXPECTED_RESULT,
-          partitionManager.registerPartition(EVAL_ID_PREFIX, DATA_TYPE_PREFIX, 3 * i, 3 * i + 1));
-=======
-      partitionManager.registerPartition(EVAL_ID_PREFIX, DATA_TYPE_PREFIX, 2 * i, 2 * i + 1);
->>>>>>> 9cb331a5
-    }
-
+          partitionManager.registerPartition(EVAL_ID_PREFIX, DATA_TYPE_PREFIX, rangeStart, rangeEnd));
+    }
+
+    // Threads with even index remove disjoint ranges [0, 1] [3, 4] [6, 7] ...
     final Runnable[] threads = new Runnable[2 * numThreadsPerOperation];
     for (int index = 0; index < numThreadsPerOperation; index++) {
       threads[2 * index] = new RemoveThread(countDownLatch, partitionManager,
-<<<<<<< HEAD
           index, numThreadsPerOperation, removesPerThread, IndexParity.ALL_INDEX, EVAL_ID_PREFIX, DATA_TYPE_PREFIX,
-          rangeTerm, rangeLength, 0);
-=======
-          index, numThreadsPerOperation, removesPerThread, IndexParity.ALL_INDEX, EVAL_ID_PREFIX, DATA_TYPE_PREFIX);
->>>>>>> 9cb331a5
+          rangeTerm, rangeLength, initialOffset);
       threads[2 * index + 1]
           = new GetThread(countDownLatch, partitionManager, getsPerThread, EVAL_ID_PREFIX, DATA_TYPE_PREFIX);
     }
@@ -396,17 +372,17 @@
     final int removesPerThread = addsPerThread;
     final long rangeTerm = 3;
     final long rangeLength = 2;
+    final int initialOffset = 0;
     final int totalNumberOfObjects = numThreadsPerOperation * addsPerThread;
     final CountDownLatch countDownLatch = new CountDownLatch(2 * numThreadsPerOperation);
 
     // Start with IndexParity.ODD_INDEX objects only. (for removal)
+    // Register disjoint ranges [3, 4] [9, 10] [15, 16]...
     for (int i = 1; i < totalNumberOfObjects; i += 2) {
-<<<<<<< HEAD
+      final int rangeStart = (int) (initialOffset + rangeTerm * i);
+      final int rangeEnd = (int) (rangeStart + rangeLength - 1);
       assertTrue(MSG_REGISTER_UNEXPECTED_RESULT,
-          partitionManager.registerPartition(EVAL_ID_PREFIX, DATA_TYPE_PREFIX, 3 * i, 3 * i + 1));
-=======
-      partitionManager.registerPartition(EVAL_ID_PREFIX, DATA_TYPE_PREFIX, 2 * i, 2 * i + 1);
->>>>>>> 9cb331a5
+          partitionManager.registerPartition(EVAL_ID_PREFIX, DATA_TYPE_PREFIX, rangeStart, rangeEnd));
     }
 
     final Runnable[] threads = new Runnable[2 * numThreadsPerOperation];
@@ -417,30 +393,19 @@
     // Hence the IndexParity.EVEN_INDEX and IndexParity.ODD_INDEX.
     for (int index = 0; index < numThreadsPerOperation; index++) {
       threads[index] = new RegisterThread(countDownLatch, partitionManager,
-<<<<<<< HEAD
           index, numThreadsPerOperation, addsPerThread, IndexParity.EVEN_INDEX, EVAL_ID_PREFIX, DATA_TYPE_PREFIX,
-          rangeTerm, rangeLength, 0);
+          rangeTerm, rangeLength, initialOffset);
       threads[index + numThreadsPerOperation] = new RemoveThread(countDownLatch, partitionManager,
           index, numThreadsPerOperation, removesPerThread, IndexParity.ODD_INDEX, EVAL_ID_PREFIX, DATA_TYPE_PREFIX,
-          rangeTerm, rangeLength, 0);
-=======
-          index, numThreadsPerOperation, addsPerThread, IndexParity.EVEN_INDEX, EVAL_ID_PREFIX, DATA_TYPE_PREFIX);
-      threads[index + numThreadsPerOperation] = new RemoveThread(countDownLatch, partitionManager,
-          index, numThreadsPerOperation, removesPerThread, IndexParity.ODD_INDEX, EVAL_ID_PREFIX, DATA_TYPE_PREFIX);
->>>>>>> 9cb331a5
-    }
-    TestUtils.runConcurrently(threads);
-    final boolean allThreadsFinished = countDownLatch.await(60, TimeUnit.SECONDS);
-
-    // check that all threads have finished without falling into deadlocks or infinite loops
-    assertTrue(MSG_THREADS_NOT_FINISHED, allThreadsFinished);
-    // check that the total number of objects equal the expected number
-<<<<<<< HEAD
-    assertEquals(MSG_SIZE_ASSERTION,
-        totalNumberOfObjects / 2,
-=======
+          rangeTerm, rangeLength, initialOffset);
+    }
+    TestUtils.runConcurrently(threads);
+    final boolean allThreadsFinished = countDownLatch.await(60, TimeUnit.SECONDS);
+
+    // check that all threads have finished without falling into deadlocks or infinite loops
+    assertTrue(MSG_THREADS_NOT_FINISHED, allThreadsFinished);
+    // check that the total number of objects equal the expected number
     assertEquals(MSG_SIZE_ASSERTION, totalNumberOfObjects / 2,
->>>>>>> 9cb331a5
         partitionManager.getRangeSet(EVAL_ID_PREFIX, DATA_TYPE_PREFIX).size());
   }
 
@@ -457,17 +422,17 @@
     final int getsPerThread = 100;
     final long rangeTerm = 3;
     final long rangeLength = 2;
+    final int initialOffset = 0;
     final int totalNumberOfObjects = numThreadsPerOperation * addsPerThread;
     final CountDownLatch countDownLatch = new CountDownLatch(3 * numThreadsPerOperation);
 
+    // Register disjoint ranges [0, 1] [3, 4] [6, 7] ...
     // Start with IndexParity.ODD_INDEX objects only. (for removal)
     for (int i = 1; i < totalNumberOfObjects; i += 2) {
-<<<<<<< HEAD
+      final int rangeStart = (int) (initialOffset + rangeTerm * i);
+      final int rangeEnd = (int) (rangeStart + rangeLength - 1);
       assertTrue(MSG_REGISTER_UNEXPECTED_RESULT,
-          partitionManager.registerPartition(EVAL_ID_PREFIX, DATA_TYPE_PREFIX, 3 * i, 3 * i + 1));
-=======
-      partitionManager.registerPartition(EVAL_ID_PREFIX, DATA_TYPE_PREFIX, 2 * i, 2 * i + 1);
->>>>>>> 9cb331a5
+          partitionManager.registerPartition(EVAL_ID_PREFIX, DATA_TYPE_PREFIX, rangeStart, rangeEnd));
     }
 
     final Runnable[] threads = new Runnable[3 * numThreadsPerOperation];
@@ -478,33 +443,20 @@
     // Hence the IndexParity.EVEN_INDEX and IndexParity.ODD_INDEX.
     for (int index = 0; index < numThreadsPerOperation; index++) {
       threads[3 * index] = new RegisterThread(countDownLatch, partitionManager,
-<<<<<<< HEAD
           index, numThreadsPerOperation, addsPerThread, IndexParity.EVEN_INDEX, EVAL_ID_PREFIX, DATA_TYPE_PREFIX,
-          rangeTerm, rangeLength, 0);
+          rangeTerm, rangeLength, initialOffset);
       threads[3 * index + 1]
           = new GetThread(countDownLatch, partitionManager, getsPerThread, EVAL_ID_PREFIX, DATA_TYPE_PREFIX);
       threads[3 * index + 2] = new RemoveThread(countDownLatch, partitionManager,
           index, numThreadsPerOperation, removesPerThread, IndexParity.ODD_INDEX, EVAL_ID_PREFIX, DATA_TYPE_PREFIX,
-          rangeTerm, rangeLength, 0);
-=======
-          index, numThreadsPerOperation, addsPerThread, IndexParity.EVEN_INDEX, EVAL_ID_PREFIX, DATA_TYPE_PREFIX);
-      threads[3 * index + 1]
-          = new GetThread(countDownLatch, partitionManager, getsPerThread, EVAL_ID_PREFIX, DATA_TYPE_PREFIX);
-      threads[3 * index + 2] = new RemoveThread(countDownLatch, partitionManager,
-          index, numThreadsPerOperation, removesPerThread, IndexParity.ODD_INDEX, EVAL_ID_PREFIX, DATA_TYPE_PREFIX);
->>>>>>> 9cb331a5
-    }
-    TestUtils.runConcurrently(threads);
-    final boolean allThreadsFinished = countDownLatch.await(60, TimeUnit.SECONDS);
-
-    // check that all threads have finished without falling into deadlocks or infinite loops
-    assertTrue(MSG_THREADS_NOT_FINISHED, allThreadsFinished);
-    // check that the total number of objects equal the expected number
-<<<<<<< HEAD
-    assertEquals(MSG_SIZE_ASSERTION,
-        totalNumberOfObjects / 2,
-        partitionManager.getRangeSet(EVAL_ID_PREFIX, DATA_TYPE_PREFIX).size());
-=======
+          rangeTerm, rangeLength, initialOffset);
+    }
+    TestUtils.runConcurrently(threads);
+    final boolean allThreadsFinished = countDownLatch.await(60, TimeUnit.SECONDS);
+
+    // check that all threads have finished without falling into deadlocks or infinite loops
+    assertTrue(MSG_THREADS_NOT_FINISHED, allThreadsFinished);
+    // check that the total number of objects equal the expected number
     assertEquals(MSG_SIZE_ASSERTION, totalNumberOfObjects / 2,
         partitionManager.getRangeSet(EVAL_ID_PREFIX, DATA_TYPE_PREFIX).size());
   }
@@ -521,15 +473,21 @@
     final int addsPerThread = 100000;
     final int removesPerThread = addsPerThread;
     final int getsPerThread = 100;
+    final long rangeTerm = 3;
+    final long rangeLength = 2;
+    final int initialOffset = 0;
     final int totalNumberOfObjects = numThreadsPerOperation * addsPerThread;
     final CountDownLatch countDownLatch = new CountDownLatch(3 * numThreadsPerOperation);
 
     // Start with IndexParity.ODD_INDEX objects only. (for removal)
     // Use evaluator-0 to evaluator-7, total 8 evaluator ids. (same as numThreadsPerOperation)
+    // Register disjoint ranges [0, 1] [3, 4] [6, 7] [9, 10] ...
     for (int i = 1; i < addsPerThread; i += 2) {
       for (int j = 0; j < numThreadsPerOperation; j++) {
         final int itemIndex = numThreadsPerOperation * i + j;
-        partitionManager.registerPartition(EVAL_ID_PREFIX + j, DATA_TYPE_PREFIX, 2 * itemIndex, 2 * itemIndex + 1);
+        final int rangeStart = (int) (initialOffset + rangeTerm * itemIndex);
+        final int rangeEnd = (int) (rangeStart + rangeLength - 1);
+        partitionManager.registerPartition(EVAL_ID_PREFIX + j, DATA_TYPE_PREFIX, rangeStart, rangeEnd);
       }
     }
 
@@ -541,11 +499,13 @@
     // Hence the IndexParity.EVEN_INDEX and IndexParity.ODD_INDEX.
     for (int index = 0; index < numThreadsPerOperation; index++) {
       threads[3 * index] = new RegisterThread(countDownLatch, partitionManager, index, numThreadsPerOperation,
-          addsPerThread, IndexParity.EVEN_INDEX, EVAL_ID_PREFIX + index, DATA_TYPE_PREFIX);
+          addsPerThread, IndexParity.EVEN_INDEX, EVAL_ID_PREFIX + index, DATA_TYPE_PREFIX,
+          rangeTerm, rangeLength, initialOffset);
       threads[3 * index + 1]
           = new GetThread(countDownLatch, partitionManager, getsPerThread, EVAL_ID_PREFIX + index, DATA_TYPE_PREFIX);
       threads[3 * index + 2] = new RemoveThread(countDownLatch, partitionManager, index, numThreadsPerOperation,
-          removesPerThread, IndexParity.ODD_INDEX, EVAL_ID_PREFIX + index, DATA_TYPE_PREFIX);
+          removesPerThread, IndexParity.ODD_INDEX, EVAL_ID_PREFIX + index, DATA_TYPE_PREFIX,
+          rangeTerm, rangeLength, initialOffset);
     }
     TestUtils.runConcurrently(threads);
     final boolean allThreadsFinished = countDownLatch.await(60, TimeUnit.SECONDS);
@@ -572,6 +532,9 @@
     final int addsPerThread = 100000;
     final int removesPerThread = addsPerThread;
     final int getsPerThread = 100;
+    final long rangeTerm = 3;
+    final long rangeLength = 2;
+    final int initialOffset = 0;
     final int totalNumberOfObjects = numThreadsPerOperation * addsPerThread;
     final CountDownLatch countDownLatch = new CountDownLatch(3 * numThreadsPerOperation);
 
@@ -580,7 +543,9 @@
     for (int i = 1; i < addsPerThread; i += 2) {
       for (int j = 0; j < numThreadsPerOperation; j++) {
         final int itemIndex = numThreadsPerOperation * i + j;
-        partitionManager.registerPartition(EVAL_ID_PREFIX, DATA_TYPE_PREFIX + j, 2 * itemIndex, 2 * itemIndex + 1);
+        final int rangeStart = (int) (initialOffset + rangeTerm * itemIndex);
+        final int rangeEnd = (int) (rangeStart + rangeLength - 1);
+        partitionManager.registerPartition(EVAL_ID_PREFIX, DATA_TYPE_PREFIX + j, rangeStart, rangeEnd);
       }
     }
 
@@ -592,11 +557,13 @@
     // Hence the IndexParity.EVEN_INDEX and IndexParity.ODD_INDEX.
     for (int index = 0; index < numThreadsPerOperation; index++) {
       threads[3 * index] = new RegisterThread(countDownLatch, partitionManager, index, numThreadsPerOperation,
-          addsPerThread, IndexParity.EVEN_INDEX, EVAL_ID_PREFIX, DATA_TYPE_PREFIX + index);
+          addsPerThread, IndexParity.EVEN_INDEX, EVAL_ID_PREFIX, DATA_TYPE_PREFIX + index,
+          rangeTerm, rangeLength, initialOffset);
       threads[3 * index + 1]
           = new GetThread(countDownLatch, partitionManager, getsPerThread, EVAL_ID_PREFIX, DATA_TYPE_PREFIX + index);
       threads[3 * index + 2] = new RemoveThread(countDownLatch, partitionManager, index, numThreadsPerOperation,
-          removesPerThread, IndexParity.ODD_INDEX, EVAL_ID_PREFIX, DATA_TYPE_PREFIX + index);
+          removesPerThread, IndexParity.ODD_INDEX, EVAL_ID_PREFIX, DATA_TYPE_PREFIX + index,
+          rangeTerm, rangeLength, initialOffset);
     }
     TestUtils.runConcurrently(threads);
     final boolean allThreadsFinished = countDownLatch.await(60, TimeUnit.SECONDS);
@@ -623,6 +590,9 @@
     final int addsPerThread = 100000;
     final int removesPerThread = addsPerThread;
     final int getsPerThread = 100;
+    final long rangeTerm = 3;
+    final long rangeLength = 2;
+    final int initialOffset = 0;
     final int totalNumberOfObjects = numThreadsPerOperation * addsPerThread;
     final CountDownLatch countDownLatch = new CountDownLatch(3 * numThreadsPerOperation);
 
@@ -633,8 +603,10 @@
         final int itemIndex = numThreadsPerOperation * i + j;
         final int evalIndex = j / 2 % 4;
         final int dataTypeIndex = j % 2;
+        final int rangeStart = (int) (initialOffset + rangeTerm * itemIndex);
+        final int rangeEnd = (int) (rangeStart + rangeLength - 1);
         partitionManager.registerPartition(EVAL_ID_PREFIX + evalIndex, DATA_TYPE_PREFIX + dataTypeIndex,
-            2 * itemIndex, 2 * itemIndex + 1);
+            rangeStart, rangeEnd);
       }
     }
 
@@ -648,11 +620,13 @@
       final int evalIndex = index / 2 % 4;
       final int dataTypeIndex = index % 2;
       threads[3 * index] = new RegisterThread(countDownLatch, partitionManager, index, numThreadsPerOperation,
-          addsPerThread, IndexParity.EVEN_INDEX, EVAL_ID_PREFIX + evalIndex, DATA_TYPE_PREFIX + dataTypeIndex);
+          addsPerThread, IndexParity.EVEN_INDEX, EVAL_ID_PREFIX + evalIndex, DATA_TYPE_PREFIX + dataTypeIndex,
+          rangeTerm, rangeLength, initialOffset);
       threads[3 * index + 1] = new GetThread(countDownLatch, partitionManager, getsPerThread,
           EVAL_ID_PREFIX + evalIndex, DATA_TYPE_PREFIX + dataTypeIndex);
       threads[3 * index + 2] = new RemoveThread(countDownLatch, partitionManager, index, numThreadsPerOperation,
-          removesPerThread, IndexParity.ODD_INDEX, EVAL_ID_PREFIX + evalIndex, DATA_TYPE_PREFIX + dataTypeIndex);
+          removesPerThread, IndexParity.ODD_INDEX, EVAL_ID_PREFIX + evalIndex, DATA_TYPE_PREFIX + dataTypeIndex,
+          rangeTerm, rangeLength, initialOffset);
     }
     TestUtils.runConcurrently(threads);
     final boolean allThreadsFinished = countDownLatch.await(60, TimeUnit.SECONDS);
@@ -668,7 +642,6 @@
           += partitionManager.getRangeSet(EVAL_ID_PREFIX + evalIndex, DATA_TYPE_PREFIX + dataTypeIndex).size();
     }
     assertEquals(MSG_SIZE_ASSERTION, totalNumberOfObjects / 2, realNumberOfObjects);
->>>>>>> 9cb331a5
   }
 
   private enum IndexParity {
@@ -684,7 +657,6 @@
     private final IndexParity indexParity;
     private final String evalId;
     private final String dataType;
-<<<<<<< HEAD
     private final long rangeTerm;
     private final long rangeLength;
     private int offset;
@@ -693,12 +665,6 @@
                    final int myIndex, final int numThreads, final int addsPerThread, final IndexParity indexParity,
                    final String evalId, final String dataType,
                    final long rangeTerm, final long rangeLength, final int offset) {
-=======
-
-    RegisterThread(final CountDownLatch countDownLatch, final PartitionManager partitionManager,
-                   final int myIndex, final int numThreads, final int addsPerThread, final IndexParity indexParity,
-                   final String evalId, final String dataType) {
->>>>>>> 9cb331a5
       this.countDownLatch = countDownLatch;
       this.partitionManager = partitionManager;
       this.myIndex = myIndex;
@@ -707,12 +673,9 @@
       this.indexParity = indexParity;
       this.evalId = evalId;
       this.dataType = dataType;
-<<<<<<< HEAD
       this.rangeTerm = rangeTerm;
       this.rangeLength = rangeLength;
       this.offset = offset;
-=======
->>>>>>> 9cb331a5
     }
 
     @Override
@@ -727,11 +690,7 @@
 
         final int itemIndex = numThreads * i + myIndex;
         partitionManager.registerPartition(evalId, dataType,
-<<<<<<< HEAD
             new LongRange(rangeTerm * itemIndex + offset, rangeTerm * itemIndex + offset + (rangeLength - 1)));
-=======
-            new LongRange(2 * itemIndex, 2 * itemIndex + 1));
->>>>>>> 9cb331a5
       }
       countDownLatch.countDown();
     }
@@ -752,12 +711,8 @@
 
     RemoveThread(final CountDownLatch countDownLatch, final PartitionManager partitionManager,
                  final int myIndex, final int numThreads, final int removesPerThread,
-<<<<<<< HEAD
                  final IndexParity indexParity, final String evalId, final String dataType,
                  final long rangeTerm, final long rangeLength, final int offset) {
-=======
-                 final IndexParity indexParity, final String evalId, final String dataType) {
->>>>>>> 9cb331a5
       this.countDownLatch = countDownLatch;
       this.partitionManager = partitionManager;
       this.myIndex = myIndex;
@@ -766,12 +721,9 @@
       this.indexParity = indexParity;
       this.evalId = evalId;
       this.dataType = dataType;
-<<<<<<< HEAD
       this.rangeTerm = rangeTerm;
       this.rangeLength = rangeLength;
       this.offset = offset;
-=======
->>>>>>> 9cb331a5
     }
 
     @Override
@@ -786,11 +738,7 @@
 
         final int itemIndex = numThreads * i + myIndex;
         partitionManager.remove(evalId, dataType,
-<<<<<<< HEAD
             new LongRange(rangeTerm * itemIndex + offset, rangeTerm * itemIndex + offset + (rangeLength - 1)));
-=======
-            new LongRange(2 * itemIndex, 2 * itemIndex + 1));
->>>>>>> 9cb331a5
       }
       countDownLatch.countDown();
     }
