--- conflicted
+++ resolved
@@ -1,16 +1,11 @@
 package org.apache.reef.inmemory.driver.service;
 
+import org.apache.reef.inmemory.common.entity.*;
+import org.apache.reef.inmemory.common.exceptions.FileAlreadyExistsException;
 import org.apache.reef.tang.annotations.Parameter;
 import org.apache.reef.wake.remote.NetUtils;
 import org.apache.hadoop.fs.Path;
 import org.apache.reef.inmemory.common.CacheStatusMessage;
-<<<<<<< HEAD
-import org.apache.reef.inmemory.common.entity.*;
-import org.apache.reef.inmemory.common.exceptions.FileAlreadyExistsException;
-=======
-import org.apache.reef.inmemory.common.entity.FileMeta;
-import org.apache.reef.inmemory.common.entity.User;
->>>>>>> 6e631566
 import org.apache.reef.inmemory.common.exceptions.FileNotFoundException;
 import org.apache.reef.inmemory.common.replication.Action;
 import org.apache.reef.inmemory.common.replication.AvroReplicationSerializer;
@@ -91,7 +86,6 @@
     }
   }
 
-<<<<<<< HEAD
   @Override
   public boolean exists(String path) throws TException {
     return metaManager.exists(new Path(path), new User());
@@ -168,20 +162,9 @@
     }
   }
 
-  public StringBuilder appendBasicStatus(final StringBuilder builder,
+  public void appendBasicStatus(final StringBuilder builder,
                                          final CacheNode cache,
                                          final long currentTimestamp) {
-    builder.append(cache.getAddress())
-      .append(" : ")
-      .append(cache.getLatestStatistics())
-      .append(" : ")
-      .append(currentTimestamp - cache.getLatestTimestamp())
-      .append(" ms ago");
-    return builder;
-=======
-  private void appendBasicStatus(final StringBuilder builder,
-                                          final CacheNode cache,
-                                          final long currentTimestamp) {
     builder.append(cache.getAddress())
            .append(" : ")
            .append(cache.getLatestStatistics())
@@ -196,7 +179,6 @@
       builder.append(" : ")
               .append(cache.getStopCause());
     }
->>>>>>> 6e631566
   }
 
   @Override
@@ -208,14 +190,7 @@
     builder.append("Number of caches: "+caches.size()+"\n");
     for (CacheNode cache : caches) {
       appendBasicStatus(builder, cache, currentTimestamp);
-<<<<<<< HEAD
-      if (cache.getStopCause() != null) {
-        builder.append(" : ")
-          .append(cache.getStopCause());
-      }
-=======
       appendStopCause(builder, cache);
->>>>>>> 6e631566
       builder.append('\n');
     }
     return builder.toString();
