package org.apache.reef.inmemory.task;

import com.google.common.cache.*;
import com.microsoft.tang.annotations.Parameter;
import com.microsoft.wake.EStage;
import org.apache.reef.inmemory.common.CacheStatistics;
import org.apache.reef.inmemory.common.CacheUpdates;
import org.apache.reef.inmemory.common.exceptions.BlockLoadingException;
import org.apache.reef.inmemory.common.exceptions.BlockNotFoundException;

import javax.inject.Inject;
import java.io.IOException;
import java.util.concurrent.*;
import java.util.logging.Level;
import java.util.logging.Logger;

/**
 * Implementation of Cache class using Google Cache interface. 
 */
public final class InMemoryCacheImpl implements InMemoryCache {
  private final Logger LOG = Logger.getLogger(InMemoryCacheImpl.class.getName());

  private final MemoryManager memoryManager;
  private final LRUEvictionManager lruEvictionManager;
  private final EStage<BlockLoader> loadingStage;
  private final int loadingBufferSize;

  private final Cache<BlockId, BlockLoader> cache;
  private final Cache<BlockId, BlockLoader> pinCache;

  private final ScheduledExecutorService cleanupScheduler;

  /**
   * Clean up statistics, scheduled periodically
   */
  private final Runnable cleanup = new Runnable() {
    @Override
    public void run() {
      cache.cleanUp();
      pinCache.cleanUp();
    }
  };

  /**
   * Update statistics on cache removal
   */
  private final RemovalListener<BlockId, BlockLoader> pinRemovalListener = new RemovalListener<BlockId, BlockLoader>() {
    @Override
    public void onRemoval(RemovalNotification<BlockId, BlockLoader> notification) {
      LOG.log(Level.INFO, "Removed pin: "+notification.getKey());
      final long blockSize = notification.getKey().getBlockSize();
      memoryManager.removePin(blockSize);
    }
  };

  @Inject
  public InMemoryCacheImpl(final Cache<BlockId, BlockLoader> cache,
                           final MemoryManager memoryManager,
                           final LRUEvictionManager lruEvictionManager,
                           final EStage<BlockLoader> loadingStage,
<<<<<<< HEAD
                           final @Parameter(CacheParameters.NumServerThreads.class) int numThreads) {
    this.cache = cache;
    this.pinCache = CacheBuilder.newBuilder()
                    .removalListener(pinRemovalListener)
                    .concurrencyLevel(numThreads)
                    .build();
=======
                           final @Parameter(CacheParameters.NumServerThreads.class) int numThreads,
                           final @Parameter(CacheParameters.LoadingBufferSize.class) int loadingBufferSize) {
    this.cache =
      CacheBuilder.newBuilder()
        .softValues()
        .removalListener(removalListener)
        .concurrencyLevel(numThreads)
        .build();
    this.pinCache =
      CacheBuilder.newBuilder()
        .removalListener(pinRemovalListener)
        .concurrencyLevel(numThreads)
        .build();
>>>>>>> f4fc08c0

    this.memoryManager = memoryManager;
    this.lruEvictionManager = lruEvictionManager;
    this.loadingStage = loadingStage;
    this.loadingBufferSize = loadingBufferSize;
    this.cleanupScheduler = Executors.newScheduledThreadPool(1);
    this.cleanupScheduler.scheduleAtFixedRate(cleanup, 5, 5, TimeUnit.SECONDS);
  }

  @Override
<<<<<<< HEAD
  public byte[] get(final BlockId blockId)
          throws BlockLoadingException, BlockNotFoundException {
    lruEvictionManager.use(blockId);
=======
  public byte[] get(BlockId blockId, int index)
    throws BlockLoadingException, BlockNotFoundException {
>>>>>>> f4fc08c0
    final BlockLoader loader = cache.getIfPresent(blockId);
    if (loader == null) {
      final BlockLoader pinLoader = pinCache.getIfPresent(blockId);
      if (pinLoader != null) {
        return pinLoader.getData();
      } else {
        throw new BlockNotFoundException();
      }
    } else {
      // getData throws BlockLoadingException if load has not completed for the requested chunk
      return loader.getData(index);
    }
  }

  @Override
  public void load(final BlockLoader loader, final boolean pin) throws IOException {
    final Callable<BlockLoader> callable = new BlockLoaderCaller(loader, pin, pinCache, memoryManager);
    final BlockLoader returnedLoader;
    try {
      returnedLoader = cache.get(loader.getBlockId(), callable);
    } catch (ExecutionException e) {
      throw new IOException(e);
    }

    // Only run loadBlock if our loader entered the cache
    if (loader == returnedLoader) {
      LOG.log(Level.INFO, "Add loading block {0}", loader.getBlockId());
      loadingStage.onNext(loader);
    }
  }

  @Override
  public int getLoadingBufferSize() {
    return loadingBufferSize;
  }

  @Override
  public void clear() {
    cache.invalidateAll();
    pinCache.invalidateAll();

    cache.cleanUp();
    pinCache.cleanUp();

    memoryManager.clearHistory();
  }

  @Override
  public CacheStatistics getStatistics() {
    return memoryManager.getStatistics();
  }

  @Override
  public CacheUpdates pullUpdates() {
    return memoryManager.pullUpdates();
  }
}<|MERGE_RESOLUTION|>--- conflicted
+++ resolved
@@ -58,28 +58,13 @@
                            final MemoryManager memoryManager,
                            final LRUEvictionManager lruEvictionManager,
                            final EStage<BlockLoader> loadingStage,
-<<<<<<< HEAD
-                           final @Parameter(CacheParameters.NumServerThreads.class) int numThreads) {
+                           final @Parameter(CacheParameters.NumServerThreads.class) int numThreads,
+                           final @Parameter(CacheParameters.LoadingBufferSize.class) int loadingBufferSize) {
     this.cache = cache;
     this.pinCache = CacheBuilder.newBuilder()
                     .removalListener(pinRemovalListener)
                     .concurrencyLevel(numThreads)
                     .build();
-=======
-                           final @Parameter(CacheParameters.NumServerThreads.class) int numThreads,
-                           final @Parameter(CacheParameters.LoadingBufferSize.class) int loadingBufferSize) {
-    this.cache =
-      CacheBuilder.newBuilder()
-        .softValues()
-        .removalListener(removalListener)
-        .concurrencyLevel(numThreads)
-        .build();
-    this.pinCache =
-      CacheBuilder.newBuilder()
-        .removalListener(pinRemovalListener)
-        .concurrencyLevel(numThreads)
-        .build();
->>>>>>> f4fc08c0
 
     this.memoryManager = memoryManager;
     this.lruEvictionManager = lruEvictionManager;
@@ -90,19 +75,13 @@
   }
 
   @Override
-<<<<<<< HEAD
-  public byte[] get(final BlockId blockId)
+  public byte[] get(final BlockId blockId, int index)
           throws BlockLoadingException, BlockNotFoundException {
-    lruEvictionManager.use(blockId);
-=======
-  public byte[] get(BlockId blockId, int index)
-    throws BlockLoadingException, BlockNotFoundException {
->>>>>>> f4fc08c0
     final BlockLoader loader = cache.getIfPresent(blockId);
     if (loader == null) {
       final BlockLoader pinLoader = pinCache.getIfPresent(blockId);
       if (pinLoader != null) {
-        return pinLoader.getData();
+        return pinLoader.getData(index);
       } else {
         throw new BlockNotFoundException();
       }
