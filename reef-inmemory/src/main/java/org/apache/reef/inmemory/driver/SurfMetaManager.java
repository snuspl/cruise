--- conflicted
+++ resolved
@@ -8,11 +8,8 @@
 import org.apache.reef.inmemory.common.entity.FileMeta;
 import org.apache.reef.inmemory.common.entity.NodeInfo;
 import org.apache.reef.inmemory.common.entity.User;
-<<<<<<< HEAD
+import org.apache.reef.inmemory.driver.locality.LocationSorter;
 import org.apache.reef.inmemory.common.hdfs.HdfsBlockIdFactory;
-=======
-import org.apache.reef.inmemory.driver.locality.LocationSorter;
->>>>>>> 6e631566
 import org.apache.reef.inmemory.task.BlockId;
 
 import javax.inject.Inject;
@@ -33,11 +30,8 @@
   private final CacheMessenger cacheMessenger;
   private final CacheLocationRemover cacheLocationRemover;
   private final CacheUpdater cacheUpdater;
-<<<<<<< HEAD
   private final BlockIdFactory blockIdFactory;
-=======
   private final LocationSorter locationSorter;
->>>>>>> 6e631566
   public static String USERS_HOME = "/user";
 
   @Inject
@@ -45,18 +39,13 @@
                          final CacheMessenger cacheMessenger,
                          final CacheLocationRemover cacheLocationRemover,
                          final CacheUpdater cacheUpdater,
-<<<<<<< HEAD
-                         final BlockIdFactory blockIdFactory) {
-=======
+                         final BlockIdFactory blockIdFactory,
                          final LocationSorter locationSorter) {
->>>>>>> 6e631566
     this.metadataIndex = metadataIndex;
     this.cacheMessenger = cacheMessenger;
     this.cacheLocationRemover = cacheLocationRemover;
     this.cacheUpdater = cacheUpdater;
-<<<<<<< HEAD
     this.blockIdFactory = blockIdFactory;
-=======
     this.locationSorter = locationSorter;
   }
 
@@ -68,7 +57,6 @@
     } catch (ExecutionException e) {
       throw e.getCause();
     }
->>>>>>> 6e631566
   }
 
   /**
