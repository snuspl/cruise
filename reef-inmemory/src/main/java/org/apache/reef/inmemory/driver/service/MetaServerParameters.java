package org.apache.reef.inmemory.driver.service;

import org.apache.reef.tang.annotations.Name;
import org.apache.reef.tang.annotations.NamedParameter;

/**
 * Parameters used by the driver Metadata Server.
 */
public final class MetaServerParameters {
  @NamedParameter(doc = "InMemory MetaServer port", short_name = "metaserver_port", default_value = "18000")
  public static final class Port implements Name<Integer> {
  }

  @NamedParameter(doc = "InMemory MetaServer timeout", short_name = "metaserver_timeout", default_value = "30000")
  public static final class Timeout implements Name<Integer> {
  }

  @NamedParameter(doc = "InMemory MetaServer threads", short_name = "metaserver_num_threads", default_value = "10")
  public static final class Threads implements Name<Integer> {
  }

<<<<<<< HEAD
  @NamedParameter(doc = "Replication rules", short_name = "replication_rules_json",
    default_value = "{\"rules\":[],\"default\":{\"cache_replication_factor\":1,\"pin\":false,\"write\":{\"sync\":\"WRITE_BACK\",\"base_replication_factor\":1}}}")
=======
  @NamedParameter(doc = "Replication rules", short_name = "replication_rules_json", default_value = "{\"rules\":[],\"default\":{\"cache_replication_factor\":1,\"pin\":false, \"write\" : {\"sync\" : \"WRITE_BACK\", \"base_replication_factor\" : 3 }}}")
>>>>>>> 6e631566
  public static final class ReplicationRulesJson implements Name<String> {
  }

  @NamedParameter(doc = "Number of task servers to allocate on startup", short_name = "cache_servers_num_init", default_value = "1")
  public static final class InitCacheServers implements Name<Integer> {
  }

  @NamedParameter(doc = "Default memory in MB allocated to task servers", short_name = "cache_servers_default_mem", default_value = "512")
  public static final class DefaultMemCacheServers implements Name<Integer> {
  }
}<|MERGE_RESOLUTION|>--- conflicted
+++ resolved
@@ -19,12 +19,7 @@
   public static final class Threads implements Name<Integer> {
   }
 
-<<<<<<< HEAD
-  @NamedParameter(doc = "Replication rules", short_name = "replication_rules_json",
-    default_value = "{\"rules\":[],\"default\":{\"cache_replication_factor\":1,\"pin\":false,\"write\":{\"sync\":\"WRITE_BACK\",\"base_replication_factor\":1}}}")
-=======
   @NamedParameter(doc = "Replication rules", short_name = "replication_rules_json", default_value = "{\"rules\":[],\"default\":{\"cache_replication_factor\":1,\"pin\":false, \"write\" : {\"sync\" : \"WRITE_BACK\", \"base_replication_factor\" : 3 }}}")
->>>>>>> 6e631566
   public static final class ReplicationRulesJson implements Name<String> {
   }
 
