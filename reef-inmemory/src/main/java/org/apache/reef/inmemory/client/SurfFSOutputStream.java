--- conflicted
+++ resolved
@@ -45,22 +45,11 @@
   public SurfFSOutputStream(Path path, SurfMetaService.Client metaClient, long blockSize) throws IOException, TException {
     this.path = path;
     this.metaClient = metaClient;
-<<<<<<< HEAD
     this.localBuf = new byte[packetsize]; // 512B(packet size) X 80(queue size) = 40KB
     this.count = 0;
     this.streamer = new DataStreamer();
 
-
-    // move the filemeta logic to the Driver
-    FileMeta fileMeta = new FileMeta();
-    fileMeta.setFullPath(path.toString());
-    fileMeta.setBlockSize(blockSize);
-    fileMeta.setBlocks(new ArrayList<BlockInfo>());
-    fileMeta.setFileSize(0);
-    metaClient.registerFileMeta(fileMeta);
-=======
     metaClient.registerFileMeta(path.toString(), blockSize);
->>>>>>> b086dde1
   }
 
   @Override
