--- conflicted
+++ resolved
@@ -13,8 +13,7 @@
 	 * Get the list of blocks and locations for the file.
 	 * The returned list will be sorted by locality w.r.t. clientHostname.
 	 */
-<<<<<<< HEAD
-	entity.FileMeta getFileMeta(1:string path) throws (1: exceptions.FileNotFoundException fe)
+  entity.FileMeta getFileMeta(1:string path, 2:string clientHostname) throws (1: exceptions.FileNotFoundException fe)
 
   /**
    * Check whether the file exists in the path
@@ -40,7 +39,4 @@
    * Announce to the Meta server that the file is complete
    **/
   bool completeFile(1:string path, 2:i64 fileSize)
-=======
-	entity.FileMeta getFileMeta(1:string path, 2:string clientHostname) throws (1: exceptions.FileNotFoundException fe)
->>>>>>> 6e631566
 }