package org.apache.reef.inmemory.driver.service;

import com.google.common.cache.LoadingCache;
import org.apache.reef.inmemory.common.BlockIdFactory;
import org.apache.reef.inmemory.driver.*;
import org.apache.reef.inmemory.driver.locality.LocationSorter;
import org.apache.reef.inmemory.driver.replication.ReplicationPolicy;
import org.apache.reef.inmemory.driver.write.WritingCacheSelectionPolicy;
import org.junit.Test;

import static org.junit.Assert.assertEquals;
import static org.junit.Assert.assertTrue;
import static org.mockito.Matchers.anyObject;
import static org.mockito.Mockito.mock;
import static org.mockito.Mockito.when;

/**
 * Test for SurfMetaServer
 */
public final class SurfMetaServerTest {

  /**
   * Test that java.io.FileNotFoundException is properly thrown as a thrift IDL defined
   * exception that can be returned to the client.
   * @throws Throwable
   */
  @Test
  public void testExceptionTranslation() throws Throwable {

    final LoadingCache loadingCache = mock(LoadingCache.class);
    when(loadingCache.get(anyObject())).thenThrow(java.io.FileNotFoundException.class);
    final CacheMessenger cacheMessenger = mock(CacheMessenger.class);
    final CacheManager cacheManager = mock(CacheManager.class);
    final ServiceRegistry serviceRegistry = mock(ServiceRegistry.class);
    final ReplicationPolicy replicationPolicy = mock(ReplicationPolicy.class);
    final WritingCacheSelectionPolicy writingCacheSelectionPolicy = mock(WritingCacheSelectionPolicy.class);
    final CacheLocationRemover cacheLocationRemover = new CacheLocationRemover();
    final CacheUpdater cacheUpdater = mock(CacheUpdater.class);
<<<<<<< HEAD
    final BlockIdFactory blockIdFactory = mock(BlockIdFactory.class);
    final SurfMetaManager metaManager = new SurfMetaManager(loadingCache, cacheMessenger, cacheLocationRemover, cacheUpdater, blockIdFactory);
=======
    final LocationSorter locationSorter = mock(LocationSorter.class);

    final SurfMetaManager metaManager = new SurfMetaManager(loadingCache, cacheMessenger, cacheLocationRemover, cacheUpdater, locationSorter);
>>>>>>> 6e631566

    try {
      final SurfMetaServer metaService = new SurfMetaServer(
              metaManager, cacheManager, serviceRegistry, writingCacheSelectionPolicy, replicationPolicy, 18000, 10, 1);
      metaService.load("/nonexistent/path");
    } catch (Exception e) {
      assertTrue("Unexpected exception "+e, e instanceof org.apache.reef.inmemory.common.exceptions.FileNotFoundException);
    }
    assertEquals(0, metaManager.clear());
  }
}<|MERGE_RESOLUTION|>--- conflicted
+++ resolved
@@ -36,14 +36,11 @@
     final WritingCacheSelectionPolicy writingCacheSelectionPolicy = mock(WritingCacheSelectionPolicy.class);
     final CacheLocationRemover cacheLocationRemover = new CacheLocationRemover();
     final CacheUpdater cacheUpdater = mock(CacheUpdater.class);
-<<<<<<< HEAD
     final BlockIdFactory blockIdFactory = mock(BlockIdFactory.class);
-    final SurfMetaManager metaManager = new SurfMetaManager(loadingCache, cacheMessenger, cacheLocationRemover, cacheUpdater, blockIdFactory);
-=======
     final LocationSorter locationSorter = mock(LocationSorter.class);
 
-    final SurfMetaManager metaManager = new SurfMetaManager(loadingCache, cacheMessenger, cacheLocationRemover, cacheUpdater, locationSorter);
->>>>>>> 6e631566
+
+    final SurfMetaManager metaManager = new SurfMetaManager(loadingCache, cacheMessenger, cacheLocationRemover, cacheUpdater, blockIdFactory, locationSorter);
 
     try {
       final SurfMetaServer metaService = new SurfMetaServer(
