--- conflicted
+++ resolved
@@ -106,11 +106,7 @@
     cacheUpdater = new HdfsCacheUpdater(manager, messenger, selector, cacheLocationRemover, blockFactory, replicationPolicy, fs.getUri().toString());
     locationSorter = new YarnLocationSorter(new YarnConfiguration());
 
-<<<<<<< HEAD
-    metaManager = new SurfMetaManager(cache, messenger, cacheLocationRemover, cacheUpdater, blockFactory);
-=======
-    metaManager = new SurfMetaManager(cache, messenger, cacheLocationRemover, cacheUpdater, locationSorter);
->>>>>>> 6e631566
+    metaManager = new SurfMetaManager(cache, messenger, cacheLocationRemover, cacheUpdater, blockFactory, locationSorter);
   }
 
   /**
