package org.apache.reef.inmemory.client;

import org.apache.hadoop.conf.Configuration;
import org.apache.hadoop.fs.BlockLocation;
import org.apache.hadoop.fs.FileStatus;
import org.apache.hadoop.fs.FileSystem;
import org.apache.hadoop.fs.Path;
import org.apache.reef.inmemory.common.entity.BlockInfo;
import org.apache.reef.inmemory.common.entity.FileMeta;
import org.apache.reef.inmemory.common.entity.NodeInfo;
import org.apache.reef.inmemory.common.instrumentation.BasicEventRecorder;
import org.apache.reef.inmemory.common.instrumentation.NullEventRecorder;
import org.apache.reef.inmemory.common.service.SurfMetaService;
import org.apache.thrift.TException;
import org.junit.Before;
import org.junit.Test;

import java.io.IOException;
import java.net.URI;

import static org.junit.Assert.assertEquals;
import static org.mockito.Matchers.anyString;
import static org.mockito.Matchers.eq;
import static org.mockito.Mockito.mock;
import static org.mockito.Mockito.when;

/**
 * Tests for SurfFS methods that retrieve block locations from the Driver.
 */
public final class SurfFSLocationTest {
  private FileSystem surfFs;
  private static final int port = 5000;
  private static final long blockLength = 512;
  private static final long modTime = 1406189420000L;

  private static final String SURF = "surf";
  private static final String SURF_ADDRESS = "localhost:9001";

  private static final int numBlocks = 5;
  private static final int numLocations = 3;
  private static final long len = blockLength * numBlocks;
  private static final String pathString = "/path/of/test";
  private static final String rack = "/rack-a";

  final Path path = new Path(pathString);
  final FileStatus fileStatus = new FileStatus(
          blockLength * numBlocks, false, numLocations, blockLength, modTime, path);

  @Before
  public void setUp() throws IOException, TException {

    final FileMeta fileMeta = new FileMeta();

    for (int i = 0; i < numBlocks; i++) {
      final BlockInfo blockInfo = new BlockInfo();
      blockInfo.setOffSet(blockLength * i);
      blockInfo.setLength(blockLength);
      for (int j = 0; j < numLocations; j++) {
        final NodeInfo location = new NodeInfo("location-" + i + "-" + j + ":" + port, rack);
        blockInfo.addToLocations(location);
      }
      fileMeta.addToBlocks(blockInfo);
    }
    fileMeta.setFullPath(pathString);
    fileMeta.setFileSize(len);

    final SurfMetaService.Client metaClient = mock(SurfMetaService.Client.class);
<<<<<<< HEAD
    when(metaClient.getFileMeta(anyString())).thenReturn(fileMeta);
    final MetaClientManager metaClientManager = mock(MetaClientManager.class);
    when(metaClientManager.get(anyString())).thenReturn(metaClient);

    final Configuration conf = new Configuration();
    surfFs = new SurfFS(mock(FileSystem.class), metaClientManager);
=======
    when(metaClient.getFileMeta(anyString(), anyString())).thenReturn(fileMeta);

    final Configuration conf = new Configuration();
    surfFs = new SurfFS(mock(FileSystem.class), metaClient, new NullEventRecorder());
>>>>>>> 6e631566
    surfFs.initialize(URI.create(SURF + "://" + SURF_ADDRESS), conf);
  }

  private void assertLocationsCorrect(final BlockLocation blockLocation, final String prefix, long start, long len) throws IOException {
    final String[] names = blockLocation.getNames();
    final String[] hosts = blockLocation.getHosts();
    final String[] topologyPaths = blockLocation.getTopologyPaths();

    assertEquals(numLocations, names.length);
    for (int j = 0; j < numLocations; j++) {
      assertEquals(prefix+"-"+j+":"+port, names[j]);
    }
    assertEquals(numLocations, hosts.length);
    for (int j = 0; j < numLocations; j++) {
      assertEquals(prefix+"-"+j, hosts[j]);
    }

    assertEquals(numLocations, topologyPaths.length);
    for (int j = 0; j < numLocations; j++) {
      assertEquals(rack+"/"+prefix+"-"+j+":"+port, topologyPaths[j]);
    }

    assertEquals(start, blockLocation.getOffset());
    assertEquals(len, blockLocation.getLength());
  }

  @Test
  public void testWholeFile() throws TException, IOException {
    final BlockLocation[] blockLocations = surfFs.getFileBlockLocations(fileStatus, 0, len);

    assertEquals(numBlocks, blockLocations.length);
    for (int i = 0; i < numBlocks; i++) {
      final BlockLocation blockLocation = blockLocations[i];
      assertLocationsCorrect(blockLocation, "location-"+i, blockLength * i, blockLength);
    }
  }

  @Test
  public void testFirstBlockOnly() throws IOException {
    final BlockLocation[] blockLocations = surfFs.getFileBlockLocations(fileStatus, blockLength/2, blockLength/4);

    assertEquals(1, blockLocations.length);
    final BlockLocation blockLocation = blockLocations[0];
    assertLocationsCorrect(blockLocation, "location-"+0, 0, blockLength);
  }

  @Test
  public void testSecondBlockOnly() throws IOException {
    final BlockLocation[] blockLocations = surfFs.getFileBlockLocations(fileStatus, blockLength + blockLength/2, blockLength/4);

    assertEquals(1, blockLocations.length);
    final BlockLocation blockLocation = blockLocations[0];
    assertLocationsCorrect(blockLocation, "location-"+1, blockLength, blockLength);
  }

  @Test
  public void testFinalBlockOnly() throws IOException {
    final BlockLocation[] blockLocations = surfFs.getFileBlockLocations(fileStatus,
            blockLength * (numBlocks-1) + blockLength/2, blockLength/4);

    assertEquals(1, blockLocations.length);
    final BlockLocation blockLocation = blockLocations[0];
    assertLocationsCorrect(blockLocation, "location-"+(numBlocks-1), blockLength * (numBlocks-1), blockLength);
  }

  @Test
  public void testMultipleBlocks() throws IOException {
    final BlockLocation[] blockLocations = surfFs.getFileBlockLocations(fileStatus,
            blockLength + blockLength/3, blockLength * 2); // index 1, 2, 3

    assertEquals(3, blockLocations.length);
    for (int i = 1; i <= 3; i++) {
      final BlockLocation blockLocation = blockLocations[i-1];
      assertLocationsCorrect(blockLocation, "location-"+i, blockLength * i, blockLength);
    }
  }
}<|MERGE_RESOLUTION|>--- conflicted
+++ resolved
@@ -65,19 +65,12 @@
     fileMeta.setFileSize(len);
 
     final SurfMetaService.Client metaClient = mock(SurfMetaService.Client.class);
-<<<<<<< HEAD
-    when(metaClient.getFileMeta(anyString())).thenReturn(fileMeta);
+    when(metaClient.getFileMeta(anyString(), anyString())).thenReturn(fileMeta);
     final MetaClientManager metaClientManager = mock(MetaClientManager.class);
     when(metaClientManager.get(anyString())).thenReturn(metaClient);
 
     final Configuration conf = new Configuration();
-    surfFs = new SurfFS(mock(FileSystem.class), metaClientManager);
-=======
-    when(metaClient.getFileMeta(anyString(), anyString())).thenReturn(fileMeta);
-
-    final Configuration conf = new Configuration();
-    surfFs = new SurfFS(mock(FileSystem.class), metaClient, new NullEventRecorder());
->>>>>>> 6e631566
+    surfFs = new SurfFS(mock(FileSystem.class), metaClientManager, new NullEventRecorder());
     surfFs.initialize(URI.create(SURF + "://" + SURF_ADDRESS), conf);
   }
 
