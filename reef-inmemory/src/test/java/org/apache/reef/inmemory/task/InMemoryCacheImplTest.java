--- conflicted
+++ resolved
@@ -12,10 +12,7 @@
 import org.junit.experimental.categories.Category;
 
 import java.io.IOException;
-import java.util.ArrayList;
-import java.util.Arrays;
-import java.util.List;
-import java.util.Random;
+import java.util.*;
 import java.util.concurrent.*;
 import java.util.concurrent.atomic.AtomicInteger;
 
@@ -37,22 +34,13 @@
 
   @Before
   public void setUp() {
-    final int slack = 100 * 1024 * 1024;
+    final int slack = 384 * 1024 * 1024;
     final int bufferSize = 8 * 1024 * 1024;
 
     statistics = new CacheStatistics();
-<<<<<<< HEAD
-    final CacheConstructor constructor = new CacheConstructor(memoryManager, 5);
-    internalCache = constructor.newInstance();
-    lruEvictionManager = new LRUEvictionManager(internalCache);
-    memoryManager = new MemoryManager(lruEvictionManager, statistics, 384 * 1024 * 1024); // Should run in junit fork mode
+    memoryManager = new MemoryManager(lruEvictionManager, statistics, 100 * 1024 * 1024); // TODO: null pointer
     loadingStage = new MockStage(memoryManager);
-    cache = new InMemoryCacheImpl(internalCache, memoryManager, lruEvictionManager, loadingStage, 3);
-=======
-    memoryManager = new MemoryManager(statistics, slack);
-    loadingStage = new MockStage(memoryManager);
-    cache = new InMemoryCacheImpl(memoryManager, loadingStage, 3, bufferSize);
->>>>>>> f4fc08c0
+    cache = new InMemoryCacheImpl(internalCache, memoryManager, lruEvictionManager, loadingStage, 3, 8 * 1024 * 1024);
   }
 
   @After
@@ -115,29 +103,30 @@
   }
 
   /**
+   * Assert that Block is loaded successfully. Test with all the chunks in the block.
+   * Loading provided should be same passed in to cache.
+   * TODO: will we have to add assertArrayEquals here?
+   */
+  private void assertBlockLoaded(BlockLoader loader, BlockId blockId) throws BlockLoadingException, BlockNotFoundException {
+    for (int i = 0; i * loader.getBufferSize() < blockId.getBlockSize(); i++) {
+      assertNotNull(cache.get(blockId, i));
+      assertEquals(loader.getData(i), cache.get(blockId, i));
+    }
+  }
+
+  /**
    * Put a small buffer in the task, and check correctness of get after load
    */
   @Test
   public void testPutAndGet() throws BlockLoadingException, BlockNotFoundException, IOException {
-<<<<<<< HEAD
-    final BlockId blockId = randomBlockId(1024);
-    assertBlockNotFound(blockId);
-
-    final BlockLoader loader = new MockBlockLoader(blockId, new OnesBufferLoader(1024), false);
-
-    cache.load(loader, false);
-    byte[] getData = cache.get(blockId);
-    assertArrayEquals(ones(1024), getData);
-=======
     final byte[] buffer = randomOnesBuffer();
     final BlockId blockId = randomBlockId(buffer.length);
     assertBlockNotFound(blockId, buffer.length);
 
-    final BlockLoader loader = new MockBlockLoader(blockId, buffer, false, cache.getLoadingBufferSize());
+    final BlockLoader loader = new MockBlockLoader(blockId, new OnesBufferLoader(8096, 1024), false);
 
     cache.load(loader, false);
     assertBlockLoaded(buffer, blockId);
->>>>>>> f4fc08c0
   }
 
   /**
@@ -147,16 +136,12 @@
   public void testClear() throws BlockLoadingException, BlockNotFoundException, IOException {
     final BlockId blockId = randomBlockId(1024);
 
-<<<<<<< HEAD
-    final BlockLoader loader = new MockBlockLoader(blockId, new OnesBufferLoader(1024), false);
-=======
-    final BlockLoader loader = new MockBlockLoader(blockId, buffer, false, cache.getLoadingBufferSize());
->>>>>>> f4fc08c0
+    final BlockLoader loader = new MockBlockLoader(blockId, new OnesBufferLoader(8096, 1024), false);
 
     cache.load(loader, false);
-    assertBlockLoaded(buffer, blockId);
+    assertBlockLoaded(loader, blockId);
     cache.clear();
-    assertBlockNotFound(blockId, buffer.length);
+    assertBlockNotFound(blockId, 1024);
 
     assertEquals(0, statistics.getCacheBytes());
     assertEquals(0, statistics.getPinnedBytes());
@@ -170,14 +155,10 @@
   public void testStatistics() throws Exception {
     final BlockId blockId = randomBlockId(1024);
 
-<<<<<<< HEAD
-    final BlockLoader loader = new MockBlockLoader(blockId, new OnesBufferLoader(1024), false);
-=======
-    final BlockLoader loader = new MockBlockLoader(blockId, buffer, false, cache.getLoadingBufferSize());
->>>>>>> f4fc08c0
+    final BlockLoader loader = new MockBlockLoader(blockId, new OnesBufferLoader(8096, 1024), false);
 
     cache.load(loader, false);
-    assertEquals(1024, cache.getStatistics().getCacheBytes());
+    assertEquals(8096, cache.getStatistics().getCacheBytes());
     assertEquals(0, cache.getStatistics().getLoadingBytes());
 
     cache.clear();
@@ -220,139 +201,11 @@
     assertEquals(0, cache.getStatistics().getPinnedBytes());
     assertEquals(0, cache.getStatistics().getEvictedBytes());
   }
-<<<<<<< HEAD
-//
-//  /**
-//   * Tests for correct cache behavior on concurrent load calls to the same blockId.
-//   *
-//   * Start a cache.load() that takes 5 seconds to complete.
-//   * Then start multiple concurrent cache.load() on the same blockId.
-//   * Verify that only the first cache.load() succeeded, and none of the
-//   * subsequent load() calls resulted in a loader.loadBlock() invocation.
-//   */
-//  @Test
-//  public void testConcurrentLoads() throws Exception {
-//    final int numThreads = 10; // Must be > 3
-//    final ExecutorService e = Executors.newFixedThreadPool(numThreads);
-//
-//    final byte[] firstLoadBuffer = twos(1024);
-//    final BlockId blockId = randomBlockId(firstLoadBuffer.length);
-//    assertBlockNotFound(blockId);
-//
-//    final BlockLoader[] loaders = new BlockLoader[numThreads];
-//    final Future<?>[] futures = new Future<?>[numThreads];
-//    final AtomicInteger[] loadCounts = new AtomicInteger[numThreads];
-//    for (int i = 0; i < numThreads; i++) {
-//      loadCounts[i] = new AtomicInteger(0);
-//    }
-//
-//    // Start long-running block load
-//    {
-//      final BlockLoader firstLoader = new SleepingBlockLoader(blockId, false, firstLoadBuffer, 3000, loadCounts[0]);
-//
-//      loaders[0] = firstLoader;
-//      futures[0] = e.submit(new Runnable() {
-//        @Override
-//        public void run() {
-//          try {
-//            cache.load(firstLoader, false);
-//          } catch (IOException e1) {
-//            fail("IOException " + e1);
-//          }
-//        }
-//      });
-//    }
-//
-//    Thread.sleep(500); // Allow first block load to start
-//
-//    // Try to load same block
-//    for (int i = 1; i < numThreads/2; i++) {
-//      // Load called on same blockId
-//      final BlockLoader loader = new MockBlockLoader(blockId, ones(1024), false, loadCounts[i]);
-//      loaders[i] = loader;
-//      futures[i] = e.submit(new Runnable() {
-//        @Override
-//        public void run() {
-//          // First test if there is a block loading exception as expected
-//          try {
-//            cache.get(blockId);
-//            fail("Expected BlockLoadingException but did not get an exception");
-//          } catch (BlockLoadingException e1) {
-//            // Expected
-//          } catch (BlockNotFoundException e1) {
-//            fail("Expected BlockLoadingException but received BlockNotFoundException");
-//          }
-//
-//          // Then call load
-//          try {
-//            cache.load(loader, false);
-//          } catch (IOException e1) {
-//            fail("IOException "+e1);
-//          }
-//        }
-//      });
-//    }
-//
-//    // Try to load different block
-//    for (int i = numThreads/2; i < numThreads; i++) {
-//      final byte[] randomBuffer = randomOnesBuffer();
-//      final BlockId randomId = randomBlockId(randomBuffer.length);
-//      // Load called on different blockId
-//      final BlockLoader loader = new MockBlockLoader(randomId, randomBuffer, false, loadCounts[i]);
-//      loaders[i] = loader;
-//      futures[i] = e.submit(new Runnable() {
-//        @Override
-//        public void run() {
-//          // First test if there is a block not found exception as expected
-//          try {
-//            cache.get(randomId);
-//            fail("Expected BlockNotFoundException but did not get an exception");
-//          } catch (BlockLoadingException e1) {
-//            fail("Expected BlockNotFoundException but received BlockLoadingException");
-//          } catch (BlockNotFoundException e1) {
-//            // Expected
-//          }
-//
-//          // Then call load
-//          try {
-//            cache.load(loader, false);
-//            assertEquals(randomBuffer, cache.get(randomId));
-//          } catch (final IOException | BlockLoadingException | BlockNotFoundException e1) {
-//            fail("Exception " + e1);
-//          }
-//        }
-//      });
-//    }
-//
-//    e.shutdown();
-//    e.awaitTermination(10, TimeUnit.SECONDS);
-//
-//    for (int i = 0; i < numThreads; i++) {
-//      futures[i].get();
-//    }
-//
-//    assertEquals("Check first block request loaded", firstLoadBuffer, cache.get(blockId));
-//
-//    // Verify first loader called once
-//    assertEquals(1, loadCounts[0].get());
-//
-//    // Verify loaders for same blockId not called
-//    for (int i = 1; i < numThreads/2; i++) {
-//      assertEquals(0, loadCounts[i].get());
-//    }
-//
-//    // Verify loaders for different blockId called once
-//    for (int i = numThreads/2; i < numThreads; i++) {
-//      assertEquals(1, loadCounts[i].get());
-//    }
-//  }
-//
-=======
 
   /**
    * Tests for correct cache behavior on concurrent load calls to the same blockId.
    *
-   * Start a cache.load() that takes 3 seconds to complete.
+   * Start a cache.load() that takes 5 seconds to complete.
    * Then start multiple concurrent cache.load() on the same blockId.
    * Verify that only the first cache.load() succeeded, and none of the
    * subsequent load() calls resulted in a loader.loadBlock() invocation.
@@ -364,7 +217,7 @@
 
     final byte[] firstLoadBuffer = twos(1024);
     final BlockId blockId = randomBlockId(firstLoadBuffer.length);
-    assertBlockNotFound(blockId, firstLoadBuffer.length);
+    assertBlockNotFound(blockId, 1024);
 
     final BlockLoader[] loaders = new BlockLoader[numThreads];
     final Future<?>[] futures = new Future<?>[numThreads];
@@ -375,7 +228,7 @@
 
     // Start long-running block load
     {
-      final BlockLoader firstLoader = new SleepingBlockLoader(blockId, false, firstLoadBuffer, 3000, loadCounts[0], cache.getLoadingBufferSize());
+      final BlockLoader firstLoader = new SleepingBlockLoader(blockId, false, firstLoadBuffer, 3000, loadCounts[0], 1024);
 
       loaders[0] = firstLoader;
       futures[0] = e.submit(new Runnable() {
@@ -395,14 +248,14 @@
     // Try to load same block
     for (int i = 1; i < numThreads/2; i++) {
       // Load called on same blockId
-      final BlockLoader loader = new MockBlockLoader(blockId, ones(1024), false, loadCounts[i], cache.getLoadingBufferSize());
+      final BlockLoader loader = new MockBlockLoader(blockId, new OnesBufferLoader(1024, 1024), false, loadCounts[i], 1024);
       loaders[i] = loader;
       futures[i] = e.submit(new Runnable() {
         @Override
         public void run() {
           // First test if there is a block loading exception as expected
           try {
-            cache.get(blockId, 0);
+            cache.get(blockId, 1024);
             fail("Expected BlockLoadingException but did not get an exception");
           } catch (BlockLoadingException e1) {
             // Expected
@@ -422,17 +275,16 @@
 
     // Try to load different block
     for (int i = numThreads/2; i < numThreads; i++) {
-      final byte[] randomBuffer = randomOnesBuffer();
-      final BlockId randomId = randomBlockId(randomBuffer.length);
+      final BlockId randomId = randomBlockId(1024);
       // Load called on different blockId
-      final BlockLoader loader = new MockBlockLoader(randomId, randomBuffer, false, loadCounts[i], cache.getLoadingBufferSize());
+      final BlockLoader loader = new MockBlockLoader(randomId, new TwosBufferLoader(1024, 1024), false, loadCounts[i], 1024);
       loaders[i] = loader;
       futures[i] = e.submit(new Runnable() {
         @Override
         public void run() {
           // First test if there is a block not found exception as expected
           try {
-            cache.get(randomId, 0);
+            cache.get(randomId, 1024);
             fail("Expected BlockNotFoundException but did not get an exception");
           } catch (BlockLoadingException e1) {
             fail("Expected BlockNotFoundException but received BlockLoadingException");
@@ -443,7 +295,7 @@
           // Then call load
           try {
             cache.load(loader, false);
-            assertBlockLoaded(randomBuffer, randomId);
+            assertBlockLoaded(loader, randomId);
           } catch (final IOException | BlockLoadingException | BlockNotFoundException e1) {
             fail("Exception " + e1);
           }
@@ -458,8 +310,7 @@
       futures[i].get();
     }
 
-    // Check first block request loaded"
-    assertBlockLoaded(firstLoadBuffer, blockId);
+    assertEquals("Check first block request loaded", firstLoadBuffer, cache.get(blockId, 1));
 
     // Verify first loader called once
     assertEquals(1, loadCounts[0].get());
@@ -475,7 +326,6 @@
     }
   }
 
->>>>>>> f4fc08c0
   private void assertRemovalsNotFound(final CacheUpdates updates) {
     assertTrue(updates.getRemovals().size() > 0);
     for (final BlockId blockId : updates.getRemovals()) {
@@ -500,14 +350,8 @@
     final int blockSize = 128 * 1024 * 1024;
     final long iterations = 50;
     for (int i = 0; i < iterations; i++) {
-<<<<<<< HEAD
       final BlockId blockId = randomBlockId(blockSize);
-      BlockLoader loader = new MockBlockLoader(blockId, new OnesBufferLoader(blockSize), false);
-=======
-      final byte[] buffer = ones(128 * 1024 * 1024);
-      final BlockId blockId = randomBlockId(buffer.length);
-      final BlockLoader loader = new MockBlockLoader(blockId, buffer, false, cache.getLoadingBufferSize());
->>>>>>> f4fc08c0
+      final BlockLoader loader = new MockBlockLoader(blockId, new OnesBufferLoader(blockSize, 8 * 1024 * 1024), false);
 
       cache.load(loader, false);
       System.out.println("Loaded " + (blockSize / 1024 / 1024 * (i+1)) + "M");
@@ -539,15 +383,8 @@
       futures[i] = e.submit(new Runnable() {
         @Override
         public void run() {
-<<<<<<< HEAD
           final BlockId blockId = randomBlockId(blockSize);
-          final BlockLoader loader =
-                  new MockBlockLoader(blockId, new OnesBufferLoader(blockSize), false);
-=======
-          final byte[] buffer = ones(128 * 1024 * 1024);
-          final BlockId blockId = randomBlockId(buffer.length);
-          final BlockLoader loader = new MockBlockLoader(blockId, buffer, false, cache.getLoadingBufferSize());
->>>>>>> f4fc08c0
+          final BlockLoader loader = new MockBlockLoader(blockId, new OnesBufferLoader(blockSize, 8 * 1024 * 1024), false);
 
           try {
             cache.load(loader, false);
@@ -568,85 +405,33 @@
     assertEquals((long)iterations * blockSize, statistics.getCacheBytes() + statistics.getEvictedBytes());
   }
 
-<<<<<<< HEAD
-//  /**
-//   * Test that a pinned block remains, even after adding 20 * 128 MB = 2.5 GB of blocks
-//   */
-//  @Test
-//  @Category(org.apache.reef.inmemory.common.IntensiveTests.class)
-//  public void testPinned() throws IOException, BlockLoadingException, BlockNotFoundException {
-//    final int blockSize = 128 * 1024 * 1024;
-//    // Different from other buffers, to tell them apart
-//    final BlockId pinnedId = randomBlockId(blockSize);
-//
-//    final BlockLoader pinnedLoader = new MockBlockLoader(pinnedId, new TwosBufferLoader(blockSize), true);
-//
-//    cache.load(pinnedLoader, true);
-//    assertEquals((byte) 2, cache.get(pinnedId)[0]);
-//
-//    final long iterations = 50;
-//    for (int i = 0; i < iterations; i++) {
-//      final BlockId blockId = randomBlockId(blockSize);
-//
-//      final BlockLoader loader = new MockBlockLoader(blockId, new OnesBufferLoader(blockSize), false);
-//
-//      cache.load(loader, false);
-//      System.out.println("Loaded " + (blockSize / 1024 / 1024 * (i + 1)) + "M");
-//    }
-//
-//    assertEquals((byte) 2, cache.get(pinnedId)[0]);
-//
-//    final CacheStatistics statistics = cache.getStatistics();
-//    assertEquals(iterations * blockSize, statistics.getCacheBytes() + statistics.getEvictedBytes());
-//  }
-//
-//  @Test
-//  public void testTooManyPinned() throws Exception {
-//    final long iterations = 50;
-//    for (int i = 0; i < iterations; i++) {
-//      final BlockId blockId = randomBlockId(128 * 1024 * 1024);
-//      BlockLoader loader =
-//              new MockBlockLoader(blockId, new OnesBufferLoader(128 * 1024 * 1024), true);
-//
-//      cache.load(loader, true);
-//      System.out.println("Loaded " + (128 * (i+1)) + "M");
-//      loader = null;
-//
-//      System.out.println("Max Memory: "+Runtime.getRuntime().maxMemory());
-//      System.out.println("Free Memory: "+Runtime.getRuntime().freeMemory());
-//      System.out.println("Total Memory: "+Runtime.getRuntime().totalMemory());
-//    }
-//  }
-=======
   /**
    * Test that a pinned block remains, even after adding 20 * 128 MB = 2.5 GB of blocks
    */
   @Test
   @Category(org.apache.reef.inmemory.common.IntensiveTests.class)
   public void testPinned() throws IOException, BlockLoadingException, BlockNotFoundException {
+    final int blockSize = 128 * 1024 * 1024;
     // Different from other buffers, to tell them apart
-    final byte[] pinnedBuffer = twos(128 * 1024 * 1024);
-    final BlockId pinnedId = randomBlockId(pinnedBuffer.length);
-    final int loadingBufferSize = cache.getLoadingBufferSize();
-    final BlockLoader pinnedLoader = new MockBlockLoader(pinnedId, pinnedBuffer, true, loadingBufferSize);
+    final BlockId pinnedId = randomBlockId(blockSize);
+
+    final BlockLoader pinnedLoader = new MockBlockLoader(pinnedId, new TwosBufferLoader(blockSize, 8 * 1024 * 1024), true);
 
     cache.load(pinnedLoader, true);
-    assertBlockLoaded(pinnedBuffer, pinnedId);
+    assertBlockLoaded(pinnedLoader, pinnedId);
 
     final long iterations = maxMemory / (128 * 1024 * 1024) * 2;
     for (int i = 0; i < iterations; i++) {
-      final byte[] buffer = ones(128 * 1024 * 1024);
-      final BlockId blockId = randomBlockId(buffer.length);
-
-      final BlockLoader loader = new MockBlockLoader(blockId, buffer, false, loadingBufferSize);
+      final BlockId blockId = randomBlockId(blockSize);
+
+      final BlockLoader loader = new MockBlockLoader(blockId, new OnesBufferLoader(blockSize, 8 * 1024 * 1024), false);
 
       cache.load(loader, false);
       System.out.println("Loaded " + (128 * (i + 1)) + "M");
     }
 
-    assertBlockLoaded(pinnedBuffer, pinnedId);
-  }
->>>>>>> f4fc08c0
+    assertBlockLoaded(pinnedLoader, pinnedId);
+  }
 
   /**
    * Immediately load block, instead of using a stage
@@ -743,30 +528,52 @@
   }
 
   private interface BufferLoader {
-    public byte[] loadBuffer();
+    public List<byte[]> loadBuffer();
   }
 
   private final class OnesBufferLoader implements BufferLoader {
     private final int length;
-    public OnesBufferLoader(final int length) {
+    private final int bufferSize;
+
+    public OnesBufferLoader(final int length,
+                            final int bufferSize) {
       this.length = length;
-    }
-
-    @Override
-    public byte[] loadBuffer() {
-      return ones(length);
+      this.bufferSize = bufferSize;
+    }
+
+    @Override
+    public List<byte[]> loadBuffer() {
+      List<byte[]> buffer = new LinkedList<>();
+      long remaining = length;
+      while(remaining > 0) {
+        final int writeSize = remaining < bufferSize ? (int)remaining : bufferSize;
+        buffer.add(ones(writeSize));
+        remaining -= writeSize;
+      }
+      return buffer;
     }
   }
 
   private final class TwosBufferLoader implements BufferLoader {
     private final int length;
-    public TwosBufferLoader(final int length) {
+    private final int bufferSize;
+
+    public TwosBufferLoader(final int length,
+                            final int bufferSize) {
       this.length = length;
-    }
-
-    @Override
-    public byte[] loadBuffer() {
-      return twos(length);
+      this.bufferSize = bufferSize;
+    }
+
+    @Override
+    public List<byte[]> loadBuffer() {
+      List<byte[]> buffer = new LinkedList<>();
+      long remaining = length;
+      while(remaining > 0) {
+        final int writeSize = remaining < bufferSize ? (int)remaining : bufferSize;
+        buffer.add(twos(writeSize));
+        remaining -= writeSize;
+      }
+      return buffer;
     }
   }
 
@@ -776,47 +583,26 @@
   private static class MockBlockLoader implements BlockLoader {
 
     private final BlockId blockId;
-<<<<<<< HEAD
     private final BufferLoader bufferLoader;
     private final boolean pinned;
     private final AtomicInteger loadCount;
-    private byte[] data;
+    private final int bufferSize;
+    private List<byte[]> data;
 
     public MockBlockLoader(final BlockId blockId, final BufferLoader bufferLoader, final boolean pin) {
-      this(blockId, bufferLoader, pin, new AtomicInteger(0));
+      this(blockId, bufferLoader, pin, new AtomicInteger(0), 8 * 1024 * 1024);
     }
 
     public MockBlockLoader(final BlockId blockId,
                            final BufferLoader bufferLoader,
                            final boolean pin,
-                           final AtomicInteger loadCount) {
+                           final AtomicInteger loadCount,
+                           final int bufferSize) {
       this.blockId = blockId;
       this.bufferLoader = bufferLoader;
-=======
-    private final List<byte[]> data;
-    private final boolean pinned;
-    private final AtomicInteger loadCount;
-    private final int bufferSize;
-
-    public MockBlockLoader(final BlockId blockId, final byte[] data, final boolean pin, final int bufferSize) {
-      this(blockId, data, pin, new AtomicInteger(0), bufferSize);
-    }
-
-    public MockBlockLoader(final BlockId blockId, final byte[] data, final boolean pin, final AtomicInteger loadCount, final int bufferSize) {
-      this.blockId = blockId;
->>>>>>> f4fc08c0
       this.pinned = pin;
       this.loadCount = loadCount;
       this.bufferSize = bufferSize;
-
-      // Load data chunks from the byte array
-      ArrayList<byte[]> temp = new ArrayList<>();
-      for(int i = 0; i * bufferSize < data.length; i++) {
-        int startChunk = i * bufferSize;
-        int endChunk = Math.min((i + 1) * bufferSize, data.length);
-        temp.add(Arrays.copyOfRange(data, startChunk, endChunk));
-      }
-      this.data = temp;
     }
 
     @Override
