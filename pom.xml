<?xml version="1.0" encoding="UTF-8"?>
<!--
Licensed to the Apache Software Foundation (ASF) under one
or more contributor license agreements.  See the NOTICE file
distributed with this work for additional information
regarding copyright ownership.  The ASF licenses this file
to you under the Apache License, Version 2.0 (the
"License"); you may not use this file except in compliance
with the License.  You may obtain a copy of the License at

http://www.apache.org/licenses/LICENSE-2.0

Unless required by applicable law or agreed to in writing,
software distributed under the License is distributed on an
"AS IS" BASIS, WITHOUT WARRANTIES OR CONDITIONS OF ANY
KIND, either express or implied.  See the License for the
specific language governing permissions and limitations
under the License.
-->
<project xmlns:xsi="http://www.w3.org/2001/XMLSchema-instance" xmlns="http://maven.apache.org/POM/4.0.0"
     xsi:schemaLocation="http://maven.apache.org/POM/4.0.0 http://maven.apache.org/xsd/maven-4.0.0.xsd">

<<<<<<< HEAD
  <modelVersion>4.0.0</modelVersion>
  <groupId>edu.snu.reef</groupId>
  <version>0.1-SNAPSHOT</version>
  <packaging>pom</packaging>
  <name>CAY</name>
  <artifactId>cay</artifactId>
  <description>Unified big data analytics stack on REEF.</description>
  <url>http://reef.incubator.apache.org</url>
=======
    <modelVersion>4.0.0</modelVersion>
    <groupId>edu.snu.cay</groupId>
    <version>0.1-SNAPSHOT</version>
    <packaging>pom</packaging>
    <name>CAY</name>
    <artifactId>cay</artifactId>
    <description>Unified big data analytics stack on REEF.</description>
>>>>>>> e17c42d4

  <parent>
  <groupId>org.apache</groupId>
  <artifactId>apache</artifactId>
  <version>16</version>
  </parent>

  <licenses>
  <license>
    <name>The Apache Software License, Version 2.0</name>
    <url>http://www.apache.org/licenses/LICENSE-2.0.txt</url>
    <distribution>repo</distribution>
  </license>
  </licenses>

  <properties>
  <project.build.sourceEncoding>UTF-8</project.build.sourceEncoding>
  <hadoop.version>2.4.0</hadoop.version>
  <avro.version>1.7.7</avro.version>
  <jetty.version>6.1.26</jetty.version>
  <jackson.version>1.9.13</jackson.version>
  <protobuf.version>2.5.0</protobuf.version>
  <maven-checkstyle-plugin.version>2.15</maven-checkstyle-plugin.version>
  <checkstyle.version>6.6</checkstyle.version>
  </properties>

  <prerequisites>
  <maven>3.0</maven>
  </prerequisites>

  <build>
    <pluginManagement>
      <plugins>
        <plugin>
          <groupId>org.apache.maven.plugins</groupId>
          <artifactId>maven-compiler-plugin</artifactId>
          <version>3.1</version>
          <configuration>
            <source>1.7</source>
            <target>1.7</target>
            <showDeprecation>true</showDeprecation>
            <encoding>${project.build.sourceEncoding}</encoding>
          </configuration>
        </plugin>
        <plugin>
          <groupId>org.apache.maven.plugins</groupId>
          <artifactId>maven-surefire-plugin</artifactId>
          <version>2.17</version>
          <configuration>
            <systemProperties>
              <property>
                <name>org.apache.reef.runtime.local.folder</name>
                <value>${project.build.directory}</value>
              </property>
            </systemProperties>
          </configuration>
        </plugin>
        <plugin>
          <groupId>org.apache.maven.plugins</groupId>
          <artifactId>maven-site-plugin</artifactId>
          <version>3.4</version>
        </plugin>
        <plugin>
          <groupId>org.apache.maven.plugins</groupId>
          <artifactId>maven-deploy-plugin</artifactId>
          <version>2.8.2</version>
        </plugin>
        <plugin>
          <groupId>org.apache.maven.plugins</groupId>
          <artifactId>maven-install-plugin</artifactId>
          <version>2.5.2</version>
        </plugin>
        <plugin>
          <groupId>org.apache.maven.plugins</groupId>
          <artifactId>maven-clean-plugin</artifactId>
          <version>2.5</version>
        </plugin>
        <plugin>
          <artifactId>maven-antrun-plugin</artifactId>
          <version>1.7</version>
        </plugin>
        <plugin>
          <groupId>org.codehaus.mojo</groupId>
          <artifactId>build-helper-maven-plugin</artifactId>
          <version>1.9.1</version>
        </plugin>
        <plugin>
          <groupId>org.apache.maven.plugins</groupId>
          <artifactId>maven-resources-plugin</artifactId>
          <version>2.6</version>
        </plugin>
        <plugin>
          <groupId>org.apache.maven.plugins</groupId>
          <artifactId>maven-javadoc-plugin</artifactId>
          <version>2.10.1</version>
        </plugin>
        <plugin>
          <groupId>org.apache.maven.plugins</groupId>
          <artifactId>maven-assembly-plugin</artifactId>
          <version>2.4.1</version>
        </plugin>
        <plugin>
          <!-- Create the property $buildNumber holding the current Git revision -->
          <groupId>org.codehaus.mojo</groupId>
          <artifactId>buildnumber-maven-plugin</artifactId>
          <version>1.3</version>
          <executions>
            <execution>
              <phase>validate</phase>
              <goals>
                <goal>create</goal>
              </goals>
            </execution>
          </executions>
          <configuration>
            <doCheck>false</doCheck>
            <doUpdate>false</doUpdate>
          </configuration>
        </plugin>
        <plugin>
          <groupId>org.codehaus.mojo</groupId>
          <artifactId>exec-maven-plugin</artifactId>
          <version>1.3.2</version>
        </plugin>
        <plugin>
          <!-- Add the default metadata to any JAR created -->
          <groupId>org.apache.maven.plugins</groupId>
          <artifactId>maven-jar-plugin</artifactId>
          <version>2.5</version>
          <configuration>
            <archive>
              <manifest>
                <!--<Implementation-Title>${project.name}</Implementation-Title>-->
                <!--<Implementation-Version>${project.version} ${buildNumber}</Implementation-Version>-->
                <addDefaultImplementationEntries>true</addDefaultImplementationEntries>
                <addDefaultSpecificationEntries>true</addDefaultSpecificationEntries>

              </manifest>
            </archive>
          </configuration>
        </plugin>
        <plugin>
          <groupId>com.mycila.maven-license-plugin</groupId>
          <artifactId>maven-license-plugin</artifactId>
          <version>1.9.0</version>
        </plugin>
        <plugin>
          <groupId>org.apache.maven.plugins</groupId>
          <artifactId>maven-shade-plugin</artifactId>
          <version>2.3</version>
        </plugin>
        <plugin>
          <groupId>org.apache.avro</groupId>
          <artifactId>avro-maven-plugin</artifactId>
          <version>${avro.version}</version>
          <executions>
            <execution>
              <phase>generate-sources</phase>
              <goals>
                <goal>schema</goal>
              </goals>
              <configuration>
                <sourceDirectory>${project.basedir}/src/main/avro/</sourceDirectory>
                <outputDirectory>${project.basedir}/target/generated-sources/avro/</outputDirectory>
              </configuration>
            </execution>
          </executions>
        </plugin>
        <plugin>
          <groupId>org.apache.maven.plugins</groupId>
          <artifactId>maven-dependency-plugin</artifactId>
          <version>2.9</version>
        </plugin>
        <plugin>
          <groupId>org.apache.rat</groupId>
          <artifactId>apache-rat-plugin</artifactId>
          <version>0.11</version>
          <configuration>
            <excludes>
              <exclude>.gitattributes</exclude>
              <exclude>.gitignore</exclude>
              <exclude>.git/**</exclude>
              <!-- Intellij idea project files -->
              <exclude>lang/java/.idea/**</exclude>
              <exclude>**/*.iml</exclude>
              <exclude>**/target/**</exclude>
              <!-- ReadMe files -->
              <exclude>**/README.*</exclude>
              <exclude>**/*.md</exclude>
              <!-- The below are sometimes created during tests -->
              <exclude>REEF_LOCAL_RUNTIME/**</exclude>
              <!-- The Visual Studio and Nuget build files -->
              <exclude>**/*.sln*</exclude>
              <exclude>**/*.vcxproj*</exclude>
              <exclude>**/*.csproj*</exclude>
              <exclude>**/*.opensdf*</exclude>
              <exclude>**/*.sdf*</exclude>
              <exclude>**/*.snk</exclude>
              <!-- The below are auto generated during the .Net build -->
              <exclude>**/bin/**</exclude>
              <exclude>**/obj/**</exclude>
              <exclude>**/Release/**</exclude>
              <exclude>**/Debug/**</exclude>
              <exclude>**/TestResults/**</exclude>
              <exclude>**/x64/**</exclude>

              <!-- NuGet dependencies downloaded as part of the build -->
              <exclude>**/packages/**</exclude>
              <!-- The below are auto generated files for serialization -->
              <exclude>Org.Apache.REEF.Common/Protobuf/ReefProtocol/*</exclude>
              <exclude>Org.Apache.REEF.Common/Avro/*</exclude>
              <!-- The below are binary data files used in tests -->
              <exclude>Org.Apache.REEF.Tests/ConfigFiles/evaluator.conf</exclude>
              <exclude>Org.Apache.REEF.Tang.Tests/evaluator.conf</exclude>
              <exclude>Org.Apache.REEF.Tang.Tests/simpleConstructorJavaProto.bin</exclude>
            </excludes>
          </configuration>
        </plugin>
        <plugin>
          <groupId>org.apache.maven.plugins</groupId>
          <artifactId>maven-checkstyle-plugin</artifactId>
          <version>${maven-checkstyle-plugin.version}</version>
          <dependencies>
            <dependency>
              <groupId>com.puppycrawl.tools</groupId>
              <artifactId>checkstyle</artifactId>
              <version>${checkstyle.version}</version>
            </dependency>
          </dependencies>
          <configuration>
            <configLocation>lang/java/reef-common/src/main/resources/checkstyle.xml</configLocation>
            <failOnViolation>true</failOnViolation>
            <format>xml</format>
            <format>html</format>
            <outputFile>${project.build.directory}/test/checkstyle-errors.xml</outputFile>
          </configuration>
        </plugin>
      </plugins>
    </pluginManagement>
    <plugins>
      <plugin>
        <groupId>org.apache.maven.plugins</groupId>
        <artifactId>maven-compiler-plugin</artifactId>
        <configuration>
          <source>1.7</source>
          <target>1.7</target>
          <showDeprecation>true</showDeprecation>
          <encoding>${project.build.sourceEncoding}</encoding>
        </configuration>
      </plugin>
      <plugin>
        <groupId>com.mycila.maven-license-plugin</groupId>
        <artifactId>maven-license-plugin</artifactId>
        <configuration>
          <header>LICENSE_HEADER.txt</header>
          <strictCheck>true</strictCheck>
          <excludes>
            <exclude>LICENSE.txt</exclude>
            <exclude>NOTICES.txt</exclude>
            <exclude>README.*</exclude>
          </excludes>
        </configuration>
      </plugin>
      <plugin>
        <groupId>org.apache.maven.plugins</groupId>
        <artifactId>maven-resources-plugin</artifactId>
        <configuration>
          <encoding>${project.build.sourceEncoding}</encoding>
        </configuration>
      </plugin>
      <plugin>
        <groupId>org.apache.maven.plugins</groupId>
        <artifactId>maven-javadoc-plugin</artifactId>
        <configuration>
          <show>public</show>
          <linksource>true</linksource>
        </configuration>
      </plugin>
      <plugin>
        <groupId>org.apache.rat</groupId>
        <artifactId>apache-rat-plugin</artifactId>
        <executions>
          <execution>
            <id>validate</id>
            <phase>validate</phase>
            <goals>
              <goal>check</goal>
            </goals>
          </execution>
        </executions>
      </plugin>
      <plugin>
        <groupId>org.apache.maven.plugins</groupId>
        <artifactId>maven-checkstyle-plugin</artifactId>
        <version>${maven-checkstyle-plugin.version}</version>
        <executions>
          <execution>
            <id>validate</id>
            <phase>validate</phase>
            <goals>
              <goal>check</goal>
              <goal>checkstyle</goal>
            </goals>
          </execution>
        </executions>
      </plugin>
    </plugins>
  </build>


  <modules>
  	<module>dolphin</module>
  	<module>elastic-memory</module>
  </modules>

</project><|MERGE_RESOLUTION|>--- conflicted
+++ resolved
@@ -20,16 +20,6 @@
 <project xmlns:xsi="http://www.w3.org/2001/XMLSchema-instance" xmlns="http://maven.apache.org/POM/4.0.0"
      xsi:schemaLocation="http://maven.apache.org/POM/4.0.0 http://maven.apache.org/xsd/maven-4.0.0.xsd">
 
-<<<<<<< HEAD
-  <modelVersion>4.0.0</modelVersion>
-  <groupId>edu.snu.reef</groupId>
-  <version>0.1-SNAPSHOT</version>
-  <packaging>pom</packaging>
-  <name>CAY</name>
-  <artifactId>cay</artifactId>
-  <description>Unified big data analytics stack on REEF.</description>
-  <url>http://reef.incubator.apache.org</url>
-=======
     <modelVersion>4.0.0</modelVersion>
     <groupId>edu.snu.cay</groupId>
     <version>0.1-SNAPSHOT</version>
@@ -37,7 +27,6 @@
     <name>CAY</name>
     <artifactId>cay</artifactId>
     <description>Unified big data analytics stack on REEF.</description>
->>>>>>> e17c42d4
 
   <parent>
   <groupId>org.apache</groupId>
