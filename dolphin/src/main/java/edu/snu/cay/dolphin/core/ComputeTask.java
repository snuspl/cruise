/*
 * Copyright (C) 2015 Seoul National University
 *
 * Licensed under the Apache License, Version 2.0 (the "License");
 * you may not use this file except in compliance with the License.
 * You may obtain a copy of the License at
 *
 *         http://www.apache.org/licenses/LICENSE-2.0
 *
 * Unless required by applicable law or agreed to in writing, software
 * distributed under the License is distributed on an "AS IS" BASIS,
 * WITHOUT WARRANTIES OR CONDITIONS OF ANY KIND, either express or implied.
 * See the License for the specific language governing permissions and
 * limitations under the License.
 */
package edu.snu.cay.dolphin.core;

import edu.snu.cay.dolphin.core.avro.IterationInfo;
import edu.snu.cay.dolphin.core.metric.*;
import edu.snu.cay.dolphin.core.metric.avro.ComputeMsg;
import edu.snu.cay.dolphin.core.metric.avro.DataInfo;
import edu.snu.cay.dolphin.groupcomm.interfaces.DataBroadcastReceiver;
import edu.snu.cay.dolphin.groupcomm.interfaces.DataGatherSender;
import edu.snu.cay.dolphin.groupcomm.interfaces.DataReduceSender;
import edu.snu.cay.dolphin.groupcomm.interfaces.DataScatterReceiver;
import edu.snu.cay.dolphin.groupcomm.names.*;
import static edu.snu.cay.dolphin.core.DolphinMetricKeys.COMPUTE_TASK_RECEIVE_DATA_START;
import static edu.snu.cay.dolphin.core.DolphinMetricKeys.COMPUTE_TASK_RECEIVE_DATA_END;
import static edu.snu.cay.dolphin.core.DolphinMetricKeys.COMPUTE_TASK_SEND_DATA_START;
import static edu.snu.cay.dolphin.core.DolphinMetricKeys.COMPUTE_TASK_SEND_DATA_END;
import static edu.snu.cay.dolphin.core.DolphinMetricKeys.COMPUTE_TASK_USER_COMPUTE_TASK_START;
import static edu.snu.cay.dolphin.core.DolphinMetricKeys.COMPUTE_TASK_USER_COMPUTE_TASK_END;
import edu.snu.cay.services.em.evaluator.api.MemoryStore;
import edu.snu.cay.utils.trace.HTraceInfoCodec;
import edu.snu.cay.utils.trace.HTraceUtils;
import org.apache.reef.driver.task.TaskConfigurationOptions;
import org.apache.reef.exception.evaluator.NetworkException;
import org.apache.reef.io.network.group.api.operators.Broadcast;
import org.apache.reef.io.network.group.api.task.CommunicationGroupClient;
import org.apache.reef.io.network.group.api.task.GroupCommClient;
import org.apache.reef.tang.annotations.Name;
import org.apache.reef.tang.annotations.Parameter;
import org.apache.reef.tang.annotations.Unit;
import org.apache.reef.task.Task;
import org.apache.reef.task.events.CloseEvent;
import org.apache.reef.wake.EventHandler;
import org.htrace.Trace;
import org.htrace.TraceInfo;
import org.htrace.TraceScope;

import javax.inject.Inject;
import java.util.ArrayList;
import java.util.List;
import java.util.Set;
import java.util.concurrent.*;
import java.util.concurrent.atomic.AtomicBoolean;
import java.util.logging.Level;
import java.util.logging.Logger;

@Unit
public final class ComputeTask implements Task {
  public static final String TASK_ID_PREFIX = "CmpTask";
  private static final Logger LOG = Logger.getLogger(ComputeTask.class.getName());

  private final String taskId;
  private final MemoryStore memoryStore;
  private final UserComputeTask userComputeTask;
  private final CommunicationGroupClient commGroup;
  private final Broadcast.Receiver<CtrlMessage> ctrlMessageBroadcast;
  private final MetricsCollector metricsCollector;
  private final Set<MetricTracker> metricTrackerSet;
  private final InsertableMetricTracker insertableMetricTracker;
  private final MetricsMessageSender metricsMessageSender;
  private final HTraceInfoCodec hTraceInfoCodec;
  private final UserTaskTrace userTaskTrace;

<<<<<<< HEAD
  private int iteration = 0;
  private final CountDownLatch terminated = new CountDownLatch(1);
  private final AtomicBoolean isClosing = new AtomicBoolean(false);
=======
  private int iteration;
>>>>>>> a23bfe2c

  @Inject
  public ComputeTask(final GroupCommClient groupCommClient,
                     final MemoryStore memoryStore,
                     final UserComputeTask userComputeTask,
                     @Parameter(TaskConfigurationOptions.Identifier.class) final String taskId,
                     @Parameter(CommunicationGroup.class) final String commGroupName,
                     @Parameter(Iteration.class) final int startIteration,
                     final MetricsCollector metricsCollector,
                     @Parameter(MetricTrackers.class) final Set<MetricTracker> metricTrackerSet,
                     final InsertableMetricTracker insertableMetricTracker,
                     final MetricsMessageSender metricsMessageSender,
                     final HTraceInfoCodec hTraceInfoCodec,
                     final UserTaskTrace userTaskTrace) throws ClassNotFoundException {
    this.memoryStore = memoryStore;
    this.userComputeTask = userComputeTask;
    this.taskId = taskId;
    this.commGroup =
        groupCommClient.getCommunicationGroup((Class<? extends Name<String>>) Class.forName(commGroupName));
    this.iteration = startIteration;
    this.ctrlMessageBroadcast = commGroup.getBroadcastReceiver(CtrlMsgBroadcast.class);
    this.metricsCollector = metricsCollector;
    this.metricTrackerSet = metricTrackerSet;
    this.insertableMetricTracker = insertableMetricTracker;
    this.metricsMessageSender = metricsMessageSender;
    this.hTraceInfoCodec = hTraceInfoCodec;
    this.userTaskTrace = userTaskTrace;
  }

  @Override
  public byte[] call(final byte[] memento) throws Exception {
    LOG.log(Level.INFO, String.format("%s starting...", taskId));
    final TraceInfo taskTraceInfo = memento == null ? null :
        HTraceUtils.fromAvro(hTraceInfoCodec.decode(memento));

    userComputeTask.initialize();

    final ExecutorService executor = Executors.newSingleThreadExecutor();
    final Future<?> result = executor.submit(new Runnable() {
      @Override
      public void run() {
        try (final MetricsCollector collector = metricsCollector) {
          collector.registerTrackers(metricTrackerSet);
          while (!isTerminated()) {
            try (final TraceScope traceScope = Trace.startSpan("iter-" + iteration, taskTraceInfo)) {
              userTaskTrace.setParentTraceInfo(TraceInfo.fromSpan(traceScope.getSpan()));
              collector.start();
              receiveData();
              runUserComputeTask();
              sendData();
              collector.stop();
              sendMetrics();
            }
            iteration++;
          }
          userComputeTask.cleanup();
        } catch (final Exception e) {
          throw new RuntimeException(e);
        } finally {
          terminated.countDown();
        }
      }
    });

    terminated.await();
    executor.shutdownNow();
    try {
      result.get();
    } catch (final ExecutionException e) {
      if (isClosing.get()) {
        LOG.log(Level.INFO, "Task closed by TaskCloseHandler.");
      } else {
        throw new Exception(e);
      }
    }
    return null;
  }

  private void runUserComputeTask() throws MetricException {
    insertableMetricTracker.put(COMPUTE_TASK_USER_COMPUTE_TASK_START, System.currentTimeMillis());
    userComputeTask.run(iteration);
    insertableMetricTracker.put(COMPUTE_TASK_USER_COMPUTE_TASK_END, System.currentTimeMillis());
  }

  private void receiveData() throws NetworkException, InterruptedException, MetricException {
    insertableMetricTracker.put(COMPUTE_TASK_RECEIVE_DATA_START, System.currentTimeMillis());
    if (userComputeTask.isBroadcastUsed()) {
      ((DataBroadcastReceiver)userComputeTask).receiveBroadcastData(iteration,
          commGroup.getBroadcastReceiver(DataBroadcast.class).receive());
    }
    if (userComputeTask.isScatterUsed()) {
      ((DataScatterReceiver)userComputeTask).receiveScatterData(iteration,
          commGroup.getScatterReceiver(DataScatter.class).receive());
    }
    insertableMetricTracker.put(COMPUTE_TASK_RECEIVE_DATA_END, System.currentTimeMillis());
  }

  private void sendData() throws NetworkException, InterruptedException, MetricException {
    insertableMetricTracker.put(COMPUTE_TASK_SEND_DATA_START, System.currentTimeMillis());
    if (userComputeTask.isGatherUsed()) {
      commGroup.getGatherSender(DataGather.class).send(
          ((DataGatherSender)userComputeTask).sendGatherData(iteration));
    }
    if (userComputeTask.isReduceUsed()) {
      commGroup.getReduceSender(DataReduce.class).send(
          ((DataReduceSender)userComputeTask).sendReduceData(iteration));
    }
    insertableMetricTracker.put(COMPUTE_TASK_SEND_DATA_END, System.currentTimeMillis());
  }

  private boolean isTerminated() throws Exception {
    return ctrlMessageBroadcast.receive() == CtrlMessage.TERMINATE;
  }

  private void sendMetrics() {
    metricsMessageSender
        .setIterationInfo(getIterationInfo())
        .setComputeMsg(getComputeMsg())
        .send();
  }

  private IterationInfo getIterationInfo() {
    final IterationInfo iterationInfo = IterationInfo.newBuilder()
        .setIteration(iteration)
        .setCommGroupName(commGroup.getName().getName())
        .build();

    LOG.log(Level.INFO, "iterationInfo {0}", iterationInfo);
    return iterationInfo;
  }

  private ComputeMsg getComputeMsg() {
    final List<DataInfo> dataInfos = new ArrayList<>();
    for (final String dataType : memoryStore.getElasticStore().getDataTypes()) {
      dataInfos.add(
          DataInfo.newBuilder()
              .setDataType(dataType)
              .setNumUnits(memoryStore.getElasticStore().getNumUnits(dataType))
              .build());
    }

    final ComputeMsg computeMsg = ComputeMsg.newBuilder()
        .setDataInfos(dataInfos)
        .build();
    LOG.log(Level.INFO, "computeMsg {0}", computeMsg);
    return computeMsg;
  }

  /**
   * Handler for task close event.
   * Stop this running task without noise.
   */
  final class TaskCloseHandler implements EventHandler<CloseEvent> {
    @Override
    public void onNext(final CloseEvent closeEvent) {
      if (terminated.getCount() == 0) {
        LOG.log(Level.INFO, "Tried to close task, but already terminated.");
      } else {
        LOG.log(Level.INFO, "Task closing {0}", closeEvent);
        isClosing.compareAndSet(false, true);
        terminated.countDown();
      }
    }
  }
}<|MERGE_RESOLUTION|>--- conflicted
+++ resolved
@@ -74,13 +74,9 @@
   private final HTraceInfoCodec hTraceInfoCodec;
   private final UserTaskTrace userTaskTrace;
 
-<<<<<<< HEAD
-  private int iteration = 0;
   private final CountDownLatch terminated = new CountDownLatch(1);
   private final AtomicBoolean isClosing = new AtomicBoolean(false);
-=======
   private int iteration;
->>>>>>> a23bfe2c
 
   @Inject
   public ComputeTask(final GroupCommClient groupCommClient,
