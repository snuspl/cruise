--- conflicted
+++ resolved
@@ -743,7 +743,6 @@
     activeContext.submitTask(finalTaskConf);
   }
 
-<<<<<<< HEAD
   /**
    * EMDeleteExecutor implementation for Dolphin.
    * Dolphin uses group communication, so remove the task from group communication before closing it.
@@ -762,7 +761,7 @@
       } else {
         final int currentSequence = contextToStageSequence.get(runningTask.getActiveContext().getId());
         final CommunicationGroupDriverImpl commGroup
-            = (CommunicationGroupDriverImpl)commGroupDriverList.get(currentSequence);
+            = (CommunicationGroupDriverImpl) commGroupDriverList.get(currentSequence);
         commGroup.failTask(runningTask.getId());
         commGroup.removeTask(runningTask.getId());
         // Memo this context to release it after the task is completed
@@ -779,7 +778,8 @@
         }
       }
     }
-=======
+  }
+
   private Configuration getShuffleTaskConfiguration(final int stageSequence, final String computeTaskId) {
     final JavaConfigurationBuilder shuffleConfBuilder = Tang.Factory.getTang().newConfigurationBuilder();
     if (stageInfoList.get(stageSequence).isPreRunShuffleUsed()) {
@@ -795,7 +795,6 @@
     }
 
     return shuffleConfBuilder.build();
->>>>>>> d70b85ab
   }
 
   private boolean isCtrlTaskId(final String id) {
