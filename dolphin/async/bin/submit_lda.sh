#!/bin/sh
# Copyright (C) 2017 Seoul National University
#
# Licensed under the Apache License, Version 2.0 (the "License");
# you may not use this file except in compliance with the License.
# You may obtain a copy of the License at
#
#        http://www.apache.org/licenses/LICENSE-2.0
#
# Unless required by applicable law or agreed to in writing, software
# distributed under the License is distributed on an "AS IS" BASIS,
# WITHOUT WARRANTIES OR CONDITIONS OF ANY KIND, either express or implied.
# See the License for the specific language governing permissions and
# limitations under the License.

# EXAMPLE USAGE
<<<<<<< HEAD
# ./submit_lda.sh -input file://$(pwd)/sample_lda -num_workers 4 -number_servers 2 -num_topics 10 -num_vocabs 17935 -max_num_epochs 3 -mini_batch_size 20 -num_worker_blocks 20 -server_metric_flush_period_ms 1000
=======
# ./submit_lda.sh -input file://$(pwd)/sample_lda -num_workers 4 -number_servers 2 -num_topics 10 -num_vocabs 17935 -max_num_epochs 3 -num_mini_batches 20 -num_worker_blocks 20 -server_metric_flush_period_ms 1000
>>>>>>> ff5df9b2

SELF_JAR=`echo ../target/dolphin-async-*-shaded.jar`

LOGGING_CONFIG='-Djava.util.logging.config.class=edu.snu.cay.utils.LoggingConfig'

CLASSPATH=$YARN_HOME/share/hadoop/common/*:$YARN_HOME/share/hadoop/common/lib/*:$YARN_HOME/share/hadoop/yarn/*:$YARN_HOME/share/hadoop/hdfs/*:$YARN_HOME/share/hadoop/mapreduce/lib/*:$YARN_HOME/share/hadoop/mapreduce/*

YARN_CONF_DIR=$YARN_HOME/etc/hadoop

ALG=edu.snu.cay.dolphin.async.mlapps.lda.LDAJob

CMD="java -cp $YARN_CONF_DIR:$SELF_JAR:$CLASSPATH $LOGGING_CONFIG $ALG $*"
echo $CMD
$CMD<|MERGE_RESOLUTION|>--- conflicted
+++ resolved
@@ -14,11 +14,7 @@
 # limitations under the License.
 
 # EXAMPLE USAGE
-<<<<<<< HEAD
-# ./submit_lda.sh -input file://$(pwd)/sample_lda -num_workers 4 -number_servers 2 -num_topics 10 -num_vocabs 17935 -max_num_epochs 3 -mini_batch_size 20 -num_worker_blocks 20 -server_metric_flush_period_ms 1000
-=======
 # ./submit_lda.sh -input file://$(pwd)/sample_lda -num_workers 4 -number_servers 2 -num_topics 10 -num_vocabs 17935 -max_num_epochs 3 -num_mini_batches 20 -num_worker_blocks 20 -server_metric_flush_period_ms 1000
->>>>>>> ff5df9b2
 
 SELF_JAR=`echo ../target/dolphin-async-*-shaded.jar`
 
