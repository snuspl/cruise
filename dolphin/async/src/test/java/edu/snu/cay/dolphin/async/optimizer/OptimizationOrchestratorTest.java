--- conflicted
+++ resolved
@@ -110,14 +110,9 @@
       @Override
       public Plan answer(final InvocationOnMock invocation) throws Throwable {
         final Map<String, List<EvaluatorParameters>> evalParamsMap = invocation.getArgumentAt(0, Map.class);
-<<<<<<< HEAD
-
-        final List<EvaluatorParameters> serverEvalParams = evalParamsMap.get(OptimizationOrchestrator.NAMESPACE_SERVER);
-        final List<EvaluatorParameters> workerEvalParams = evalParamsMap.get(OptimizationOrchestrator.NAMESPACE_WORKER);
-=======
+
         final List<EvaluatorParameters> serverEvalParams = evalParamsMap.get(Constants.NAMESPACE_SERVER);
         final List<EvaluatorParameters> workerEvalParams = evalParamsMap.get(Constants.NAMESPACE_WORKER);
->>>>>>> 950b744d
 
         assertEquals("Optimizer is triggered with incomplete server metrics",
             serverEvalParams.size(), serverStoreIdMap.size());
