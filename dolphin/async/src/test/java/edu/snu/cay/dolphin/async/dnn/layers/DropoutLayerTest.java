/*
 * Copyright (C) 2016 Seoul National University
 *
 * Licensed under the Apache License, Version 2.0 (the "License");
 * you may not use this file except in compliance with the License.
 * You may obtain a copy of the License at
 *
 *         http://www.apache.org/licenses/LICENSE-2.0
 *
 * Unless required by applicable law or agreed to in writing, software
 * distributed under the License is distributed on an "AS IS" BASIS,
 * WITHOUT WARRANTIES OR CONDITIONS OF ANY KIND, either express or implied.
 * See the License for the specific language governing permissions and
 * limitations under the License.
 */
package edu.snu.cay.dolphin.async.dnn.layers;

import edu.snu.cay.dolphin.async.dnn.TestDevice;
import edu.snu.cay.dolphin.async.dnn.blas.Matrix;
import edu.snu.cay.dolphin.async.dnn.blas.MatrixFactory;
import edu.snu.cay.dolphin.async.dnn.blas.MatrixUtils;
import edu.snu.cay.dolphin.async.dnn.blas.cuda.MatrixCudaFactory;
import edu.snu.cay.dolphin.async.dnn.blas.jblas.MatrixJBLASFactory;
import edu.snu.cay.dolphin.async.dnn.conf.DropoutLayerConfigurationBuilder;
import edu.snu.cay.dolphin.async.dnn.conf.LayerConfigurationParameters.LayerIndex;
import edu.snu.cay.dolphin.async.dnn.conf.LayerConfigurationParameters.LayerInputShape;
import org.apache.reef.tang.Configuration;
import org.apache.reef.tang.Injector;
import org.apache.reef.tang.Tang;
import org.apache.reef.tang.exceptions.InjectionException;
import org.junit.After;
import org.junit.Before;
import org.junit.Test;
import org.junit.runner.RunWith;
import org.junit.runners.Parameterized;

import java.io.IOException;

import static org.junit.Assert.assertTrue;

/**
 * Test class for dropout layer.
 */
@RunWith(Parameterized.class)
public final class DropoutLayerTest {

  private static final float TOLERANCE = 1e-6f;

  @Parameterized.Parameters
  public static Object[] data() throws IOException {
    return TestDevice.getTestDevices();
  }

  private final boolean cpuOnly;

  private Configuration matrixConf;

  private MatrixFactory matrixFactory;

  private Matrix input;

  private Matrix nextError;

  private Matrix expectedDropoutActivation;

  private Matrix expectedDropoutError;

  private LayerBase dropoutLayer;

  public DropoutLayerTest(final String testDevice) throws InjectionException {
    this.cpuOnly = testDevice.equals(TestDevice.CPU);
  }

  @Before
  public void setup() throws InjectionException {
    this.matrixConf = Tang.Factory.getTang().newConfigurationBuilder()
        .bindImplementation(MatrixFactory.class,
            cpuOnly ? MatrixJBLASFactory.class : MatrixCudaFactory.class)
        .build();
    this.matrixFactory = Tang.Factory.getTang().newInjector(matrixConf).getInstance(MatrixFactory.class);

    this.input = matrixFactory.create(new float[][]{
        {0.4f, -2.0f},
        {-0.5f, -4.5f},
        {-0.2f, 1.6f},
        {-0.7f, 1.4f}});

    this.nextError = matrixFactory.create(new float[][]{
        {0.1f, 0},
        {0.3f, 0.3f},
        {0.6f, 0.4f},
        {0.4f, 0.1f}});

    this.expectedDropoutActivation = matrixFactory.create(new float[][] {
        {0, -4.0f},
        {-1.0f, 0},
        {0, 3.2f},
        {-1.4f, 2.8f}});

    this.expectedDropoutError = matrixFactory.create(new float[][] {
        {0, 0},
        {0.6f, 0},
        {0, 0.8f},
        {0.8f, 0.2f}});

    final Configuration layerConf = Tang.Factory.getTang().newConfigurationBuilder()
        .bindNamedParameter(LayerIndex.class, String.valueOf(0))
<<<<<<< HEAD
        .bindNamedParameter(LayerInputShape.class, "4")
=======
        .bindNamedParameter(LayerInputShape.class, "4,1,1")
>>>>>>> 09914745
        .build();

    final DropoutLayerConfigurationBuilder builder = DropoutLayerConfigurationBuilder
        .newConfigurationBuilder()
        .setDropoutRatio(0.5f);

    final Injector injector = Tang.Factory.getTang().newInjector(matrixConf);
    final MatrixFactory matrixFactoryForLayer = injector.getInstance(MatrixFactory.class);

    matrixFactoryForLayer.setRandomSeed(10);
    this.dropoutLayer = injector.forkInjector(layerConf, builder.build())
        .getInstance(LayerBase.class);
  }

  @After
  public void tearDown() {
    dropoutLayer.cleanup();
    MatrixUtils.free(input);
    MatrixUtils.free(nextError);
    MatrixUtils.free(expectedDropoutActivation);
    MatrixUtils.free(expectedDropoutError);
  }

  @Test
  public void testDropout() {
    final Matrix output = dropoutLayer.feedForward(input);
    assertTrue(output != null);
    assertTrue(expectedDropoutActivation.compare(output, TOLERANCE));
    final Matrix error = dropoutLayer.backPropagate(input, expectedDropoutActivation, nextError);
    assertTrue(expectedDropoutError.compare(error, TOLERANCE));
  }
}<|MERGE_RESOLUTION|>--- conflicted
+++ resolved
@@ -105,11 +105,7 @@
 
     final Configuration layerConf = Tang.Factory.getTang().newConfigurationBuilder()
         .bindNamedParameter(LayerIndex.class, String.valueOf(0))
-<<<<<<< HEAD
-        .bindNamedParameter(LayerInputShape.class, "4")
-=======
         .bindNamedParameter(LayerInputShape.class, "4,1,1")
->>>>>>> 09914745
         .build();
 
     final DropoutLayerConfigurationBuilder builder = DropoutLayerConfigurationBuilder
