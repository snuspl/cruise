/*
 * Copyright (C) 2017 Seoul National University
 *
 * Licensed under the Apache License, Version 2.0 (the "License");
 * you may not use this file except in compliance with the License.
 * You may obtain a copy of the License at
 *
 *         http://www.apache.org/licenses/LICENSE-2.0
 *
 * Unless required by applicable law or agreed to in writing, software
 * distributed under the License is distributed on an "AS IS" BASIS,
 * WITHOUT WARRANTIES OR CONDITIONS OF ANY KIND, either express or implied.
 * See the License for the specific language governing permissions and
 * limitations under the License.
 */
package edu.snu.cay.dolphin.async;

import edu.snu.cay.common.metric.avro.Metrics;
import edu.snu.cay.dolphin.async.metric.avro.*;
import edu.snu.cay.services.et.evaluator.impl.MetricCollector;
import org.apache.reef.driver.task.TaskConfigurationOptions.Identifier;
import org.apache.reef.tang.annotations.Parameter;
import org.apache.reef.task.Task;

import javax.inject.Inject;
import java.util.Collection;
import java.util.LinkedList;
import java.util.concurrent.atomic.AtomicBoolean;
import java.util.logging.Level;
import java.util.logging.Logger;

/**
 * REEF Task for running Dolphin trainers on ET.
 */
final class ETWorkerTask<K, V> implements Task {
  private static final Logger LOG = Logger.getLogger(ETWorkerTask.class.getName());
  static final String TASK_ID_PREFIX = "ETWorkerTask";

  private final String taskId;
  private final int maxNumEpochs;

  private final WorkerGlobalBarrier workerGlobalBarrier;
  private final TrainingDataProvider<K, V> trainingDataProvider;
  private final Trainer<V> trainer;
  private final MetricCollector<DolphinWorkerMetrics> metricCollector;

  /**
<<<<<<< HEAD
   * A boolean flag shared among all trainer threads.
   * Trainer threads end when this flag becomes true when {@link #close()} is called.
=======
   * A boolean flag that becomes true when {@link #close()} is called,
   * which consequently stops the task from training and terminates it.
>>>>>>> 47481fd2
   */
  private final AtomicBoolean abortFlag = new AtomicBoolean(false);

  @Inject
  private ETWorkerTask(@Parameter(Identifier.class) final String taskId,
                       @Parameter(DolphinParameters.MaxNumEpochs.class) final int maxNumEpochs,
                       final WorkerGlobalBarrier workerGlobalBarrier,
                       final TrainingDataProvider<K, V> trainingDataProvider,
                       final Trainer<V> trainer,
                       final MetricCollector<DolphinWorkerMetrics> metricCollector) {
    this.taskId = taskId;
    this.maxNumEpochs = maxNumEpochs;
    this.workerGlobalBarrier = workerGlobalBarrier;
    this.trainingDataProvider = trainingDataProvider;
    this.trainer = trainer;
    this.metricCollector = metricCollector;
  }

  @Override
  public byte[] call(final byte[] memento) throws Exception {
    LOG.log(Level.INFO, "{0} starting...", taskId);

    trainingDataProvider.loadData();

    trainer.initGlobalSettings();

    // synchronize all workers before starting the main iterations
    // to avoid meaningless computation by the workers who started earlier
    workerGlobalBarrier.await();

    for (int epochIdx = 0; epochIdx < maxNumEpochs; ++epochIdx) {
      LOG.log(Level.INFO, "Starting epoch {0}", epochIdx);
      final long epochStartTime = System.currentTimeMillis();
      final PerOpTimeInEpoch perOpTimeInEpoch = new PerOpTimeInEpoch();
      trainingDataProvider.prepareDataForEpoch();

      final Collection<V> epochData = new LinkedList<>();

      int miniBatchIdx = 0;
      while (true) {
        final Collection<V> miniBatchData = trainingDataProvider.getNextBatchData().values();
        if (miniBatchData.isEmpty()) {
          break; // Finish the epoch when there are no more data to process
        }

        final long miniBatchStartTime = System.currentTimeMillis();
        final MiniBatchResult miniBatchResult = trainer.runMiniBatch(miniBatchData);
        final double miniBatchElapsedTime = (System.currentTimeMillis() - miniBatchStartTime) / 1000.0D;

        sendBatchMetrics(miniBatchResult, epochIdx, miniBatchIdx,
            miniBatchData.size(), miniBatchElapsedTime);

        perOpTimeInEpoch.accumulate(miniBatchResult.getComputeTime(),
            miniBatchResult.getAvgPullTime(), miniBatchResult.getAvgPushTime());
        epochData.addAll(miniBatchData);
        miniBatchIdx++;

        if (abortFlag.get()) {
          LOG.log(Level.INFO, "The task is getting closed.");
          return null;
        }
      }

      final EpochResult epochResult = trainer.onEpochFinished(epochData, epochIdx);
      final double epochElapsedTime = (System.currentTimeMillis() - epochStartTime) / 1000.0D;

      sendEpochMetrics(epochResult, epochIdx, miniBatchIdx,
          epochData.size(), epochElapsedTime, perOpTimeInEpoch);
    }

    // Synchronize all workers before cleanup for workers
    // to finish with the globally equivalent view of trained model
    workerGlobalBarrier.await();

    trainer.cleanup();
    return null;
  }

  private void sendBatchMetrics(final MiniBatchResult miniBatchResult,
                                final int epochIdx, final int miniBatchIdx,
                                final int processedDataItemCount,
                                final double miniBatchElapsedTime) {
    // Build metrics in the batch
    final BatchMetrics batchMetrics = BatchMetrics.newBuilder()
                .setBatchTimeSec(miniBatchElapsedTime)
                .setBatchCustomMetrics(
                    Metrics.newBuilder()
                        .setData(miniBatchResult.getAppMetrics())
                        .build())
                .setNumBatchDataInstances(processedDataItemCount)
                .setBatchIdx(miniBatchIdx)
                .setEpochIdx(epochIdx)
                .setBatchPushTimeSec(miniBatchResult.getTotalPushTime())
                .setBatchPullTimeSec(miniBatchResult.getTotalPullTime())
                .setBatchCompTimeSec(miniBatchResult.getComputeTime())
                .build();

    // Encapsulate the metrics for ET
    final DolphinWorkerMetrics encapsulatedMetrics = DolphinWorkerMetrics.newBuilder()
        .setType(WorkerMetricsType.BatchMetrics)
        .setBatchMetrics(batchMetrics)
        .build();

    metricCollector.addCustomMetric(encapsulatedMetrics);
    metricCollector.flush();

    LOG.log(Level.INFO, "MiniBatchMetrics {0}", batchMetrics);
  }

  /**
   * @param epochResult Encapsulates the result of an epoch.
   * @param epochIdx Index of the epoch
   * @param miniBatchIdx Index of the mini-batch
   * @param processedDataItemCount The number of items processed in the epoch
   * @param epochElapsedTime The elapsed time in the epoch in total, including time for computing the objective value.
   * @param perOpTimeInEpoch The elapsed time per operation in the epoch (i.e., computation, pull and push)
   */
  private void sendEpochMetrics(final EpochResult epochResult,
                                final int epochIdx, final int miniBatchIdx,
                                final int processedDataItemCount,
                                final double epochElapsedTime,
                                final PerOpTimeInEpoch perOpTimeInEpoch) {
    // Build App-specific metrics (e.g., Loss, log-likelihood)
    final Metrics appMetrics = Metrics.newBuilder()
        .setData(epochResult.getAppMetrics())
        .build();

    // Build metrics in the epoch
    final EpochMetrics epochMetrics = EpochMetrics.newBuilder()
        .setEpochCompTimeSec(perOpTimeInEpoch.getTotalCompTime())
        .setEpochCustomMetrics(appMetrics)
        .setEpochIdx(epochIdx)
        .setEpochPullTimeSec(perOpTimeInEpoch.getTotalPullTime())
        .setEpochPushTimeSec(perOpTimeInEpoch.getTotalPushTime())
        .setEpochTimeSec(epochElapsedTime)
        .setNumBatchesForEpoch(miniBatchIdx)
        .setNumEpochDataInstances(processedDataItemCount)
        .build();

    // Encapsulate the metrics for ET
    final DolphinWorkerMetrics encapsulatedMetrics = DolphinWorkerMetrics.newBuilder()
        .setType(WorkerMetricsType.EpochMetrics)
        .setEpochMetrics(epochMetrics)
        .build();

    metricCollector.addCustomMetric(encapsulatedMetrics);
    metricCollector.flush();

    LOG.log(Level.INFO, "EpochMetrics {0}", epochMetrics);
  }

  /**
   * Called when the Task is requested to close.
<<<<<<< HEAD
=======
   * The {@link #abortFlag} is set true, so the task terminates execution.
>>>>>>> 47481fd2
   */
  public void close() {
    LOG.log(Level.INFO, "Requested to close!");
    abortFlag.set(true);
  }

  /**
   * Encapsulates the elapsed time per operation (i.e., compute, push, pull) in an epoch.
   */
  private class PerOpTimeInEpoch {
    private double totalCompTime;
    private double totalPullTime;
    private double totalPushTime;

    PerOpTimeInEpoch() {
      this.totalCompTime = 0d;
      this.totalPullTime = 0d;
      this.totalPushTime = 0d;
    }

    /**
     * Accumulate the batch time to compute the total elapsed time per operation in the epoch.
     */
    void accumulate(final double compTime, final double pullTime, final double pushTime) {
      totalCompTime += compTime;
      totalPullTime += pullTime;
      totalPushTime += pushTime;
    }

    double getTotalCompTime() {
      return totalCompTime;
    }

    double getTotalPullTime() {
      return totalPullTime;
    }

    double getTotalPushTime() {
      return totalPushTime;
    }
  }
}<|MERGE_RESOLUTION|>--- conflicted
+++ resolved
@@ -45,13 +45,8 @@
   private final MetricCollector<DolphinWorkerMetrics> metricCollector;
 
   /**
-<<<<<<< HEAD
-   * A boolean flag shared among all trainer threads.
-   * Trainer threads end when this flag becomes true when {@link #close()} is called.
-=======
    * A boolean flag that becomes true when {@link #close()} is called,
    * which consequently stops the task from training and terminates it.
->>>>>>> 47481fd2
    */
   private final AtomicBoolean abortFlag = new AtomicBoolean(false);
 
@@ -205,10 +200,7 @@
 
   /**
    * Called when the Task is requested to close.
-<<<<<<< HEAD
-=======
    * The {@link #abortFlag} is set true, so the task terminates execution.
->>>>>>> 47481fd2
    */
   public void close() {
     LOG.log(Level.INFO, "Requested to close!");
