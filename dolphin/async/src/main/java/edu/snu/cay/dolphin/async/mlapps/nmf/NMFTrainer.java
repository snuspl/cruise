/*
 * Copyright (C) 2017 Seoul National University
 *
 * Licensed under the Apache License, Version 2.0 (the "License");
 * you may not use this file except in compliance with the License.
 * You may obtain a copy of the License at
 *
 *         http://www.apache.org/licenses/LICENSE-2.0
 *
 * Unless required by applicable law or agreed to in writing, software
 * distributed under the License is distributed on an "AS IS" BASIS,
 * WITHOUT WARRANTIES OR CONDITIONS OF ANY KIND, either express or implied.
 * See the License for the specific language governing permissions and
 * limitations under the License.
 */
package edu.snu.cay.dolphin.async.mlapps.nmf;

import com.google.common.collect.Sets;
import edu.snu.cay.dolphin.async.*;
import edu.snu.cay.common.math.linalg.Vector;
import edu.snu.cay.common.math.linalg.VectorEntry;
import edu.snu.cay.common.math.linalg.VectorFactory;
import edu.snu.cay.utils.ThreadUtils;
import edu.snu.cay.dolphin.async.DolphinParameters.*;
import org.apache.reef.io.network.util.Pair;
import org.apache.reef.tang.annotations.Parameter;

import javax.inject.Inject;
import java.util.*;
import java.util.concurrent.*;
import java.util.logging.Level;
import java.util.logging.Logger;
import java.util.stream.Collectors;

import static edu.snu.cay.dolphin.async.mlapps.nmf.NMFParameters.*;

/**
 * Trainer for non-negative matrix factorization via SGD.
 *
 * Assumes that indices in {@link NMFData} are one-based.
 */
final class NMFTrainer implements Trainer<NMFData> {

  private static final Logger LOG = Logger.getLogger(NMFTrainer.class.getName());

  private final ModelAccessor<Integer, Vector, Vector> modelAccessor;
  private final VectorFactory vectorFactory;
  private final int rank;
  private float stepSize;
  private final float lambda;

  private final boolean printMatrices;
  private final NMFModelGenerator modelGenerator;

  /**
   * The step size drops by this rate.
   */
  private final float decayRate;

  /**
   * The step size drops after every {@code decayPeriod} epochs pass.
   */
  private final int decayPeriod;

  /**
   * Executes the Trainer threads.
   */
  private final ExecutorService executor;

  /**
   * Number of Trainer threads that train concurrently.
   */
  private final int numTrainerThreads;

  private final TrainingDataProvider<NMFData> trainingDataProvider;

  @Inject
  private NMFTrainer(final ModelAccessor<Integer, Vector, Vector> modelAccessor,
                     final VectorFactory vectorFactory,
                     @Parameter(Rank.class) final int rank,
                     @Parameter(StepSize.class) final float stepSize,
                     @Parameter(Lambda.class) final float lambda,
                     @Parameter(DecayRate.class) final float decayRate,
                     @Parameter(DecayPeriod.class) final int decayPeriod,
<<<<<<< HEAD
                     @Parameter(MiniBatchSize.class) final int miniBatchSize,
=======
                     @Parameter(DolphinParameters.NumTotalMiniBatches.class) final int numTotalMiniBatches,
>>>>>>> 3f036f76
                     @Parameter(PrintMatrices.class) final boolean printMatrices,
                     @Parameter(NumTrainerThreads.class) final int numTrainerThreads,
                     final NMFModelGenerator modelGenerator,
                     final TrainingDataProvider<NMFData> trainingDataProvider) {
    this.modelAccessor = modelAccessor;
    this.vectorFactory = vectorFactory;
    this.rank = rank;
    this.stepSize = stepSize;
    this.lambda = lambda;
    this.decayRate = decayRate;
    if (decayRate <= 0.0 || decayRate > 1.0) {
      throw new IllegalArgumentException("decay_rate must be larger than 0 and less than or equal to 1");
    }
    this.decayPeriod = decayPeriod;
    if (decayPeriod <= 0) {
      throw new IllegalArgumentException("decay_period must be a positive value");
    }
    this.printMatrices = printMatrices;
    this.modelGenerator = modelGenerator;
    this.trainingDataProvider = trainingDataProvider;

    this.numTrainerThreads = numTrainerThreads;
    this.executor = Executors.newFixedThreadPool(numTrainerThreads);

    LOG.log(Level.INFO, "Number of Trainer threads = {0}", numTrainerThreads);
    LOG.log(Level.INFO, "Step size = {0}", stepSize);
    LOG.log(Level.INFO, "Number of total mini-batches in an epoch = {0}", numTotalMiniBatches);
  }

  @Override
  public void initGlobalSettings() {
  }

  @Override
  public void runMiniBatch(final Collection<NMFData> miniBatchTrainingData) {
    final CountDownLatch latch = new CountDownLatch(numTrainerThreads);

    final BlockingQueue<NMFData> instances = new ArrayBlockingQueue<>(miniBatchTrainingData.size());
    instances.addAll(miniBatchTrainingData);
    
    // pull data when mini-batch is started
    final List<Integer> keys = getKeys(instances);
    final NMFModel model = pullModels(keys);

    // collect gradients computed in each thread
    final List<Future<Map<Integer, Vector>>> futures = new ArrayList<>(numTrainerThreads);
    try {
      // Threads drain multiple instances from shared queue, as many as nInstances / (nThreads)^2.
      // This way we can mitigate the slowdown from straggler threads.
      final int drainSize = Math.max(instances.size() / numTrainerThreads / numTrainerThreads, 1);

      for (int threadIdx = 0; threadIdx < numTrainerThreads; threadIdx++) {
        final Future<Map<Integer, Vector>> future = executor.submit(() -> {
          final List<NMFData> drainedInstances = new ArrayList<>(drainSize);
          final Map<Integer, Vector> threadRGradient = new HashMap<>();

          int count = 0;
          while (true) {
            final int numDrained = instances.drainTo(drainedInstances, drainSize);
            if (numDrained == 0) {
              break;
            }

            drainedInstances.forEach(instance -> updateGradient(instance, model, threadRGradient));
            drainedInstances.clear();
            count += numDrained;
          }
          latch.countDown();
          LOG.log(Level.INFO, "{0} has computed {1} instances",
              new Object[] {Thread.currentThread().getName(), count});
          return threadRGradient;
        });
        futures.add(future);
      }
      latch.await();
    } catch (final InterruptedException e) {
      LOG.log(Level.SEVERE, "Exception occurred.", e);
      throw new RuntimeException(e);
    }

    final List<Map<Integer, Vector>> totalRGradients = ThreadUtils.retrieveResults(futures);
    final Map<Integer, Vector> gradients = aggregateGradient(totalRGradients);

    // push gradients
    pushAndResetGradients(gradients);
  }

  @Override
  public EpochResult onEpochFinished(final Collection<NMFData> epochTrainingData,
                                     final Collection<NMFData> testData,
                                     final int epochIdx) {
    LOG.log(Level.INFO, "Pull model to compute loss value");
    final NMFModel model = pullModels(getKeys(epochTrainingData));

    LOG.log(Level.INFO, "Start computing loss value");
    final float trainingLoss = computeLoss(epochTrainingData, model);

    if (decayRate != 1 && (epochIdx + 1) % decayPeriod == 0) {
      final float prevStepSize = stepSize;
      stepSize *= decayRate;
      LOG.log(Level.INFO, "{0} epochs have passed. Step size decays from {1} to {2}",
          new Object[]{decayPeriod, prevStepSize, stepSize});
    }

    return buildEpochResult(trainingLoss);
  }

  @Override
  public void cleanup() {
    // print generated matrices
    if (!printMatrices) {
      return;
    }
    // print L matrix
    final Collection<NMFData> workload = trainingDataProvider.getEpochData();

    final StringBuilder lsb = new StringBuilder();
    for (final NMFData datum : workload) {
      lsb.append(String.format("L(%d, *):", datum.getRowIndex()));
      for (final VectorEntry valueEntry : datum.getVector()) {
        lsb.append(' ');
        lsb.append(valueEntry.value());
      }
      lsb.append('\n');
    }
    LOG.log(Level.INFO, lsb.toString());

    // print transposed R matrix
    final NMFModel model = pullModels(getKeys(workload));
    final StringBuilder rsb = new StringBuilder();
    for (final Map.Entry<Integer, Vector> entry : model.getRMatrix().entrySet()) {
      rsb.append(String.format("R(*, %d):", entry.getKey()));
      for (final VectorEntry valueEntry : entry.getValue()) {
        rsb.append(' ');
        rsb.append(valueEntry.value());
      }
      rsb.append('\n');
    }
    LOG.log(Level.INFO, rsb.toString());
  }

  /**
   * Pull up-to-date model parameters from server.
   * @param keys Column indices with which server stores the model parameters.
   */
  private NMFModel pullModels(final List<Integer> keys) {
    final Map<Integer, Vector> rMatrix = new HashMap<>(keys.size());
    final List<Vector> vectors = modelAccessor.pull(keys);
    for (int i = 0; i < keys.size(); ++i) {
      rMatrix.put(keys.get(i), vectors.get(i));
    }
    return new NMFModel(rMatrix);
  }

  /**
   * Processes one training data instance and update the intermediate model.
   * @param datum training data instance
   * @param model up-to-date NMFModel which is pulled from server
   * @param threadRGradient gradient matrix to update {@param model}

   */
  private void updateGradient(final NMFData datum, final NMFModel model,
                              final Map<Integer, Vector> threadRGradient) {
    final Vector lVec = datum.getVector(); // L_{i, *} : i-th row of L
    final Vector lGradSum;
    if (lambda != 0.0f) {
      // l2 regularization term. 2 * lambda * L_{i, *}
      lGradSum = lVec.scale(2.0f * lambda);
    } else {
      lGradSum = vectorFactory.createDenseZeros(rank);
    }

    for (final Pair<Integer, Float> column : datum.getColumns()) { // a pair of column index and value
      final int colIdx = column.getFirst();
      final Vector rVec = model.getRMatrix().get(colIdx); // R_{*, j} : j-th column of R
      final float error = lVec.dot(rVec) - column.getSecond(); // e = L_{i, *} * R_{*, j} - D_{i, j}

      // compute gradients
      // lGrad = 2 * e * R_{*, j}'
      // rGrad = 2 * e * L_{i, *}'
      final Vector lGrad;
      final Vector rGrad;

      lGrad = rVec.scale(2.0f * error);
      rGrad = lVec.scale(2.0f * error);

      // aggregate L matrix gradients
      lGradSum.addi(lGrad);

      // accumulate R matrix's gradient at threadRGradient
      accumulateRMatrixGradient(colIdx, rGrad, model, threadRGradient);
    }

    // update L matrix
    modelGenerator.getValidVector(lVec.axpy(-stepSize, lGradSum));
  }

  /**
   * Aggregate the model computed by multiple threads, to get the gradients to push.
   * gradient[j] = sum(gradient_t[j]) where j is the column index of the gradient matrix.
   * @param totalRGradients list of threadRGradients computed by trainer threads
   * @return aggregated gradient matrix
   */
  private Map<Integer, Vector> aggregateGradient(final List<Map<Integer, Vector>> totalRGradients) {
    final Map<Integer, Vector> aggregated = new HashMap<>();
    totalRGradients.forEach(threadRGradient -> threadRGradient.forEach((k, v) -> {
      if (aggregated.containsKey(k)) {
        aggregated.get(k).addi(v);
      } else {
        aggregated.put(k, v);
      }
    }));
    return aggregated;
  }

  /**
   * Push the gradients to parameter server.
   * @param gradients vectors indexed by column indices each of which is gradient of a column of R matrix.
   */
  private void pushAndResetGradients(final Map<Integer, Vector> gradients) {
    // push gradients
    for (final Map.Entry<Integer, Vector> entry : gradients.entrySet()) {
      modelAccessor.push(entry.getKey(), entry.getValue());
    }
    // clear gradients
    gradients.clear();
  }

  /**
   * Compute the loss value using the current models and given data instances.
   * May take long, so do not call frequently.
   * @param instances The training data instances to evaluate training loss.
   * @return the loss value, computed by the sum of the errors.
   */
  private float computeLoss(final Collection<NMFData> instances, final NMFModel model) {
    final Map<Integer, Vector> rMatrix = model.getRMatrix();

    float loss = 0.0f;
    for (final NMFData datum : instances) {
      final Vector lVec = datum.getVector(); // L_{i, *} : i-th row of L
      for (final Pair<Integer, Float> column : datum.getColumns()) { // a pair of column index and value
        final int colIdx = column.getFirst();
        final Vector rVec = rMatrix.get(colIdx); // R_{*, j} : j-th column of R
        final float error = lVec.dot(rVec) - column.getSecond(); // e = L_{i, *} * R_{*, j} - D_{i, j}
        loss += error * error;
      }
    }
    return loss;
  }

  /**
   * @param dataValues Dataset assigned to this worker
   * @return Keys to send pull requests, which are determined by existing columns in NMFData.
   */
  private List<Integer> getKeys(final Collection<NMFData> dataValues) {
    final ArrayList<Integer> keys = new ArrayList<>();
    final Set<Integer> keySet = Sets.newTreeSet();
    // aggregate column indices
    for (final NMFData datum : dataValues) {
      keySet.addAll(
          datum.getColumns()
              .stream()
              .distinct()
              .map(Pair::getFirst)
              .collect(Collectors.toList()));
    }
    keys.ensureCapacity(keySet.size());
    keys.addAll(keySet);
    return keys;
  }

  /**
   * Accumulates a new gradient into the R Matrix's gradient.
   * @param colIdx index of the column that the gradient is associated with
   * @param newGrad new gradient vector to accumulate
   * @param model up-to-date NMFModel which is pulled from server
   * @param threadRGradient gradient matrix to update {@param rMatrix}
   */
  private void accumulateRMatrixGradient(final int colIdx, final Vector newGrad, final NMFModel model,
                                         final Map<Integer, Vector> threadRGradient) {
    final Vector grad = threadRGradient.get(colIdx);
    if (grad == null) {
      // l2 regularization term. 2 * lambda * R_{*, j}
      if (lambda != 0.0D) {
        newGrad.axpy(2.0f * lambda, model.getRMatrix().get(colIdx));
      }
      threadRGradient.put(colIdx, newGrad);
    } else {
      grad.addi(newGrad);
    }
  }
  
  private EpochResult buildEpochResult(final float trainingLoss) {
    return EpochResult.newBuilder()
        .addAppMetric(MetricKeys.TRAINING_LOSS, trainingLoss)
        .build();
  }
}<|MERGE_RESOLUTION|>--- conflicted
+++ resolved
@@ -82,11 +82,7 @@
                      @Parameter(Lambda.class) final float lambda,
                      @Parameter(DecayRate.class) final float decayRate,
                      @Parameter(DecayPeriod.class) final int decayPeriod,
-<<<<<<< HEAD
-                     @Parameter(MiniBatchSize.class) final int miniBatchSize,
-=======
-                     @Parameter(DolphinParameters.NumTotalMiniBatches.class) final int numTotalMiniBatches,
->>>>>>> 3f036f76
+                     @Parameter(NumTotalMiniBatches.class) final int numTotalMiniBatches,
                      @Parameter(PrintMatrices.class) final boolean printMatrices,
                      @Parameter(NumTrainerThreads.class) final int numTrainerThreads,
                      final NMFModelGenerator modelGenerator,
