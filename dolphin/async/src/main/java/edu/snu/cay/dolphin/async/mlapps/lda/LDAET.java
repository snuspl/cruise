/*
 * Copyright (C) 2017 Seoul National University
 *
 * Licensed under the Apache License, Version 2.0 (the "License");
 * you may not use this file except in compliance with the License.
 * You may obtain a copy of the License at
 *
 *         http://www.apache.org/licenses/LICENSE-2.0
 *
 * Unless required by applicable law or agreed to in writing, software
 * distributed under the License is distributed on an "AS IS" BASIS,
 * WITHOUT WARRANTIES OR CONDITIONS OF ANY KIND, either express or implied.
 * See the License for the specific language governing permissions and
 * limitations under the License.
 */
package edu.snu.cay.dolphin.async.mlapps.lda;

import edu.snu.cay.dolphin.async.ETDolphinConfiguration;
import edu.snu.cay.dolphin.async.ETDolphinLauncher;
import edu.snu.cay.dolphin.async.mlapps.lda.LDAParameters.Alpha;
import edu.snu.cay.dolphin.async.mlapps.lda.LDAParameters.Beta;
import edu.snu.cay.dolphin.async.mlapps.lda.LDAParameters.NumTopics;
import edu.snu.cay.dolphin.async.mlapps.lda.LDAParameters.NumVocabs;
<<<<<<< HEAD
import edu.snu.cay.utils.StreamingSerializableCodec;
=======
import edu.snu.cay.utils.IntegerCodec;
import edu.snu.cay.utils.LongCodec;
import org.apache.reef.io.serialization.SerializableCodec;
>>>>>>> 9bd84543

import javax.inject.Inject;

/**
 * Run Latent Dirichlet Allocation algorithm on dolphin-async.
 * Input dataset should be preprocessed to have continuous (no missing) vocabulary indices.
 */
public final class LDAET {

  @Inject
  private LDAET() {
  }

  public static void main(final String[] args) {
    ETDolphinLauncher.launch("LDAET", args, ETDolphinConfiguration.newBuilder()
        .setTrainerClass(LDATrainer.class)
        .setInputParserClass(LDAETDataParser.class)
<<<<<<< HEAD
        .setInputKeyCodecClass(StreamingSerializableCodec.class)
        .setInputValueCodecClass(LDADataCodec.class)
        .setModelUpdateFunctionClass(LDAETModelUpdateFunction.class)
        .setModelKeyCodecClass(StreamingSerializableCodec.class)
=======
        .setInputKeyCodecClass(LongCodec.class)
        .setInputValueCodecClass(LDADataCodec.class)
        .setModelUpdateFunctionClass(LDAETModelUpdateFunction.class)
        .setModelKeyCodecClass(IntegerCodec.class)
>>>>>>> 9bd84543
        .setModelValueCodecClass(SparseArrayCodec.class)
        .setModelUpdateValueCodecClass(StreamingSerializableCodec.class)
        .addParameterClass(Alpha.class)
        .addParameterClass(Beta.class)
        .addParameterClass(NumTopics.class)
        .addParameterClass(NumVocabs.class)
        .build());
  }
}<|MERGE_RESOLUTION|>--- conflicted
+++ resolved
@@ -21,13 +21,9 @@
 import edu.snu.cay.dolphin.async.mlapps.lda.LDAParameters.Beta;
 import edu.snu.cay.dolphin.async.mlapps.lda.LDAParameters.NumTopics;
 import edu.snu.cay.dolphin.async.mlapps.lda.LDAParameters.NumVocabs;
-<<<<<<< HEAD
-import edu.snu.cay.utils.StreamingSerializableCodec;
-=======
 import edu.snu.cay.utils.IntegerCodec;
 import edu.snu.cay.utils.LongCodec;
-import org.apache.reef.io.serialization.SerializableCodec;
->>>>>>> 9bd84543
+import edu.snu.cay.utils.StreamingSerializableCodec;
 
 import javax.inject.Inject;
 
@@ -45,17 +41,10 @@
     ETDolphinLauncher.launch("LDAET", args, ETDolphinConfiguration.newBuilder()
         .setTrainerClass(LDATrainer.class)
         .setInputParserClass(LDAETDataParser.class)
-<<<<<<< HEAD
-        .setInputKeyCodecClass(StreamingSerializableCodec.class)
-        .setInputValueCodecClass(LDADataCodec.class)
-        .setModelUpdateFunctionClass(LDAETModelUpdateFunction.class)
-        .setModelKeyCodecClass(StreamingSerializableCodec.class)
-=======
         .setInputKeyCodecClass(LongCodec.class)
         .setInputValueCodecClass(LDADataCodec.class)
         .setModelUpdateFunctionClass(LDAETModelUpdateFunction.class)
         .setModelKeyCodecClass(IntegerCodec.class)
->>>>>>> 9bd84543
         .setModelValueCodecClass(SparseArrayCodec.class)
         .setModelUpdateValueCodecClass(StreamingSerializableCodec.class)
         .addParameterClass(Alpha.class)
