/*
 * Copyright (C) 2017 Seoul National University
 *
 * Licensed under the Apache License, Version 2.0 (the "License");
 * you may not use this file except in compliance with the License.
 * You may obtain a copy of the License at
 *
 *         http://www.apache.org/licenses/LICENSE-2.0
 *
 * Unless required by applicable law or agreed to in writing, software
 * distributed under the License is distributed on an "AS IS" BASIS,
 * WITHOUT WARRANTIES OR CONDITIONS OF ANY KIND, either express or implied.
 * See the License for the specific language governing permissions and
 * limitations under the License.
 */
package edu.snu.cay.dolphin.async;

import edu.snu.cay.dolphin.async.network.NetworkConnection;
import edu.snu.cay.services.et.configuration.parameters.ExecutorIdentifier;
import org.apache.reef.annotations.audience.EvaluatorSide;
<<<<<<< HEAD
=======
import org.apache.reef.driver.parameters.DriverIdentifier;
>>>>>>> ba909f2a
import org.apache.reef.exception.evaluator.NetworkException;
import org.apache.reef.io.serialization.SerializableCodec;
import org.apache.reef.runtime.common.driver.parameters.JobIdentifier;
import org.apache.reef.tang.annotations.Parameter;

import javax.inject.Inject;

import java.nio.ByteBuffer;

/**
 * Worker-side message sender.
 */
@EvaluatorSide
final class WorkerSideMsgSender {

<<<<<<< HEAD
=======
  private final String driverId;
>>>>>>> ba909f2a
  private final String jobId;
  private final String executorId;
  private final NetworkConnection<DolphinMsg> networkConnection;

  private final SerializableCodec<WorkerGlobalBarrier.State> codec;

  @Inject
  private WorkerSideMsgSender(final NetworkConnection<DolphinMsg> networkConnection,
                              final SerializableCodec<WorkerGlobalBarrier.State> codec,
                              @Parameter(DriverIdentifier.class) final String driverId,
                              @Parameter(JobIdentifier.class) final String jobId,
                              @Parameter(ExecutorIdentifier.class) final String executorId) {
    this.networkConnection = networkConnection;
<<<<<<< HEAD
=======
    this.driverId = driverId;
>>>>>>> ba909f2a
    this.jobId = jobId;
    this.executorId = executorId;
    this.codec = codec;
  }

  /**
   * Send {@link ProgressMsg} to master-side.
   * @param epochIdx a current processing epoch index
   */
  void sendProgressMsg(final int epochIdx) throws NetworkException {
    final ProgressMsg progressMsg = ProgressMsg.newBuilder()
        .setExecutorId(executorId)
        .setEpochIdx(epochIdx)
        .build();

    final DolphinMsg dolphinMsg = DolphinMsg.newBuilder()
        .setJobId(jobId)
        .setType(dolphinMsgType.ProgressMsg)
        .setProgressMsg(progressMsg)
        .build();

<<<<<<< HEAD
    networkConnection.send(jobId, dolphinMsg);
=======
    networkConnection.send(driverId, dolphinMsg);
>>>>>>> ba909f2a
  }

  /**
   * Send {@link SyncMsg} to master-side.
   * @param state a current state
   */
  void sendSyncMsg(final WorkerGlobalBarrier.State state) throws NetworkException {
    final byte[] serializedState = codec.encode(state);

    final SyncMsg syncMsg = SyncMsg.newBuilder()
        .setExecutorId(executorId)
        .setSerializedState(ByteBuffer.wrap(serializedState))
        .build();

    final DolphinMsg dolphinMsg = DolphinMsg.newBuilder()
        .setJobId(jobId)
        .setType(dolphinMsgType.SyncMsg)
        .setSyncMsg(syncMsg)
        .build();

<<<<<<< HEAD
    networkConnection.send(jobId, dolphinMsg);
=======
    networkConnection.send(driverId, dolphinMsg);
>>>>>>> ba909f2a
  }
}<|MERGE_RESOLUTION|>--- conflicted
+++ resolved
@@ -18,10 +18,7 @@
 import edu.snu.cay.dolphin.async.network.NetworkConnection;
 import edu.snu.cay.services.et.configuration.parameters.ExecutorIdentifier;
 import org.apache.reef.annotations.audience.EvaluatorSide;
-<<<<<<< HEAD
-=======
 import org.apache.reef.driver.parameters.DriverIdentifier;
->>>>>>> ba909f2a
 import org.apache.reef.exception.evaluator.NetworkException;
 import org.apache.reef.io.serialization.SerializableCodec;
 import org.apache.reef.runtime.common.driver.parameters.JobIdentifier;
@@ -37,10 +34,7 @@
 @EvaluatorSide
 final class WorkerSideMsgSender {
 
-<<<<<<< HEAD
-=======
   private final String driverId;
->>>>>>> ba909f2a
   private final String jobId;
   private final String executorId;
   private final NetworkConnection<DolphinMsg> networkConnection;
@@ -54,10 +48,7 @@
                               @Parameter(JobIdentifier.class) final String jobId,
                               @Parameter(ExecutorIdentifier.class) final String executorId) {
     this.networkConnection = networkConnection;
-<<<<<<< HEAD
-=======
     this.driverId = driverId;
->>>>>>> ba909f2a
     this.jobId = jobId;
     this.executorId = executorId;
     this.codec = codec;
@@ -79,11 +70,7 @@
         .setProgressMsg(progressMsg)
         .build();
 
-<<<<<<< HEAD
-    networkConnection.send(jobId, dolphinMsg);
-=======
     networkConnection.send(driverId, dolphinMsg);
->>>>>>> ba909f2a
   }
 
   /**
@@ -104,10 +91,6 @@
         .setSyncMsg(syncMsg)
         .build();
 
-<<<<<<< HEAD
-    networkConnection.send(jobId, dolphinMsg);
-=======
     networkConnection.send(driverId, dolphinMsg);
->>>>>>> ba909f2a
   }
 }