--- conflicted
+++ resolved
@@ -15,28 +15,9 @@
  */
 package edu.snu.cay.dolphin.async.optimizer;
 
-<<<<<<< HEAD
-import edu.snu.cay.dolphin.async.optimizer.parameters.DelayAfterOptimizationMs;
-import edu.snu.cay.common.param.Parameters;
-import edu.snu.cay.services.em.driver.api.ElasticMemory;
-import edu.snu.cay.services.em.optimizer.api.EvaluatorParameters;
-import edu.snu.cay.services.em.optimizer.api.Optimizer;
-import edu.snu.cay.services.em.plan.api.Plan;
-import edu.snu.cay.services.em.plan.api.PlanExecutor;
-import edu.snu.cay.services.em.plan.api.PlanResult;
 import org.apache.reef.driver.task.CompletedTask;
 import org.apache.reef.driver.task.RunningTask;
-import org.apache.reef.tang.annotations.Parameter;
-
-import javax.inject.Inject;
-import java.util.*;
-import java.util.concurrent.*;
-import java.util.concurrent.atomic.AtomicBoolean;
-import java.util.logging.Level;
-import java.util.logging.Logger;
-=======
 import org.apache.reef.tang.annotations.DefaultImplementation;
->>>>>>> 86f34f57
 
 /**
  * Orchestrates the Optimization in Dolphin Async.
@@ -53,17 +34,13 @@
    * Receive a RunningTask event and notify the plan executor.
    * @param task the running task
    */
-  public void onRunningTask(final RunningTask task) {
-    planExecutor.onRunningTask(task);
-  }
+  void onRunningTask(RunningTask task);
 
   /**
    * Receive a CompletedTask event and notify the plan executor.
    * @param task the completed task
    */
-  public void onCompletedTask(final CompletedTask task) {
-    planExecutor.onCompletedTask(task);
-  }
+  void onCompletedTask(CompletedTask task);
 
   /**
    * Checks whether the plan is being executed.
