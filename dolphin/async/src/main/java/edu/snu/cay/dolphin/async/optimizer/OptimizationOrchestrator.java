/*
 * Copyright (C) 2016 Seoul National University
 *
 * Licensed under the Apache License, Version 2.0 (the "License");
 * you may not use this file except in compliance with the License.
 * You may obtain a copy of the License at
 *
 *         http://www.apache.org/licenses/LICENSE-2.0
 *
 * Unless required by applicable law or agreed to in writing, software
 * distributed under the License is distributed on an "AS IS" BASIS,
 * WITHOUT WARRANTIES OR CONDITIONS OF ANY KIND, either express or implied.
 * See the License for the specific language governing permissions and
 * limitations under the License.
 */
package edu.snu.cay.dolphin.async.optimizer;

<<<<<<< HEAD
import edu.snu.cay.common.param.Parameters;
import edu.snu.cay.dolphin.async.metric.avro.WorkerMetrics;
import edu.snu.cay.dolphin.async.optimizer.parameters.DelayAfterOptimizationMs;
import edu.snu.cay.services.em.driver.api.ElasticMemory;
import edu.snu.cay.services.em.optimizer.api.EvaluatorParameters;
import edu.snu.cay.services.em.optimizer.api.Optimizer;
import edu.snu.cay.services.em.optimizer.impl.DataInfoImpl;
import edu.snu.cay.services.em.plan.api.Plan;
import edu.snu.cay.services.em.plan.api.PlanExecutor;
import edu.snu.cay.services.em.plan.api.PlanResult;
import edu.snu.cay.services.ps.metric.avro.ServerMetrics;
import org.apache.reef.tang.annotations.Parameter;

import javax.inject.Inject;
import java.util.*;
import java.util.concurrent.ExecutionException;
import java.util.concurrent.ExecutorService;
import java.util.concurrent.Executors;
import java.util.concurrent.Future;
import java.util.concurrent.atomic.AtomicBoolean;
import java.util.logging.Level;
import java.util.logging.Logger;
=======
import org.apache.reef.tang.annotations.DefaultImplementation;
>>>>>>> 950b744d

/**
 * Orchestrates the Optimization in Dolphin Async.
 */
<<<<<<< HEAD
public final class OptimizationOrchestrator {
  private static final Logger LOG = Logger.getLogger(OptimizationOrchestrator.class.getName());

  public static final String NAMESPACE_SERVER = "SERVER";
  public static final String NAMESPACE_WORKER = "WORKER";

  private final Optimizer optimizer;
  private final PlanExecutor planExecutor;
  private final MetricManager metricManager;

  private final AtomicBoolean isPlanExecuting = new AtomicBoolean(false);

  private final ExecutorService optimizationThreadPool = Executors.newSingleThreadExecutor();
=======
@DefaultImplementation(OptimizationOrchestratorImpl.class)
public interface OptimizationOrchestrator {
>>>>>>> 950b744d

  /**
   * Runs optimization.
   */
<<<<<<< HEAD
  private final long delayAfterOptimizationMs;

  private final int maxNumEvals;

  private final ElasticMemory workerEM;
  private final ElasticMemory serverEM;

  @Inject
  private OptimizationOrchestrator(final Optimizer optimizer,
                                   final PlanExecutor planExecutor,
                                   final MetricManager metricManager,
                                   @Parameter(WorkerEM.class) final ElasticMemory workerEM,
                                   @Parameter(ServerEM.class) final ElasticMemory serverEM,
                                   @Parameter(DelayAfterOptimizationMs.class) final long delayAfterOptimizationMs,
                                   @Parameter(Parameters.LocalRuntimeMaxNumEvaluators.class) final int maxNumEvals) {
    this.optimizer = optimizer;
    this.planExecutor = planExecutor;
    this.metricManager = metricManager;
    this.workerEM = workerEM;
    this.serverEM = serverEM;
    this.delayAfterOptimizationMs = delayAfterOptimizationMs;
    this.maxNumEvals = maxNumEvals;
  }

  /**
   * Runs optimization based on the metrics from {@link MetricManager} in the following steps.
   * 1) Check that metrics have arrived from all evaluators.
   * 2) Process the received metrics (e.g., calculate the EMA of metrics).
   *    Here, we assume that invalid metrics have already been considered in {@link MetricManager}.
   * 3) Check that the processed metrics suffice to undergo an optimization cycle.
   * 4) Calculate the optimal plan with the metrics.
   * 5) Pause metric collection.
   * 6) Execute the obtained plan.
   * 7) Once the execution is complete, restart metric collection.
   */
  public synchronized void run() {
    // 1) Check that metrics have arrived from all evaluators.
    final Map<String, List<EvaluatorParameters>> currentServerMetrics = metricManager.getServerMetrics();
    final Map<String, List<EvaluatorParameters>> currentWorkerMetrics = metricManager.getWorkerMetrics();

    final int numServerMetricSources = getNumMetricSources(currentServerMetrics);
    final int numWorkerMetricSources = getNumMetricSources(currentWorkerMetrics);
    final int numRunningServers = getNumRunningInstances(serverEM);
    final int numRunningWorkers = getNumRunningInstances(workerEM);

    if (numServerMetricSources < numRunningServers || numWorkerMetricSources < numRunningWorkers) {
      LOG.log(Level.INFO, "Skip this round, because there are missing metrics." +
              " The existing metrics will be kept and reused in the next optimization try." +
              " Metrics from Servers: {0} / {1}, from Workers: {2} / {3}",
          new Object[]{numServerMetricSources, numRunningServers, numWorkerMetricSources, numRunningWorkers});
      // Just return and wait for more metrics to be collected
      return;
    }

    // 2) Process the received metrics (e.g., calculate the EMA of metrics).
    final List<EvaluatorParameters> processedServerMetrics =
        processMetricsForOptimization(NAMESPACE_SERVER, currentServerMetrics);
    final List<EvaluatorParameters> processedWorkerMetrics =
        processMetricsForOptimization(NAMESPACE_WORKER, currentWorkerMetrics);

    // 3) Check that the processed metrics suffice to undergo an optimization cycle.
    // processed(*)Metrics of size less that the number of evaluators running in each space implies that
    // there were only metrics not enough for this optimization cycle to be executed.
    if (processedServerMetrics.size() < numRunningServers || processedWorkerMetrics.size() < numRunningWorkers) {
      LOG.log(Level.INFO, "Skip this round, because the metrics do not suffice to undergo an optimization cycle.");
    }

    final Map<String, List<EvaluatorParameters>> evaluatorParameters = new HashMap<>(2);
    evaluatorParameters.put(NAMESPACE_SERVER, processedServerMetrics);
    evaluatorParameters.put(NAMESPACE_WORKER, processedWorkerMetrics);

    final Future future = optimizationThreadPool.submit(new Runnable() {
      @Override
      public void run() {
        LOG.log(Level.INFO, "Optimization start. Start calculating the optimal plan with metrics: {0}",
            evaluatorParameters);

        // 4) Calculate the optimal plan with the metrics
        final Plan plan;
        try {
          plan = optimizer.optimize(evaluatorParameters, maxNumEvals);
          LOG.log(Level.INFO, "Calculating the optimal plan is finished. Start executing plan: {0}", plan);
        } catch (final RuntimeException e) {
          LOG.log(Level.SEVERE, "RuntimeException while calculating the optimal plan", e);
          return;
        }

        // 5) Pause metric collection.
        isPlanExecuting.set(true);
        metricManager.stopMetricCollection();

        // 6) Execute the obtained plan.
        try {
          final Future<PlanResult> planExecutionResultFuture = planExecutor.execute(plan);
          try {
            final PlanResult planResult = planExecutionResultFuture.get();
            LOG.log(Level.INFO, "Result of plan execution: {0}", planResult);

            Thread.sleep(delayAfterOptimizationMs); // sleep for the system to be stable
          } catch (final InterruptedException | ExecutionException e) {
            LOG.log(Level.WARNING, "Exception while waiting for the plan execution to be completed", e);
          }
        } finally {
          // 7) Once the execution is complete, restart metric collection.
          isPlanExecuting.set(false);
          metricManager.loadMetricValidationInfo(serverEM.getEvalIdToNumBlocks(), workerEM.getEvalIdToNumBlocks());
          metricManager.startMetricCollection();

        }
      }
    });

    try {
      future.get();
    } catch (final InterruptedException | ExecutionException e) {
      LOG.log(Level.SEVERE, "Exception while executing optimization", e);
    }
  }
=======
  void run();
>>>>>>> 950b744d

  /**
   * Checks whether the plan is being executed.
   * @return True if the generated plan is on execution
   */
<<<<<<< HEAD
  public boolean isPlanExecuting() {
    return isPlanExecuting.get();
  }

  private int getNumRunningInstances(final ElasticMemory em) {
    return em.getStoreIdToBlockIds().size();
  }

  private int getNumMetricSources(final Map<String, List<EvaluatorParameters>> evalParams) {
    return evalParams.keySet().size();
  }

  /**
   * Processes raw metrics to .
   * For servers, the total number of requests and processed times are summed up for average processing time overall.
   * For workers, the average of processing times are to be used.
   * @param namespace
   * @param rawMetrics
   * @return
   */
  private List<EvaluatorParameters> processMetricsForOptimization(final String namespace,
                                                             final Map<String, List<EvaluatorParameters>> rawMetrics) {
    final List<EvaluatorParameters> processedMetrics = new ArrayList<>();

    switch (namespace) {
    case NAMESPACE_SERVER:
      for (final Map.Entry<String, List<EvaluatorParameters>> entry : rawMetrics.entrySet()) {
        final List<EvaluatorParameters> serverMetric = entry.getValue();
        final ServerMetrics.Builder aggregatedMetricBuilder = ServerMetrics.newBuilder();
        aggregatedMetricBuilder.setWindowIndex((int) serverMetric.stream().mapToInt(
            param -> ((ServerMetrics) param.getMetrics()).getWindowIndex()).average().getAsDouble());
        aggregatedMetricBuilder.setNumModelParamBlocks((int) serverMetric.stream().mapToInt(
            param -> ((ServerMetrics) param.getMetrics()).getNumModelParamBlocks()).average().getAsDouble());
        aggregatedMetricBuilder.setMetricWindowMs((int) serverMetric.stream().mapToLong(
            param -> ((ServerMetrics) param.getMetrics()).getMetricWindowMs()).average().getAsDouble());
        aggregatedMetricBuilder.setTotalPullProcessed(serverMetric.stream().mapToInt(
            param -> ((ServerMetrics) param.getMetrics()).getTotalPullProcessed()).sum());
        aggregatedMetricBuilder.setTotalPushProcessed(serverMetric.stream().mapToInt(
            param -> ((ServerMetrics) param.getMetrics()).getTotalPushProcessed()).sum());
        aggregatedMetricBuilder.setTotalReqProcessed(serverMetric.stream().mapToInt(
            param -> ((ServerMetrics) param.getMetrics()).getTotalReqProcessed()).sum());
        aggregatedMetricBuilder.setTotalPullProcessingTime(serverMetric.stream().mapToDouble(
            param -> ((ServerMetrics) param.getMetrics()).getTotalPullProcessingTime()).sum());
        aggregatedMetricBuilder.setTotalPushProcessingTime(serverMetric.stream().mapToDouble(
            param -> ((ServerMetrics) param.getMetrics()).getTotalPushProcessingTime()).sum());
        aggregatedMetricBuilder.setTotalReqProcessingTime(serverMetric.stream().mapToDouble(
            param -> ((ServerMetrics) param.getMetrics()).getTotalReqProcessingTime()).sum());

        final ServerMetrics aggregatedMetric = aggregatedMetricBuilder.build();

        // This server did not send metrics meaningful enough for optimization.
        if (aggregatedMetric.getTotalPullProcessed() == 0) {
          break;
        } else {
          processedMetrics.add(new ServerEvaluatorParameters(entry.getKey(),
              new DataInfoImpl((int) serverMetric.stream().mapToInt(
                  param -> param.getDataInfo().getNumBlocks()).average().getAsDouble()), aggregatedMetric));
        }
      }
      break;
    case NAMESPACE_WORKER:
      for (final Map.Entry<String, List<EvaluatorParameters>> entry : rawMetrics.entrySet()) {
        final List<EvaluatorParameters> workerMetric = entry.getValue();
        final WorkerMetrics.Builder aggregatedMetricBuilder = WorkerMetrics.newBuilder();
        aggregatedMetricBuilder.setItrIdx((int) workerMetric.stream().mapToInt(
            param -> ((WorkerMetrics) param.getMetrics()).getItrIdx()).average().getAsDouble());
        aggregatedMetricBuilder.setNumDataBlocks((int) workerMetric.stream().mapToInt(
            param -> ((WorkerMetrics) param.getMetrics()).getNumDataBlocks()).average().getAsDouble());
        aggregatedMetricBuilder.setNumMiniBatchPerItr((int) workerMetric.stream().mapToInt(
            param -> ((WorkerMetrics) param.getMetrics()).getNumMiniBatchPerItr()).average().getAsDouble());
        aggregatedMetricBuilder.setProcessedDataItemCount((int) workerMetric.stream().mapToInt(
            param -> ((WorkerMetrics) param.getMetrics()).getProcessedDataItemCount()).average().getAsDouble());
        aggregatedMetricBuilder.setTotalTime(workerMetric.stream().mapToDouble(
            param -> ((WorkerMetrics) param.getMetrics()).getTotalTime()).average().getAsDouble());
        aggregatedMetricBuilder.setTotalCompTime(workerMetric.stream().mapToDouble(
            param -> ((WorkerMetrics) param.getMetrics()).getTotalCompTime()).average().getAsDouble());
        aggregatedMetricBuilder.setTotalPullTime(workerMetric.stream().mapToDouble(
            param -> ((WorkerMetrics) param.getMetrics()).getTotalPullTime()).average().getAsDouble());
        aggregatedMetricBuilder.setTotalPushTime(workerMetric.stream().mapToDouble(
            param -> ((WorkerMetrics) param.getMetrics()).getTotalPushTime()).average().getAsDouble());
        aggregatedMetricBuilder.setAvgPullTime(workerMetric.stream().mapToDouble(
            param -> ((WorkerMetrics) param.getMetrics()).getAvgPullTime()).average().getAsDouble());
        aggregatedMetricBuilder.setAvgPushTime(workerMetric.stream().mapToDouble(
            param -> ((WorkerMetrics) param.getMetrics()).getAvgPushTime()).average().getAsDouble());

        final WorkerMetrics aggregatedMetric = aggregatedMetricBuilder.build();

        // This worker did not send metrics meaningful enough for optimization.
        if (aggregatedMetric.getTotalCompTime() == 0D) {
          break;
        } else {
          processedMetrics.add(new WorkerEvaluatorParameters(entry.getKey(),
              new DataInfoImpl((int) workerMetric.stream().mapToInt(
                  param -> param.getDataInfo().getNumBlocks()).average().getAsDouble()), aggregatedMetric));
        }
      }
      break;
    default:
      throw new RuntimeException("Unsupported namespace");
    }
    return processedMetrics;
  }

  /**
   * Filter the Evaluator Parameters, so that there exist only one latest value per Evaluator.
   */
  private List<EvaluatorParameters> filterLatestParams(final List<EvaluatorParameters> params) {
    final Map<String, EvaluatorParameters> evalIdToParameters = new HashMap<>();
    final ListIterator<EvaluatorParameters> listIterator = params.listIterator(params.size());

    // iterate from the tail in order to save the latest params
    while (listIterator.hasPrevious()) {
      final EvaluatorParameters evalParams = listIterator.previous();
      evalIdToParameters.putIfAbsent(evalParams.getId(), evalParams);
    }

    return new ArrayList<>(evalIdToParameters.values());
  }
=======
  boolean isPlanExecuting();
>>>>>>> 950b744d
}<|MERGE_RESOLUTION|>--- conflicted
+++ resolved
@@ -15,305 +15,22 @@
  */
 package edu.snu.cay.dolphin.async.optimizer;
 
-<<<<<<< HEAD
-import edu.snu.cay.common.param.Parameters;
-import edu.snu.cay.dolphin.async.metric.avro.WorkerMetrics;
-import edu.snu.cay.dolphin.async.optimizer.parameters.DelayAfterOptimizationMs;
-import edu.snu.cay.services.em.driver.api.ElasticMemory;
-import edu.snu.cay.services.em.optimizer.api.EvaluatorParameters;
-import edu.snu.cay.services.em.optimizer.api.Optimizer;
-import edu.snu.cay.services.em.optimizer.impl.DataInfoImpl;
-import edu.snu.cay.services.em.plan.api.Plan;
-import edu.snu.cay.services.em.plan.api.PlanExecutor;
-import edu.snu.cay.services.em.plan.api.PlanResult;
-import edu.snu.cay.services.ps.metric.avro.ServerMetrics;
-import org.apache.reef.tang.annotations.Parameter;
-
-import javax.inject.Inject;
-import java.util.*;
-import java.util.concurrent.ExecutionException;
-import java.util.concurrent.ExecutorService;
-import java.util.concurrent.Executors;
-import java.util.concurrent.Future;
-import java.util.concurrent.atomic.AtomicBoolean;
-import java.util.logging.Level;
-import java.util.logging.Logger;
-=======
 import org.apache.reef.tang.annotations.DefaultImplementation;
->>>>>>> 950b744d
 
 /**
  * Orchestrates the Optimization in Dolphin Async.
  */
-<<<<<<< HEAD
-public final class OptimizationOrchestrator {
-  private static final Logger LOG = Logger.getLogger(OptimizationOrchestrator.class.getName());
-
-  public static final String NAMESPACE_SERVER = "SERVER";
-  public static final String NAMESPACE_WORKER = "WORKER";
-
-  private final Optimizer optimizer;
-  private final PlanExecutor planExecutor;
-  private final MetricManager metricManager;
-
-  private final AtomicBoolean isPlanExecuting = new AtomicBoolean(false);
-
-  private final ExecutorService optimizationThreadPool = Executors.newSingleThreadExecutor();
-=======
 @DefaultImplementation(OptimizationOrchestratorImpl.class)
 public interface OptimizationOrchestrator {
->>>>>>> 950b744d
 
   /**
    * Runs optimization.
    */
-<<<<<<< HEAD
-  private final long delayAfterOptimizationMs;
-
-  private final int maxNumEvals;
-
-  private final ElasticMemory workerEM;
-  private final ElasticMemory serverEM;
-
-  @Inject
-  private OptimizationOrchestrator(final Optimizer optimizer,
-                                   final PlanExecutor planExecutor,
-                                   final MetricManager metricManager,
-                                   @Parameter(WorkerEM.class) final ElasticMemory workerEM,
-                                   @Parameter(ServerEM.class) final ElasticMemory serverEM,
-                                   @Parameter(DelayAfterOptimizationMs.class) final long delayAfterOptimizationMs,
-                                   @Parameter(Parameters.LocalRuntimeMaxNumEvaluators.class) final int maxNumEvals) {
-    this.optimizer = optimizer;
-    this.planExecutor = planExecutor;
-    this.metricManager = metricManager;
-    this.workerEM = workerEM;
-    this.serverEM = serverEM;
-    this.delayAfterOptimizationMs = delayAfterOptimizationMs;
-    this.maxNumEvals = maxNumEvals;
-  }
-
-  /**
-   * Runs optimization based on the metrics from {@link MetricManager} in the following steps.
-   * 1) Check that metrics have arrived from all evaluators.
-   * 2) Process the received metrics (e.g., calculate the EMA of metrics).
-   *    Here, we assume that invalid metrics have already been considered in {@link MetricManager}.
-   * 3) Check that the processed metrics suffice to undergo an optimization cycle.
-   * 4) Calculate the optimal plan with the metrics.
-   * 5) Pause metric collection.
-   * 6) Execute the obtained plan.
-   * 7) Once the execution is complete, restart metric collection.
-   */
-  public synchronized void run() {
-    // 1) Check that metrics have arrived from all evaluators.
-    final Map<String, List<EvaluatorParameters>> currentServerMetrics = metricManager.getServerMetrics();
-    final Map<String, List<EvaluatorParameters>> currentWorkerMetrics = metricManager.getWorkerMetrics();
-
-    final int numServerMetricSources = getNumMetricSources(currentServerMetrics);
-    final int numWorkerMetricSources = getNumMetricSources(currentWorkerMetrics);
-    final int numRunningServers = getNumRunningInstances(serverEM);
-    final int numRunningWorkers = getNumRunningInstances(workerEM);
-
-    if (numServerMetricSources < numRunningServers || numWorkerMetricSources < numRunningWorkers) {
-      LOG.log(Level.INFO, "Skip this round, because there are missing metrics." +
-              " The existing metrics will be kept and reused in the next optimization try." +
-              " Metrics from Servers: {0} / {1}, from Workers: {2} / {3}",
-          new Object[]{numServerMetricSources, numRunningServers, numWorkerMetricSources, numRunningWorkers});
-      // Just return and wait for more metrics to be collected
-      return;
-    }
-
-    // 2) Process the received metrics (e.g., calculate the EMA of metrics).
-    final List<EvaluatorParameters> processedServerMetrics =
-        processMetricsForOptimization(NAMESPACE_SERVER, currentServerMetrics);
-    final List<EvaluatorParameters> processedWorkerMetrics =
-        processMetricsForOptimization(NAMESPACE_WORKER, currentWorkerMetrics);
-
-    // 3) Check that the processed metrics suffice to undergo an optimization cycle.
-    // processed(*)Metrics of size less that the number of evaluators running in each space implies that
-    // there were only metrics not enough for this optimization cycle to be executed.
-    if (processedServerMetrics.size() < numRunningServers || processedWorkerMetrics.size() < numRunningWorkers) {
-      LOG.log(Level.INFO, "Skip this round, because the metrics do not suffice to undergo an optimization cycle.");
-    }
-
-    final Map<String, List<EvaluatorParameters>> evaluatorParameters = new HashMap<>(2);
-    evaluatorParameters.put(NAMESPACE_SERVER, processedServerMetrics);
-    evaluatorParameters.put(NAMESPACE_WORKER, processedWorkerMetrics);
-
-    final Future future = optimizationThreadPool.submit(new Runnable() {
-      @Override
-      public void run() {
-        LOG.log(Level.INFO, "Optimization start. Start calculating the optimal plan with metrics: {0}",
-            evaluatorParameters);
-
-        // 4) Calculate the optimal plan with the metrics
-        final Plan plan;
-        try {
-          plan = optimizer.optimize(evaluatorParameters, maxNumEvals);
-          LOG.log(Level.INFO, "Calculating the optimal plan is finished. Start executing plan: {0}", plan);
-        } catch (final RuntimeException e) {
-          LOG.log(Level.SEVERE, "RuntimeException while calculating the optimal plan", e);
-          return;
-        }
-
-        // 5) Pause metric collection.
-        isPlanExecuting.set(true);
-        metricManager.stopMetricCollection();
-
-        // 6) Execute the obtained plan.
-        try {
-          final Future<PlanResult> planExecutionResultFuture = planExecutor.execute(plan);
-          try {
-            final PlanResult planResult = planExecutionResultFuture.get();
-            LOG.log(Level.INFO, "Result of plan execution: {0}", planResult);
-
-            Thread.sleep(delayAfterOptimizationMs); // sleep for the system to be stable
-          } catch (final InterruptedException | ExecutionException e) {
-            LOG.log(Level.WARNING, "Exception while waiting for the plan execution to be completed", e);
-          }
-        } finally {
-          // 7) Once the execution is complete, restart metric collection.
-          isPlanExecuting.set(false);
-          metricManager.loadMetricValidationInfo(serverEM.getEvalIdToNumBlocks(), workerEM.getEvalIdToNumBlocks());
-          metricManager.startMetricCollection();
-
-        }
-      }
-    });
-
-    try {
-      future.get();
-    } catch (final InterruptedException | ExecutionException e) {
-      LOG.log(Level.SEVERE, "Exception while executing optimization", e);
-    }
-  }
-=======
   void run();
->>>>>>> 950b744d
 
   /**
    * Checks whether the plan is being executed.
    * @return True if the generated plan is on execution
    */
-<<<<<<< HEAD
-  public boolean isPlanExecuting() {
-    return isPlanExecuting.get();
-  }
-
-  private int getNumRunningInstances(final ElasticMemory em) {
-    return em.getStoreIdToBlockIds().size();
-  }
-
-  private int getNumMetricSources(final Map<String, List<EvaluatorParameters>> evalParams) {
-    return evalParams.keySet().size();
-  }
-
-  /**
-   * Processes raw metrics to .
-   * For servers, the total number of requests and processed times are summed up for average processing time overall.
-   * For workers, the average of processing times are to be used.
-   * @param namespace
-   * @param rawMetrics
-   * @return
-   */
-  private List<EvaluatorParameters> processMetricsForOptimization(final String namespace,
-                                                             final Map<String, List<EvaluatorParameters>> rawMetrics) {
-    final List<EvaluatorParameters> processedMetrics = new ArrayList<>();
-
-    switch (namespace) {
-    case NAMESPACE_SERVER:
-      for (final Map.Entry<String, List<EvaluatorParameters>> entry : rawMetrics.entrySet()) {
-        final List<EvaluatorParameters> serverMetric = entry.getValue();
-        final ServerMetrics.Builder aggregatedMetricBuilder = ServerMetrics.newBuilder();
-        aggregatedMetricBuilder.setWindowIndex((int) serverMetric.stream().mapToInt(
-            param -> ((ServerMetrics) param.getMetrics()).getWindowIndex()).average().getAsDouble());
-        aggregatedMetricBuilder.setNumModelParamBlocks((int) serverMetric.stream().mapToInt(
-            param -> ((ServerMetrics) param.getMetrics()).getNumModelParamBlocks()).average().getAsDouble());
-        aggregatedMetricBuilder.setMetricWindowMs((int) serverMetric.stream().mapToLong(
-            param -> ((ServerMetrics) param.getMetrics()).getMetricWindowMs()).average().getAsDouble());
-        aggregatedMetricBuilder.setTotalPullProcessed(serverMetric.stream().mapToInt(
-            param -> ((ServerMetrics) param.getMetrics()).getTotalPullProcessed()).sum());
-        aggregatedMetricBuilder.setTotalPushProcessed(serverMetric.stream().mapToInt(
-            param -> ((ServerMetrics) param.getMetrics()).getTotalPushProcessed()).sum());
-        aggregatedMetricBuilder.setTotalReqProcessed(serverMetric.stream().mapToInt(
-            param -> ((ServerMetrics) param.getMetrics()).getTotalReqProcessed()).sum());
-        aggregatedMetricBuilder.setTotalPullProcessingTime(serverMetric.stream().mapToDouble(
-            param -> ((ServerMetrics) param.getMetrics()).getTotalPullProcessingTime()).sum());
-        aggregatedMetricBuilder.setTotalPushProcessingTime(serverMetric.stream().mapToDouble(
-            param -> ((ServerMetrics) param.getMetrics()).getTotalPushProcessingTime()).sum());
-        aggregatedMetricBuilder.setTotalReqProcessingTime(serverMetric.stream().mapToDouble(
-            param -> ((ServerMetrics) param.getMetrics()).getTotalReqProcessingTime()).sum());
-
-        final ServerMetrics aggregatedMetric = aggregatedMetricBuilder.build();
-
-        // This server did not send metrics meaningful enough for optimization.
-        if (aggregatedMetric.getTotalPullProcessed() == 0) {
-          break;
-        } else {
-          processedMetrics.add(new ServerEvaluatorParameters(entry.getKey(),
-              new DataInfoImpl((int) serverMetric.stream().mapToInt(
-                  param -> param.getDataInfo().getNumBlocks()).average().getAsDouble()), aggregatedMetric));
-        }
-      }
-      break;
-    case NAMESPACE_WORKER:
-      for (final Map.Entry<String, List<EvaluatorParameters>> entry : rawMetrics.entrySet()) {
-        final List<EvaluatorParameters> workerMetric = entry.getValue();
-        final WorkerMetrics.Builder aggregatedMetricBuilder = WorkerMetrics.newBuilder();
-        aggregatedMetricBuilder.setItrIdx((int) workerMetric.stream().mapToInt(
-            param -> ((WorkerMetrics) param.getMetrics()).getItrIdx()).average().getAsDouble());
-        aggregatedMetricBuilder.setNumDataBlocks((int) workerMetric.stream().mapToInt(
-            param -> ((WorkerMetrics) param.getMetrics()).getNumDataBlocks()).average().getAsDouble());
-        aggregatedMetricBuilder.setNumMiniBatchPerItr((int) workerMetric.stream().mapToInt(
-            param -> ((WorkerMetrics) param.getMetrics()).getNumMiniBatchPerItr()).average().getAsDouble());
-        aggregatedMetricBuilder.setProcessedDataItemCount((int) workerMetric.stream().mapToInt(
-            param -> ((WorkerMetrics) param.getMetrics()).getProcessedDataItemCount()).average().getAsDouble());
-        aggregatedMetricBuilder.setTotalTime(workerMetric.stream().mapToDouble(
-            param -> ((WorkerMetrics) param.getMetrics()).getTotalTime()).average().getAsDouble());
-        aggregatedMetricBuilder.setTotalCompTime(workerMetric.stream().mapToDouble(
-            param -> ((WorkerMetrics) param.getMetrics()).getTotalCompTime()).average().getAsDouble());
-        aggregatedMetricBuilder.setTotalPullTime(workerMetric.stream().mapToDouble(
-            param -> ((WorkerMetrics) param.getMetrics()).getTotalPullTime()).average().getAsDouble());
-        aggregatedMetricBuilder.setTotalPushTime(workerMetric.stream().mapToDouble(
-            param -> ((WorkerMetrics) param.getMetrics()).getTotalPushTime()).average().getAsDouble());
-        aggregatedMetricBuilder.setAvgPullTime(workerMetric.stream().mapToDouble(
-            param -> ((WorkerMetrics) param.getMetrics()).getAvgPullTime()).average().getAsDouble());
-        aggregatedMetricBuilder.setAvgPushTime(workerMetric.stream().mapToDouble(
-            param -> ((WorkerMetrics) param.getMetrics()).getAvgPushTime()).average().getAsDouble());
-
-        final WorkerMetrics aggregatedMetric = aggregatedMetricBuilder.build();
-
-        // This worker did not send metrics meaningful enough for optimization.
-        if (aggregatedMetric.getTotalCompTime() == 0D) {
-          break;
-        } else {
-          processedMetrics.add(new WorkerEvaluatorParameters(entry.getKey(),
-              new DataInfoImpl((int) workerMetric.stream().mapToInt(
-                  param -> param.getDataInfo().getNumBlocks()).average().getAsDouble()), aggregatedMetric));
-        }
-      }
-      break;
-    default:
-      throw new RuntimeException("Unsupported namespace");
-    }
-    return processedMetrics;
-  }
-
-  /**
-   * Filter the Evaluator Parameters, so that there exist only one latest value per Evaluator.
-   */
-  private List<EvaluatorParameters> filterLatestParams(final List<EvaluatorParameters> params) {
-    final Map<String, EvaluatorParameters> evalIdToParameters = new HashMap<>();
-    final ListIterator<EvaluatorParameters> listIterator = params.listIterator(params.size());
-
-    // iterate from the tail in order to save the latest params
-    while (listIterator.hasPrevious()) {
-      final EvaluatorParameters evalParams = listIterator.previous();
-      evalIdToParameters.putIfAbsent(evalParams.getId(), evalParams);
-    }
-
-    return new ArrayList<>(evalIdToParameters.values());
-  }
-=======
   boolean isPlanExecuting();
->>>>>>> 950b744d
 }