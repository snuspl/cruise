--- conflicted
+++ resolved
@@ -26,12 +26,9 @@
 import edu.snu.cay.services.em.plan.api.Plan;
 import edu.snu.cay.services.em.plan.api.PlanExecutor;
 import edu.snu.cay.services.em.plan.api.PlanResult;
-<<<<<<< HEAD
 import edu.snu.cay.services.ps.metric.avro.ServerMetrics;
-=======
 import org.apache.reef.driver.task.CompletedTask;
 import org.apache.reef.driver.task.RunningTask;
->>>>>>> cf5faf07
 import org.apache.reef.tang.annotations.Parameter;
 
 import javax.inject.Inject;
@@ -180,12 +177,6 @@
     }
   }
 
-<<<<<<< HEAD
-  /**
-   * Checks whether the plan is being executed.
-   * @return True if the generated plan is on execution
-   */
-=======
   @Override
   public void onRunningTask(final RunningTask task) {
     planExecutor.onRunningTask(task);
@@ -197,7 +188,11 @@
   }
 
   @Override
->>>>>>> cf5faf07
+
+  /**
+   * Checks whether the plan is being executed.
+   * @return True if the generated plan is on execution
+   */
   public boolean isPlanExecuting() {
     return isPlanExecuting.get();
   }
