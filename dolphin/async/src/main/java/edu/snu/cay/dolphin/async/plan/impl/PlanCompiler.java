--- conflicted
+++ resolved
@@ -164,32 +164,19 @@
     List<TransferStep> serverTransferSteps = new ArrayList<>(dolphinPlan.getTransferSteps(NAMESPACE_SERVER));
     List<TransferStep> workerTransferSteps = new ArrayList<>(dolphinPlan.getTransferSteps(NAMESPACE_WORKER));
 
-<<<<<<< HEAD
     /*
-     We have two switch translations here. (Ordering is important!)
-     The first is for a pair of add/del that has the same target eval id.
-     It's for {@link ILPOptimizer}, which already knows that add/del op will be translated into switch op.
-
-     The second translation does not care about the eval id of each add/del operation.
-     It just picks add/del ops randomly to eliminate all pairs of add/del in different namespace.
-     It's for all other existing optimizers.
-     Actually in this case, optimizers do not specify meaningful eval id for add op,
-     because they think add op is for acquiring a 'new' resource and
-     the newly allocated eval's id will be assigned by RM or REEF.
+    We have two switch translations here.
+    The first is for a pair of add/del that has the same target eval id.
+    It's for {@link ILPOptimizer}, which already knows that add/del op will be translated into switch op.
+
+    The second translation does not care about the eval id of each add/del operation.
+    It just picks add/del ops randomly to eliminate all pairs of add/del in different namespace.
+    It's for all other existing optimizers.
+    Actually in this case, optimizers do not specify meaningful eval id for add op,
+    because they think add op is for acquiring a 'new' resource and
+    the newly allocated eval's id will be assigned by RM or REEF.
      */
-=======
-    // We have two switch translations here.
-    // The first is for a pair of add/del that has the same target eval id.
-    // It's for {@link ILPOptimizer}, which already knows that add/del op will be translated into switch op.
-
-    // The second translation does not care about the eval id of each add/del operation.
-    // It just picks add/del ops randomly to eliminate all pairs of add/del in different namespace.
-    // It's for all other existing optimizers.
-    // Actually in this case, optimizers do not specify meaningful eval id for add op,
-    // because they think add op is for acquiring a 'new' resource and
-    // the newly allocated eval's id will be assigned by RM or REEF.
->>>>>>> 75daaf18
-
+  
     // First switch translation.
     if (dolphinPlan.getOptimizerType() == OptimizerType.ILP) {
       final Pair<List<String>, List<TransferStep>> evalIdsToTransfersForSwitch0 =
