--- conflicted
+++ resolved
@@ -108,14 +108,12 @@
     this.miniBatchSize = miniBatchSize;
     this.vectorFactory = vectorFactory;
     this.matrixFactory = matrixFactory;
-<<<<<<< HEAD
-=======
+    this.oldModel = vectorFactory.createDenseZeros(numFeatures);
+
     this.metricsMsgSender = metricsMsgSender;
     this.pullTracer = new Tracer();
     this.pushTracer = new Tracer();
     this.computeTracer = new Tracer();
->>>>>>> 723b078d
-    this.oldModel = vectorFactory.createDenseZeros(numFeatures);
   }
 
   @Override
