/*
 * Copyright (C) 2016 Seoul National University
 *
 * Licensed under the Apache License, Version 2.0 (the "License");
 * you may not use this file except in compliance with the License.
 * You may obtain a copy of the License at
 *
 *         http://www.apache.org/licenses/LICENSE-2.0
 *
 * Unless required by applicable law or agreed to in writing, software
 * distributed under the License is distributed on an "AS IS" BASIS,
 * WITHOUT WARRANTIES OR CONDITIONS OF ANY KIND, either express or implied.
 * See the License for the specific language governing permissions and
 * limitations under the License.
 */
package edu.snu.cay.dolphin.async.mlapps.lasso;

import edu.snu.cay.common.math.linalg.Matrix;
import edu.snu.cay.common.math.linalg.MatrixFactory;
import edu.snu.cay.common.math.linalg.VectorFactory;
import edu.snu.cay.dolphin.async.EpochInfo;
import edu.snu.cay.dolphin.async.MiniBatchInfo;
import edu.snu.cay.dolphin.async.Trainer;
import edu.snu.cay.common.math.linalg.Vector;
import edu.snu.cay.dolphin.async.mlapps.lasso.LassoParameters.*;
import edu.snu.cay.services.ps.worker.api.ParameterWorker;
import org.apache.commons.lang3.tuple.Pair;
import org.apache.reef.tang.annotations.Parameter;

import javax.inject.Inject;
import java.util.*;
import java.util.logging.Level;
import java.util.logging.Logger;

/**
 * {@link Trainer} class for the LassoREEF application.
 * Based on lasso regression via stochastic coordinate descent, proposed in
 * S. Shalev-Shwartz and A. Tewari, Stochastic Methods for l1-regularized Loss Minimization, 2011.
 *
 * For each iteration, the trainer pulls the whole model from the server,
 * and then update all the model values.
 * The trainer computes and pushes the optimal model value for all the dimensions to
 * minimize the objective function - square loss with l1 regularization.
 */
final class LassoTrainer implements Trainer<LassoData> {
  private static final Logger LOG = Logger.getLogger(LassoTrainer.class.getName());

  /**
   * Period(iterations) to print model parameters to check whether the training is working or not.
   */
  private static final int PRINT_MODEL_PERIOD = 50;

  private final int numFeatures;
  private final double lambda;
  private double stepSize;
  private final double decayRate;
  private final int decayPeriod;

  private Vector oldModel;
  private Vector newModel;

  private final VectorFactory vectorFactory;
  private final MatrixFactory matrixFactory;

  private int iteration = 0;

  /**
   * ParameterWorker object for interacting with the parameter server.
   */
  private final ParameterWorker<Integer, Double, Double> parameterWorker;

  @Inject
  private LassoTrainer(final ParameterWorker<Integer, Double, Double> parameterWorker,
                       @Parameter(Lambda.class) final double lambda,
                       @Parameter(NumFeatures.class) final int numFeatures,
                       @Parameter(StepSize.class) final double stepSize,
<<<<<<< HEAD
=======
                       @Parameter(DecayRate.class) final double decayRate,
                       @Parameter(DecayPeriod.class) final int decayPeriod,
                       final TrainingDataProvider<Long, LassoData> trainingDataProvider,
>>>>>>> 7e742712
                       final VectorFactory vectorFactory,
                       final MatrixFactory matrixFactory) {
    this.parameterWorker = parameterWorker;
    this.numFeatures = numFeatures;
    this.lambda = lambda;
    this.stepSize = stepSize;
<<<<<<< HEAD
=======
    this.decayRate = decayRate;
    if (decayRate <= 0.0 || decayRate > 1.0) {
      throw new IllegalArgumentException("decay_rate must be larger than 0 and less than or equal to 1");
    }
    this.decayPeriod = decayPeriod;
    if (decayPeriod <= 0) {
      throw new IllegalArgumentException("decay_period must be a positive value");
    }
    this.trainingDataProvider = trainingDataProvider;
>>>>>>> 7e742712
    this.vectorFactory = vectorFactory;
    this.matrixFactory = matrixFactory;
  }

  @Override
  public void initialize() {
    oldModel = vectorFactory.createDenseZeros(numFeatures);
  }

  /**
   * Convert the training data examples into a form for more efficient computation.
   * @param instances training data examples
   * @return the pair of feature matrix and vector composed of y values.
   */
  private Pair<Matrix, Vector> convertToFeaturesAndValues(final Collection<LassoData> instances) {
    final List<Vector> features = new LinkedList<>();
    final Vector values = vectorFactory.createDenseZeros(instances.size());
    int iter = 0;
    for (final LassoData instance : instances) {
      features.add(instance.getFeature());
      values.set(iter++, instance.getValue());
    }
    return Pair.of(matrixFactory.horzcatVecDense(features).transpose(), values);
  }

  @Override
  public void cleanup() {
  }

   /**
   * {@inheritDoc} <br>
   * 1) Pull model from server. <br>
   * 2) Compute the optimal value, dot(x_i, y - Sigma_{j != i} x_j * model(j)) / dot(x_i, x_i) for each dimension
   *    (in cyclic).
   *    When computing the optimal value, precalculate sigma_{all j} x_j * model(j) and calculate
   *    Sigma_{j != i} x_j * model(j) fast by just subtracting x_i * model(i)
   * 3) Push value to server.
   */
  @Override
  public void runMiniBatch(final Collection<LassoData> miniBatchData, final MiniBatchInfo miniBatchInfo) {

    pullModels();

    // After get feature vectors from each instances, make it concatenate them into matrix for the faster calculation.
    // Pre-calculate sigma_{all j} x_j * model(j) and assign the value into precalcuate vector.
    final Pair<Matrix, Vector> featureMatrixAndValues = convertToFeaturesAndValues(miniBatchData);
    final Matrix featureMatrix = featureMatrixAndValues.getLeft();
    final Vector yValues = featureMatrixAndValues.getRight();

    final Vector precalculate = featureMatrix.mmul(newModel);

    // For each dimension, compute the optimal value.
    for (int i = 0; i < numFeatures; i++) {
      final Vector columnVector = featureMatrix.sliceColumn(i);
      final double columnNorm = columnVector.dot(columnVector);
      if (columnNorm == 0 || newModel.get(i) == 0) {
        continue;
      }
      precalculate.subi(columnVector.scale(newModel.get(i)));
      newModel.set(i, sthresh((columnVector.dot(yValues.sub(precalculate))) / columnNorm, lambda, columnNorm));
      precalculate.addi(columnVector.scale(newModel.get(i)));
    }

<<<<<<< HEAD
    pushGradients();
  }

  @Override
  public void onEpochFinished(final Collection<LassoData> epochData, final EpochInfo epochInfo) {
=======
    if (decayRate != 1 && (iteration + 1) % decayPeriod == 0) {
      final double prevStepSize = stepSize;
      stepSize *= decayRate;
      LOG.log(Level.INFO, "{0} iterations have passed. Step size decays from {1} to {2}",
              new Object[]{decayPeriod, prevStepSize, stepSize});
    }

>>>>>>> 7e742712
    // Calculate the loss value.
    pullModels();

    final double loss = computeLoss(epochData);
    LOG.log(Level.INFO, "Loss value: {0}", new Object[]{loss});
    if ((iteration++) % PRINT_MODEL_PERIOD == 0) {
      for (int i = 0; i < numFeatures; i++) {
        LOG.log(Level.INFO, "model : {0}", new Object[]{newModel.get(i)});
      }
    }
  }

  /**
   * Pull up-to-date model parameters from server.
   */
  private void pullModels() {
    for (int modelIndex = 0; modelIndex < numFeatures; modelIndex++) {
      oldModel.set(modelIndex, parameterWorker.pull(modelIndex));
    }
    newModel = oldModel.copy();
  }

  /**
   * Push the gradients to parameter server.
   */
  private void pushGradients() {
    final Vector gradient = newModel.sub(oldModel);
    for (int modelIndex = 0; modelIndex < numFeatures; ++modelIndex) {
      parameterWorker.push(modelIndex, stepSize * gradient.get(modelIndex));
    }
  }

  /**
   * Soft thresholding function, widely used with l1 regularization.
   */
  private static double sthresh(final double x, final double lambda, final double columnNorm) {
    if (Math.abs(x) <= lambda / columnNorm) {
      return 0;
    } else if (x >= 0) {
      return x - lambda / columnNorm;
    } else {
      return x + lambda / columnNorm;
    }
  }

  /**
   * Predict the y value for the feature value.
   */
  private double predict(final Vector feature) {
    return newModel.dot(feature);
  }

  /**
   * Compute the loss value for the data.
   */
  private double computeLoss(final Collection<LassoData> data) {
    double squaredErrorSum = 0;
    double reg = 0;

    for (final LassoData entry : data) {
      final Vector feature = entry.getFeature();
      final double value = entry.getValue();
      final double prediction = predict(feature);
      squaredErrorSum += (value - prediction) * (value - prediction);
    }

    for (int i = 0; i < numFeatures; ++i) {
      reg += newModel.get(i);
    }

    final double loss = 1.0 / (2 * data.size()) * squaredErrorSum + lambda * reg;
    return loss;
  }
}<|MERGE_RESOLUTION|>--- conflicted
+++ resolved
@@ -22,6 +22,7 @@
 import edu.snu.cay.dolphin.async.MiniBatchInfo;
 import edu.snu.cay.dolphin.async.Trainer;
 import edu.snu.cay.common.math.linalg.Vector;
+import edu.snu.cay.dolphin.async.TrainingDataProvider;
 import edu.snu.cay.dolphin.async.mlapps.lasso.LassoParameters.*;
 import edu.snu.cay.services.ps.worker.api.ParameterWorker;
 import org.apache.commons.lang3.tuple.Pair;
@@ -62,8 +63,6 @@
   private final VectorFactory vectorFactory;
   private final MatrixFactory matrixFactory;
 
-  private int iteration = 0;
-
   /**
    * ParameterWorker object for interacting with the parameter server.
    */
@@ -74,20 +73,14 @@
                        @Parameter(Lambda.class) final double lambda,
                        @Parameter(NumFeatures.class) final int numFeatures,
                        @Parameter(StepSize.class) final double stepSize,
-<<<<<<< HEAD
-=======
                        @Parameter(DecayRate.class) final double decayRate,
                        @Parameter(DecayPeriod.class) final int decayPeriod,
-                       final TrainingDataProvider<Long, LassoData> trainingDataProvider,
->>>>>>> 7e742712
                        final VectorFactory vectorFactory,
                        final MatrixFactory matrixFactory) {
     this.parameterWorker = parameterWorker;
     this.numFeatures = numFeatures;
     this.lambda = lambda;
     this.stepSize = stepSize;
-<<<<<<< HEAD
-=======
     this.decayRate = decayRate;
     if (decayRate <= 0.0 || decayRate > 1.0) {
       throw new IllegalArgumentException("decay_rate must be larger than 0 and less than or equal to 1");
@@ -96,8 +89,6 @@
     if (decayPeriod <= 0) {
       throw new IllegalArgumentException("decay_period must be a positive value");
     }
-    this.trainingDataProvider = trainingDataProvider;
->>>>>>> 7e742712
     this.vectorFactory = vectorFactory;
     this.matrixFactory = matrixFactory;
   }
@@ -161,30 +152,29 @@
       precalculate.addi(columnVector.scale(newModel.get(i)));
     }
 
-<<<<<<< HEAD
     pushGradients();
   }
 
   @Override
   public void onEpochFinished(final Collection<LassoData> epochData, final EpochInfo epochInfo) {
-=======
-    if (decayRate != 1 && (iteration + 1) % decayPeriod == 0) {
+    final int epochIdx = epochInfo.getEpochIdx();
+
+    // Calculate the loss value.
+    pullModels();
+
+    final double loss = computeLoss(epochData);
+    LOG.log(Level.INFO, "Loss value: {0}", new Object[]{loss});
+    if ((epochIdx + 1) % PRINT_MODEL_PERIOD == 0) {
+      for (int i = 0; i < numFeatures; i++) {
+        LOG.log(Level.INFO, "model : {0}", new Object[]{newModel.get(i)});
+      }
+    }
+
+    if (decayRate != 1 && (epochIdx + 1) % decayPeriod == 0) {
       final double prevStepSize = stepSize;
       stepSize *= decayRate;
       LOG.log(Level.INFO, "{0} iterations have passed. Step size decays from {1} to {2}",
-              new Object[]{decayPeriod, prevStepSize, stepSize});
-    }
-
->>>>>>> 7e742712
-    // Calculate the loss value.
-    pullModels();
-
-    final double loss = computeLoss(epochData);
-    LOG.log(Level.INFO, "Loss value: {0}", new Object[]{loss});
-    if ((iteration++) % PRINT_MODEL_PERIOD == 0) {
-      for (int i = 0; i < numFeatures; i++) {
-        LOG.log(Level.INFO, "model : {0}", new Object[]{newModel.get(i)});
-      }
+          new Object[]{decayPeriod, prevStepSize, stepSize});
     }
   }
 
