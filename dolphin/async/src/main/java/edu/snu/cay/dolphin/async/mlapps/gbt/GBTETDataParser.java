/*
 * Copyright (C) 2017 Seoul National University
 *
 * Licensed under the Apache License, Version 2.0 (the "License");
 * you may not use this file except in compliance with the License.
 * You may obtain a copy of the License at
 *
 *         http://www.apache.org/licenses/LICENSE-2.0
 *
 * Unless required by applicable law or agreed to in writing, software
 * distributed under the License is distributed on an "AS IS" BASIS,
 * WITHOUT WARRANTIES OR CONDITIONS OF ANY KIND, either express or implied.
 * See the License for the specific language governing permissions and
 * limitations under the License.
 */
package edu.snu.cay.dolphin.async.mlapps.gbt;

import edu.snu.cay.common.math.linalg.Vector;
import edu.snu.cay.common.math.linalg.VectorFactory;
import edu.snu.cay.dolphin.async.mlapps.gbt.GBTParameters.NumFeatures;
import edu.snu.cay.services.et.evaluator.api.DataParser;
import org.apache.reef.tang.annotations.Parameter;

import javax.inject.Inject;
import java.util.Collection;
import java.util.LinkedList;
import java.util.List;

/**
 * A data parser for sparse vector classification input.
 * Assumes the following data format.
 * <p>
 *   [label] [index]:[value] [index]:[value] ...
 * </p>
 */
final class GBTETDataParser implements DataParser<GBTData> {

  private final VectorFactory vectorFactory;
  private final int numFeatures;

  @Inject
  private GBTETDataParser(final VectorFactory vectorFactory,
                          @Parameter(NumFeatures.class) final int numFeatures) {
    this.vectorFactory = vectorFactory;
    this.numFeatures = numFeatures;
  }

  @Override
  public List<GBTData> parse(final Collection<String> rawData) {
    final List<GBTData> retList = new LinkedList<>();
    for (final String datum : rawData) {
      final String line = datum.trim();
      if (line.startsWith("#") || line.length() == 0) {
        // comments and empty lines
        continue;
      }
<<<<<<< HEAD
  
      final String[] split = line.split("\\s+|:");
      final double yValue = Integer.parseInt(split[0]);
  
=======

      final String[] split = line.split("\\s+|:");
      final double value = Integer.parseInt(split[0]);

>>>>>>> a76c1d08
      final int[] indices = new int[split.length / 2];
      final double[] data = new double[split.length / 2];
      for (int index = 0; index < split.length / 2; ++index) {
        indices[index] = Integer.parseInt(split[2 * index + 1]);
        data[index] = Double.parseDouble(split[2 * index + 2]);
      }
      final Vector feature = vectorFactory.createSparse(indices, data, numFeatures);
<<<<<<< HEAD

      retList.add(new GBTData(feature, yValue));
=======
      retList.add(new GBTData(feature, value));
>>>>>>> a76c1d08
    }

    return retList;
  }
}<|MERGE_RESOLUTION|>--- conflicted
+++ resolved
@@ -54,17 +54,10 @@
         // comments and empty lines
         continue;
       }
-<<<<<<< HEAD
-  
+      
       final String[] split = line.split("\\s+|:");
       final double yValue = Integer.parseInt(split[0]);
   
-=======
-
-      final String[] split = line.split("\\s+|:");
-      final double value = Integer.parseInt(split[0]);
-
->>>>>>> a76c1d08
       final int[] indices = new int[split.length / 2];
       final double[] data = new double[split.length / 2];
       for (int index = 0; index < split.length / 2; ++index) {
@@ -72,12 +65,8 @@
         data[index] = Double.parseDouble(split[2 * index + 2]);
       }
       final Vector feature = vectorFactory.createSparse(indices, data, numFeatures);
-<<<<<<< HEAD
-
+      
       retList.add(new GBTData(feature, yValue));
-=======
-      retList.add(new GBTData(feature, value));
->>>>>>> a76c1d08
     }
 
     return retList;
