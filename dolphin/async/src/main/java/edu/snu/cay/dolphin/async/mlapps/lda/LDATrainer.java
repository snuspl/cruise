/*
 * Copyright (C) 2016 Seoul National University
 *
 * Licensed under the Apache License, Version 2.0 (the "License");
 * you may not use this file except in compliance with the License.
 * You may obtain a copy of the License at
 *
 *         http://www.apache.org/licenses/LICENSE-2.0
 *
 * Unless required by applicable law or agreed to in writing, software
 * distributed under the License is distributed on an "AS IS" BASIS,
 * WITHOUT WARRANTIES OR CONDITIONS OF ANY KIND, either express or implied.
 * See the License for the specific language governing permissions and
 * limitations under the License.
 */
package edu.snu.cay.dolphin.async.mlapps.lda;

import edu.snu.cay.common.metric.avro.Metrics;
<<<<<<< HEAD
import edu.snu.cay.dolphin.async.TrainingDataSplitter;
=======
import edu.snu.cay.common.param.Parameters;
>>>>>>> ded97465
import edu.snu.cay.dolphin.async.mlapps.lda.LDAParameters.*;
import edu.snu.cay.dolphin.async.Trainer;
import edu.snu.cay.services.em.evaluator.api.MemoryStore;
import edu.snu.cay.services.ps.worker.api.ParameterWorker;
import org.apache.reef.tang.annotations.Parameter;

import javax.inject.Inject;
import java.util.*;
import java.util.logging.Level;
import java.util.logging.Logger;

/**
 * Assign a random topic to each word in all documents and block on a global barrier to make sure
 * all workers update their initial topic assignments. For each iteration, sequentially sampling documents,
 * it immediately pushes the changed topic assignment whenever each word is sampled to a new topic.
 */
final class LDATrainer implements Trainer {

  private static final Logger LOG = Logger.getLogger(LDATrainer.class.getName());

  private final SparseLDASampler sampler;
  private final LDAStatCalculator statCalculator;
  private final int numVocabs;
  private final List<Integer> vocabList;

  private final MemoryStore<Long> memoryStore;

  private final TrainingDataSplitter<Long> trainingDataSplitter;

  private final ParameterWorker<Integer, int[], int[]> parameterWorker;
  private final int numMiniBatchPerIter;

  @Inject
  private LDATrainer(final SparseLDASampler sampler,
                     final LDAStatCalculator statCalculator,
                     final MemoryStore<Long> memoryStore,
                     final TrainingDataSplitter<Long> trainingDataSplitter,
                     final ParameterWorker<Integer, int[], int[]> parameterWorker,
<<<<<<< HEAD
                     @Parameter(NumVocabs.class) final int numVocabs) {
=======
                     @Parameter(NumVocabs.class) final int numVocabs,
                     @Parameter(Parameters.MiniBatches.class) final int numMiniBatchPerIter) {
    this.dataParser = dataParser;
    this.batchParameterWorker = batchParameterWorker;
>>>>>>> ded97465
    this.sampler = sampler;
    this.statCalculator = statCalculator;
    this.memoryStore = memoryStore;
    this.trainingDataSplitter = trainingDataSplitter;
    this.parameterWorker = parameterWorker;
    this.numVocabs = numVocabs;
    this.numMiniBatchPerIter = numMiniBatchPerIter;

    // key numVocabs is a summary vector of word-topic distribution, in a form of numTopics-dimensional vector
    this.vocabList = new ArrayList<>(numVocabs + 1);
    for (int i = 0; i < numVocabs + 1; i++) {
      vocabList.add(i);
    }
  }

  @Override
  public void initialize() {

  }

  @Override
  public void initEpochVariables(final int epoch) {
    LOG.log(Level.INFO, "Epoch Started");
  }

<<<<<<< HEAD
  @Override
  public void wrapUpEpochVariables(final int epoch) {
    LOG.log(Level.INFO, "Start computing log likelihood");
    final List<int[]> wordTopicCounts = parameterWorker.pull(vocabList);
    // numVocabs'th element of wordTopicCounts is a summary vector of word-topic distribution,
    // in a form of numTopics-dimensional vector
    final int[] wordTopicCountsSummary = wordTopicCounts.remove(numVocabs);
    final Map<Long, Document> workloadMap = memoryStore.getAll();
    final Collection<Document> workload = workloadMap.values();
    LOG.log(Level.INFO, "App metric log: {0}", buildAppMetrics(statCalculator.computeDocLLH(workload),
        statCalculator.computeWordLLH(wordTopicCounts, wordTopicCountsSummary)));
=======
    for (final Document document : documents) {
      for (int i = 0; i < document.size(); i++) {
        final int word = document.getWord(i);
        batchParameterWorker.addTopicChange(word, document.getAssignment(i), 1);
        // numVocabs-th row represents the total word-topic assignment count vector
        batchParameterWorker.addTopicChange(numVocabs, document.getAssignment(i), 1);
      }
    }
    batchParameterWorker.pushAndClear();
>>>>>>> ded97465

    LOG.log(Level.INFO, "Epoch Ended");
  }

  @Override
  public void run() {

<<<<<<< HEAD
    final Map<Long, Document> workloadMap = trainingDataSplitter.getNextTrainingDataSplit();
    final Collection<Document> workload = workloadMap.values();

=======
    final Map<Long, Document> workloadMap = memoryStore.getAll();
    final List<Document> workload = new ArrayList<>(workloadMap.values());
>>>>>>> ded97465
    final int numDocuments = workload.size();
    int numSampledDocuments = 0;

    for (int batchIdx = 0; batchIdx < numMiniBatchPerIter; batchIdx++) {
      final int batchSize = numDocuments / numMiniBatchPerIter
          + ((numDocuments % numMiniBatchPerIter > batchIdx) ? 1 : 0);

      sampler.sample(workload.subList(numSampledDocuments, numSampledDocuments + batchSize));

      numSampledDocuments += batchSize;
      LOG.log(Level.INFO, "{0} documents out of {1} have been sampled",
          new Object[]{numSampledDocuments, numDocuments});
    }
  }

  @Override
  public void cleanup() {
  }

  private Metrics buildAppMetrics(final double docLLH, final double wordLLH) {
    final Map<CharSequence, Double> appMetricMap = new HashMap<>();
    appMetricMap.put(MetricKeys.DOC_LLH, docLLH);
    appMetricMap.put(MetricKeys.WORD_LLH, wordLLH);

    return Metrics.newBuilder()
        .setData(appMetricMap)
        .build();
  }
}<|MERGE_RESOLUTION|>--- conflicted
+++ resolved
@@ -16,11 +16,7 @@
 package edu.snu.cay.dolphin.async.mlapps.lda;
 
 import edu.snu.cay.common.metric.avro.Metrics;
-<<<<<<< HEAD
 import edu.snu.cay.dolphin.async.TrainingDataSplitter;
-=======
-import edu.snu.cay.common.param.Parameters;
->>>>>>> ded97465
 import edu.snu.cay.dolphin.async.mlapps.lda.LDAParameters.*;
 import edu.snu.cay.dolphin.async.Trainer;
 import edu.snu.cay.services.em.evaluator.api.MemoryStore;
@@ -51,7 +47,6 @@
   private final TrainingDataSplitter<Long> trainingDataSplitter;
 
   private final ParameterWorker<Integer, int[], int[]> parameterWorker;
-  private final int numMiniBatchPerIter;
 
   @Inject
   private LDATrainer(final SparseLDASampler sampler,
@@ -59,21 +54,13 @@
                      final MemoryStore<Long> memoryStore,
                      final TrainingDataSplitter<Long> trainingDataSplitter,
                      final ParameterWorker<Integer, int[], int[]> parameterWorker,
-<<<<<<< HEAD
                      @Parameter(NumVocabs.class) final int numVocabs) {
-=======
-                     @Parameter(NumVocabs.class) final int numVocabs,
-                     @Parameter(Parameters.MiniBatches.class) final int numMiniBatchPerIter) {
-    this.dataParser = dataParser;
-    this.batchParameterWorker = batchParameterWorker;
->>>>>>> ded97465
     this.sampler = sampler;
     this.statCalculator = statCalculator;
     this.memoryStore = memoryStore;
     this.trainingDataSplitter = trainingDataSplitter;
     this.parameterWorker = parameterWorker;
     this.numVocabs = numVocabs;
-    this.numMiniBatchPerIter = numMiniBatchPerIter;
 
     // key numVocabs is a summary vector of word-topic distribution, in a form of numTopics-dimensional vector
     this.vocabList = new ArrayList<>(numVocabs + 1);
@@ -92,7 +79,6 @@
     LOG.log(Level.INFO, "Epoch Started");
   }
 
-<<<<<<< HEAD
   @Override
   public void wrapUpEpochVariables(final int epoch) {
     LOG.log(Level.INFO, "Start computing log likelihood");
@@ -104,45 +90,16 @@
     final Collection<Document> workload = workloadMap.values();
     LOG.log(Level.INFO, "App metric log: {0}", buildAppMetrics(statCalculator.computeDocLLH(workload),
         statCalculator.computeWordLLH(wordTopicCounts, wordTopicCountsSummary)));
-=======
-    for (final Document document : documents) {
-      for (int i = 0; i < document.size(); i++) {
-        final int word = document.getWord(i);
-        batchParameterWorker.addTopicChange(word, document.getAssignment(i), 1);
-        // numVocabs-th row represents the total word-topic assignment count vector
-        batchParameterWorker.addTopicChange(numVocabs, document.getAssignment(i), 1);
-      }
-    }
-    batchParameterWorker.pushAndClear();
->>>>>>> ded97465
-
     LOG.log(Level.INFO, "Epoch Ended");
   }
 
   @Override
   public void run() {
 
-<<<<<<< HEAD
     final Map<Long, Document> workloadMap = trainingDataSplitter.getNextTrainingDataSplit();
     final Collection<Document> workload = workloadMap.values();
+    sampler.sample(workload);
 
-=======
-    final Map<Long, Document> workloadMap = memoryStore.getAll();
-    final List<Document> workload = new ArrayList<>(workloadMap.values());
->>>>>>> ded97465
-    final int numDocuments = workload.size();
-    int numSampledDocuments = 0;
-
-    for (int batchIdx = 0; batchIdx < numMiniBatchPerIter; batchIdx++) {
-      final int batchSize = numDocuments / numMiniBatchPerIter
-          + ((numDocuments % numMiniBatchPerIter > batchIdx) ? 1 : 0);
-
-      sampler.sample(workload.subList(numSampledDocuments, numSampledDocuments + batchSize));
-
-      numSampledDocuments += batchSize;
-      LOG.log(Level.INFO, "{0} documents out of {1} have been sampled",
-          new Object[]{numSampledDocuments, numDocuments});
-    }
   }
 
   @Override
