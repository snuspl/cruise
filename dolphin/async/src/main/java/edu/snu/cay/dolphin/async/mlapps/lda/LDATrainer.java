--- conflicted
+++ resolved
@@ -17,13 +17,10 @@
 
 import edu.snu.cay.common.metric.MetricsMsgSender;
 import edu.snu.cay.common.metric.avro.Metrics;
-<<<<<<< HEAD
 import edu.snu.cay.dolphin.async.TrainingDataProvider;
-=======
 import edu.snu.cay.common.param.Parameters;
 import edu.snu.cay.dolphin.async.metric.Tracer;
 import edu.snu.cay.dolphin.async.metric.avro.WorkerMetrics;
->>>>>>> 3a17253b
 import edu.snu.cay.dolphin.async.mlapps.lda.LDAParameters.*;
 import edu.snu.cay.dolphin.async.Trainer;
 import edu.snu.cay.services.em.evaluator.api.DataIdFactory;
@@ -57,9 +54,7 @@
   private final MemoryStore<Long> memoryStore;
 
   private final ParameterWorker<Integer, int[], int[]> parameterWorker;
-<<<<<<< HEAD
   private final TrainingDataProvider<Long> trainingDataProvider;
-=======
 
   /**
    * Number of training data instances to be processed per mini-batch.
@@ -71,7 +66,6 @@
   private final Tracer pushTracer;
   private final Tracer pullTracer;
   private final Tracer computeTracer;
->>>>>>> 3a17253b
 
   @Inject
   private LDATrainer(final LDADataParser dataParser,
@@ -81,14 +75,10 @@
                      final DataIdFactory<Long> idFactory,
                      final MemoryStore<Long> memoryStore,
                      final ParameterWorker<Integer, int[], int[]> parameterWorker,
-<<<<<<< HEAD
                      final TrainingDataProvider<Long> trainingDataProvider,
-                     @Parameter(NumVocabs.class)final int numVocabs) {
-=======
                      final MetricsMsgSender<WorkerMetrics> metricsMsgSender,
                      @Parameter(NumVocabs.class) final int numVocabs,
                      @Parameter(Parameters.MiniBatchSize.class) final int miniBatchSize) {
->>>>>>> 3a17253b
     this.dataParser = dataParser;
     this.batchParameterWorker = batchParameterWorker;
     this.sampler = sampler;
@@ -98,10 +88,7 @@
     this.parameterWorker = parameterWorker;
     this.trainingDataProvider = trainingDataProvider;
     this.numVocabs = numVocabs;
-<<<<<<< HEAD
-=======
     this.miniBatchSize = miniBatchSize;
->>>>>>> 3a17253b
 
     // key numVocabs is a summary vector of word-topic distribution, in a form of numTopics-dimensional vector
     this.vocabList = new ArrayList<>(numVocabs + 1);
@@ -147,51 +134,29 @@
     final long iterationBeginMs = System.currentTimeMillis();
     resetTracers();
 
-<<<<<<< HEAD
-    int numSampledDocuments = 0;
-    int miniBatchCount = 0;
-    Map<Long, Document> workLoadMap = trainingDataProvider.getNextTrainingData();
-    while (!workLoadMap.isEmpty()) {
-      final List<Document> workLoad = new ArrayList<>(workLoadMap.values());
-      final int batchSize = workLoad.size();
-
-      sampler.sample(workLoad);
-
-      numSampledDocuments += batchSize;
-      miniBatchCount++;
-      LOG.log(Level.INFO, "{0} documents have been sampled, mini-batch count is {1}",
-          new Object[]{numSampledDocuments, miniBatchCount});
-
-      workLoadMap = trainingDataProvider.getNextTrainingData();
-=======
-    final Map<Long, Document> workloadMap = memoryStore.getAll();
-    final List<Document> workload = new ArrayList<>(workloadMap.values());
-
     // Record the number of EM data blocks at the beginning of this iteration
     // to filter out stale metrics for optimization
     final int numEMBlocks = memoryStore.getNumBlocks();
 
-    final int numTotalDocuments = workload.size();
+    int miniBatchCount = 0;
     int numDocumentsSampled = 0;
-    int numDocumentsToSample = miniBatchSize;
-
-    final int numMiniBatches = (int) Math.ceil((double) numTotalDocuments / miniBatchSize);
-    final int remainderForLastMiniBatch = numTotalDocuments % miniBatchSize;
-    final int numInstancesForLastMiniBatch = remainderForLastMiniBatch == 0 ? miniBatchSize : remainderForLastMiniBatch;
-    LOG.log(Level.INFO, "Number of mini-batches for epoch {0} = {1}", new Object[] {iteration, numMiniBatches});
-
-    for (int miniBatchIdx = 0; miniBatchIdx < numMiniBatches; miniBatchIdx++) {
-      // The last mini-batch may take fewer than or equal to "miniBatchSize" training data instances.
-      if (miniBatchIdx == numMiniBatches - 1) {
-        numDocumentsToSample = numInstancesForLastMiniBatch;
-      }
-      sampler.sample(workload.subList(numDocumentsSampled, numDocumentsSampled + numDocumentsToSample),
+    final List<Document> totalDocumentsSampled = new LinkedList<>();
+
+    Map<Long, Document> nextTrainingData = trainingDataProvider.getNextTrainingData();
+    while (!nextTrainingData.isEmpty()) {
+      final List<Document> documents = new ArrayList<>(nextTrainingData.values());
+      final int numDocumentsToSample = documents.size();
+      sampler.sample(documents.subList(numDocumentsSampled, numDocumentsSampled + numDocumentsToSample),
           computeTracer, pushTracer, pullTracer);
 
+      // A mini-batch is ended
+      miniBatchCount++;
       numDocumentsSampled += numDocumentsToSample;
-      LOG.log(Level.INFO, "{0} documents out of {1} have been sampled",
-          new Object[]{numDocumentsSampled, numTotalDocuments});
->>>>>>> 3a17253b
+      totalDocumentsSampled.addAll(nextTrainingData.values());
+      LOG.log(Level.INFO, "{0} documents have been sampled in mini-batch {2}",
+          new Object[]{numDocumentsSampled, miniBatchCount});
+
+      nextTrainingData = trainingDataProvider.getNextTrainingData();
     }
 
     final double elapsedTimeSec = (System.currentTimeMillis() - iterationBeginMs) / 1000.0D;
@@ -201,18 +166,15 @@
     // numVocabs'th element of wordTopicCounts is a summary vector of word-topic distribution,
     // in a form of numTopics-dimensional vector
     final int[] wordTopicCountsSummary = wordTopicCounts.remove(numVocabs);
-<<<<<<< HEAD
-    final Map<Long, Document> totalWorkloadMap = memoryStore.getAll();
-    final List<Document> totalWorkLoad = new ArrayList<>(totalWorkloadMap.values());
-    LOG.log(Level.INFO, "App metric log: {0}", buildAppMetrics(statCalculator.computeDocLLH(totalWorkLoad),
+
+    LOG.log(Level.INFO, "App metric log: {0}", buildAppMetrics(statCalculator.computeDocLLH(totalDocumentsSampled),
         statCalculator.computeWordLLH(wordTopicCounts, wordTopicCountsSummary)));
-=======
->>>>>>> 3a17253b
-
-    final Metrics appMetrics = buildAppMetrics(statCalculator.computeDocLLH(workload),
+
+    final Metrics appMetrics = buildAppMetrics(statCalculator.computeDocLLH(totalDocumentsSampled),
         statCalculator.computeWordLLH(wordTopicCounts, wordTopicCountsSummary));
-    final WorkerMetrics workerMetrics =
-        buildMetricsMsg(iteration, appMetrics, numMiniBatches, numEMBlocks, workload.size(), elapsedTimeSec);
+
+    final WorkerMetrics workerMetrics = buildMetricsMsg(iteration, appMetrics, miniBatchCount, numEMBlocks,
+            totalDocumentsSampled.size(), elapsedTimeSec);
 
     LOG.log(Level.INFO, "WorkerMetrics {0}", workerMetrics);
     sendMetrics(workerMetrics);
