--- conflicted
+++ resolved
@@ -26,11 +26,6 @@
 import edu.snu.cay.dolphin.async.metric.Tracer;
 import edu.snu.cay.dolphin.async.metric.avro.WorkerMetrics;
 import edu.snu.cay.dolphin.async.mlapps.lda.LDAParameters.*;
-<<<<<<< HEAD
-=======
-import edu.snu.cay.dolphin.async.Trainer;
-import edu.snu.cay.services.em.common.parameters.AddedEval;
->>>>>>> 7e742712
 import edu.snu.cay.services.em.evaluator.api.MemoryStore;
 import edu.snu.cay.services.ps.worker.api.ParameterWorker;
 import org.apache.reef.tang.annotations.Parameter;
@@ -81,8 +76,6 @@
   private final Tracer pushTracer;
   private final Tracer pullTracer;
   private final Tracer computeTracer;
-
-  private final boolean addedEval;
 
   @Inject
   private LDATrainer(final SparseLDASampler sampler,
@@ -91,7 +84,6 @@
                      final ParameterWorker<Integer, int[], int[]> parameterWorker,
                      final MetricsMsgSender<WorkerMetrics> metricsMsgSender,
                      final ModelAccessor<LDAModel> modelAccessor,
-                     @Parameter(AddedEval.class) final boolean addedEval,
                      @Parameter(NumVocabs.class) final int numVocabs,
                      @Parameter(NumTopics.class) final int numTopics,
                      @Parameter(Parameters.MiniBatchSize.class) final int miniBatchSize,
@@ -103,7 +95,6 @@
     this.numVocabs = numVocabs;
     this.miniBatchSize = miniBatchSize;
     this.numTrainerThreads = numTrainerThreads;
-    this.addedEval = addedEval;
 
     // key numVocabs is a summary vector of word-topic distribution, in a form of numTopics-dimensional vector
     this.vocabList = new ArrayList<>(numVocabs + 1);
@@ -121,20 +112,18 @@
 
   @Override
   public void initialize() {
-    if (!addedEval) {
-      // In LDA, topic counts should be initialized by pushing values before running.
-      final TopicChanges topicChanges = new TopicChanges();
-      final Map<Long, Document> data = memoryStore.getAll();
-      for (final Document document : data.values()) {
-        for (int i = 0; i < document.size(); i++) {
-          final int word = document.getWord(i);
-          topicChanges.increment(word, document.getAssignment(i), 1);
-          // numVocabs-th row represents the total word-topic assignment count vector
-          topicChanges.increment(numVocabs, document.getAssignment(i), 1);
-        }
+    // In LDA, topic counts should be initialized by pushing values before running.
+    final TopicChanges topicChanges = new TopicChanges();
+    final Map<Long, Document> data = memoryStore.getAll();
+    for (final Document document : data.values()) {
+      for (int i = 0; i < document.size(); i++) {
+        final int word = document.getWord(i);
+        topicChanges.increment(word, document.getAssignment(i), 1);
+        // numVocabs-th row represents the total word-topic assignment count vector
+        topicChanges.increment(numVocabs, document.getAssignment(i), 1);
       }
-      pushAndResetGradients(topicChanges);
-    }
+    }
+    pushAndResetGradients(topicChanges);
 
     LOG.log(Level.INFO, "Number of Trainer threads = {0}", numTrainerThreads);
     LOG.log(Level.INFO, "Number of instances per mini-batch = {0}", miniBatchSize);
@@ -164,7 +153,7 @@
     final double miniBatchElapsedTime = (System.currentTimeMillis() - miniBatchStartTime) / 1000.0D;
     final WorkerMetrics miniBatchMetric =
         buildMiniBatchMetric(epochIdx, miniBatchIdx, numInstancesToProcess, miniBatchElapsedTime);
-    LOG.log(Level.INFO, "WorkerMetrics {0}", miniBatchMetric);
+    LOG.log(Level.INFO, "MiniBatchMetrics {0}", miniBatchMetric);
     sendMetrics(miniBatchMetric);
   }
 
@@ -179,7 +168,6 @@
     LOG.log(Level.INFO, "Start computing log likelihood");
     final double docLLH = statCalculator.computeDocLLH(epochData);
     final double wordLLH = statCalculator.computeWordLLH(wordTopicCounts, wordTopicCountsSummary);
-
 
     final int epochIdx = epochInfo.getEpochIdx();
     final int numMiniBatches = epochInfo.getNumMiniBatches();
@@ -188,7 +176,7 @@
 
     final WorkerMetrics epochMetric =
         buildEpochMetric(epochIdx, numMiniBatches, numEMBlocks, epochData.size(), docLLH, wordLLH, epochElapsedTime);
-    LOG.log(Level.INFO, "WorkerMetrics {0}", epochMetric);
+    LOG.log(Level.INFO, "EpochMetrics {0}", epochMetric);
     sendMetrics(epochMetric);
   }
 
