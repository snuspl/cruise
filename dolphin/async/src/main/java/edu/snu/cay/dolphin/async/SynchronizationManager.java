--- conflicted
+++ resolved
@@ -188,13 +188,8 @@
   }
 
   private synchronized void tryReleaseWorkers() {
-<<<<<<< HEAD
-    if (blockedWorkerIds.size() == numWorkersToSync) {
-      transitState(globalStateMachine);
-=======
     if (blockedWorkerIds.size() == numWorkers) {
       LOG.log(Level.INFO, "Try releasing {0} blocked workers: {1}", new Object[]{numWorkers, blockedWorkerIds});
->>>>>>> 7d47e218
 
       // wake threads waiting initialization in waitInitialization()
       if (globalStateMachine.getCurrentState().equals(STATE_INIT)) {
@@ -204,13 +199,8 @@
       // Note that in the STATE_CLEANUP state, orchestrator never trigger further optimization.
       } else if (globalStateMachine.getCurrentState().equals(STATE_RUN)) {
         try {
-<<<<<<< HEAD
-          LOG.log(Level.INFO, "Time to let {0} blocked workers do cleanup." +
-              " But wait until driver finishes ongoing optimization.", numWorkersToSync);
-=======
           final int numWorkersBeforeSleep = numWorkers;
           LOG.log(Level.INFO, "Wait for driver to allow workers to enter cleanup state");
->>>>>>> 7d47e218
           allowCleanupLatch.await();
 
           // numWorkers may have changed while waiting for allowCleanupLatch, by the last reconfiguration plan.
@@ -237,15 +227,10 @@
         }
       }
 
-<<<<<<< HEAD
-      LOG.log(Level.INFO, "Send response messages to wake up {0} blocked workers: {1}",
-          new Object[]{numWorkersToSync, blockedWorkerIds});
-=======
       transitState(globalStateMachine);
 
       LOG.log(Level.INFO, "Send response message to {0} blocked workers: {1}",
           new Object[]{numWorkers, blockedWorkerIds});
->>>>>>> 7d47e218
       // broadcast responses to blocked workers
       for (final String workerId : blockedWorkerIds) {
         sendResponseMessage(workerId, EMPTY_DATA);
@@ -276,34 +261,6 @@
 
     @Override
     public void onNext(final AggregationMessage aggregationMessage) {
-<<<<<<< HEAD
-      final String workerId = aggregationMessage.getSourceId().toString();
-      final String localState = codec.decode(aggregationMessage.getData().array());
-      final String globalState = globalStateMachine.getCurrentState();
-
-      // In case when a worker's local state is behind the globally synchronized state,
-      // this implies the worker is added by EM.
-      // If so, the worker is replied to continue until it reaches the global state.
-      switch (globalState) {
-      case STATE_INIT:
-        if (localState.equals(STATE_INIT)) {
-          blockWorker(workerId);
-        } else {
-          throw new RuntimeException("Individual workers cannot overtake the global state");
-        }
-
-        break;
-      case STATE_RUN:
-        if (localState.equals(STATE_RUN)) {
-          // worker finishes their main iteration and is waiting for response to enter the cleanup stage
-          if (waitingCleanup.compareAndSet(false, true)) {
-            LOG.log(Level.INFO, "Workers are waiting for cleanup");
-          }
-
-          blockWorker(workerId);
-        } else if (localState.equals(STATE_INIT)) {
-          // let added evaluators skip the initial barriers
-=======
       synchronized (SynchronizationManager.this) {
         final String workerId = aggregationMessage.getSourceId().toString();
         final String localState = codec.decode(aggregationMessage.getData().array());
@@ -324,7 +281,9 @@
         case STATE_RUN:
           if (localState.equals(STATE_RUN)) {
             // worker finishes their main iteration and is waiting for response to enter the cleanup stage
-            waitingCleanup.set(true);
+            if (waitingCleanup.compareAndSet(false, true)) {
+              LOG.log(Level.INFO, "Workers are waiting for cleanup");
+            }
             blockWorker(workerId);
           } else if (localState.equals(STATE_INIT)) {
             // let added evaluators skip the initial barriers
@@ -337,7 +296,6 @@
         case STATE_CLEANUP:
           // Though workers already exit their barrier before CLEANUP phase,
           // added workers can request the barrier for cleanup. In this case, we let the workers proceed immediately.
->>>>>>> 7d47e218
           sendResponseMessage(workerId, EMPTY_DATA);
           break;
         default:
