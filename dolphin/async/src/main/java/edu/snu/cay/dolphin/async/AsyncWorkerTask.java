--- conflicted
+++ resolved
@@ -90,11 +90,8 @@
         workerClock.recordClockNetworkWaitingTime();
         return null;
       }
-<<<<<<< HEAD
       trainingDataProvider.prepareDataForEpoch();
-=======
       LOG.log(Level.INFO, "Starting iteration {0}", iteration);
->>>>>>> 3a17253b
       trainer.run(iteration);
       workerClock.clock();
     }
