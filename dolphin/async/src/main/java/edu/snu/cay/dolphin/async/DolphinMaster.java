/*
 * Copyright (C) 2017 Seoul National University
 *
 * Licensed under the Apache License, Version 2.0 (the "License");
 * you may not use this file except in compliance with the License.
 * You may obtain a copy of the License at
 *
 *         http://www.apache.org/licenses/LICENSE-2.0
 *
 * Unless required by applicable law or agreed to in writing, software
 * distributed under the License is distributed on an "AS IS" BASIS,
 * WITHOUT WARRANTIES OR CONDITIONS OF ANY KIND, either express or implied.
 * See the License for the specific language governing permissions and
 * limitations under the License.
 */
package edu.snu.cay.dolphin.async;

import edu.snu.cay.dolphin.async.DolphinParameters.*;
import edu.snu.cay.dolphin.async.metric.ETDolphinMetricMsgCodec;
import edu.snu.cay.dolphin.async.metric.parameters.ServerMetricFlushPeriodMs;
import edu.snu.cay.dolphin.async.network.NetworkConfProvider;
import edu.snu.cay.dolphin.async.network.NetworkConnection;
import edu.snu.cay.dolphin.async.optimizer.impl.ETOptimizationOrchestrator;
import edu.snu.cay.services.et.driver.api.AllocatedExecutor;
import edu.snu.cay.services.et.driver.impl.AllocatedTable;
import edu.snu.cay.services.et.driver.impl.TaskResult;
import edu.snu.cay.services.et.metric.MetricManager;
import edu.snu.cay.services.et.metric.configuration.MetricServiceExecutorConf;
import org.apache.reef.driver.task.TaskConfiguration;
import org.apache.reef.runtime.common.driver.parameters.JobIdentifier;
import org.apache.reef.tang.Configuration;
import org.apache.reef.tang.Configurations;
import org.apache.reef.tang.Tang;
import org.apache.reef.tang.annotations.Parameter;
import org.apache.reef.tang.exceptions.InjectionException;
import org.apache.reef.tang.formats.ConfigurationSerializer;

import javax.inject.Inject;
import java.io.IOException;
import java.util.List;
import java.util.concurrent.atomic.AtomicInteger;
import java.util.logging.Level;
import java.util.logging.Logger;

import static edu.snu.cay.dolphin.async.ETServerTask.SERVER_TASK_ID_PREFIX;
import static edu.snu.cay.dolphin.async.ETWorkerTask.TASK_ID_PREFIX;

/**
 * A Dolphin master, which runs a dolphin job with given executors and tables.
 */
public final class DolphinMaster {
  private static final Logger LOG = Logger.getLogger(DolphinMaster.class.getName());

  private final MetricManager metricManager;
  private final ETTaskRunner taskRunner;
  private final ProgressTracker progressTracker;
  private final MasterSideMsgHandler msgHandler;

  private final long serverMetricFlushPeriodMs;

  private final Configuration workerConf;

  private final AtomicInteger workerTaskIdCount = new AtomicInteger(0);
  private final AtomicInteger serverTaskIdCount = new AtomicInteger(0);

  @Inject
  private DolphinMaster(final MetricManager metricManager,
                        final ETOptimizationOrchestrator optimizationOrchestrator,
                        final ETTaskRunner taskRunner,
                        final ProgressTracker progressTracker,
                        final ConfigurationSerializer confSerializer,
<<<<<<< HEAD
                        final NetworkConfProvider networkConfProvider,
                        final NetworkConnection<DolphinMsg> networkConnection,
                        final MasterSideMsgHandler masterSideMsgHandler,
                        @Parameter(JobIdentifier.class) final String jobId,
=======
                        final MasterSideMsgHandler masterSideMsgHandler,
>>>>>>> ba909f2a
                        @Parameter(ServerMetricFlushPeriodMs.class) final long serverMetricFlushPeriodMs,
                        @Parameter(ETDolphinLauncher.SerializedWorkerConf.class) final String serializedWorkerConf)
      throws IOException, InjectionException {
    this.metricManager = metricManager;
    this.taskRunner = taskRunner;
    this.progressTracker = progressTracker;
    this.msgHandler = masterSideMsgHandler;
<<<<<<< HEAD
    // register master with job id
    networkConnection.setup(jobId, jobId);
=======
>>>>>>> ba909f2a
    this.serverMetricFlushPeriodMs = serverMetricFlushPeriodMs;
    this.workerConf = confSerializer.fromString(serializedWorkerConf);
    optimizationOrchestrator.start();
  }

  public Configuration getWorkerTaskConf() {
    return Configurations.merge(TaskConfiguration.CONF
            .set(TaskConfiguration.IDENTIFIER, TASK_ID_PREFIX + workerTaskIdCount.getAndIncrement())
            .set(TaskConfiguration.TASK, ETWorkerTask.class)
            .set(TaskConfiguration.ON_CLOSE, WorkerTaskCloseHandler.class)
            .build(),
        Tang.Factory.getTang().newConfigurationBuilder()
            .bindNamedParameter(StartingEpochIdx.class, Integer.toString(progressTracker.getGlobalMinEpochIdx()))
            .build(),
        workerConf);
  }

  public Configuration getServerTaskConf() {
    return TaskConfiguration.CONF
        .set(TaskConfiguration.IDENTIFIER, SERVER_TASK_ID_PREFIX + serverTaskIdCount.getAndIncrement())
        .set(TaskConfiguration.TASK, ETServerTask.class)
        .set(TaskConfiguration.ON_CLOSE, ServerTaskCloseHandler.class)
        .build();
  }

  public MetricServiceExecutorConf getWorkerMetricConf() {
    return MetricServiceExecutorConf.newBuilder()
        .setCustomMetricCodec(ETDolphinMetricMsgCodec.class)
        .build();
  }

  public MetricServiceExecutorConf getServerMetricConf() {
    return MetricServiceExecutorConf.newBuilder()
        .setMetricFlushPeriodMs(serverMetricFlushPeriodMs)
        .build();
  }

  public MasterSideMsgHandler getMsgHandler() {
    return msgHandler;
  }

  /**
   * Returns a msg handler, which handles {@link DolphinMsg}.
   * It should be called when {@link edu.snu.cay.dolphin.async.network.DriverSideMsgHandler} has been called.
   * @return a master
   */
  public MasterSideMsgHandler getMsgHandler() {
    return msgHandler;
  }

  /**
   * Start running a job with given executors and tables.
   * It returns after checking the result of tasks.
   * TODO #1175: In multi-job mode, each dolphin master will use given tables
   */
  public void start(final List<AllocatedExecutor> servers, final List<AllocatedExecutor> workers,
                    final AllocatedTable modelTable, final AllocatedTable trainingDataTable) {
    try {
      servers.forEach(server -> metricManager.startMetricCollection(server.getId(), getServerMetricConf()));
      workers.forEach(worker -> metricManager.startMetricCollection(worker.getId(), getWorkerMetricConf()));

      final List<TaskResult> taskResults = taskRunner.run(workers, servers);
      checkTaskResults(taskResults);
    } catch (Exception e) {
      throw new RuntimeException("Dolphin job has been failed", e);
    }
  }

  private void checkTaskResults(final List<TaskResult> taskResultList) {
    taskResultList.forEach(taskResult -> {
      if (!taskResult.isSuccess()) {
        final String taskId = taskResult.getFailedTask().get().getId();
        throw new RuntimeException(String.format("Task %s has been failed", taskId));
      }
    });
    LOG.log(Level.INFO, "Worker tasks completes successfully");
  }
}<|MERGE_RESOLUTION|>--- conflicted
+++ resolved
@@ -18,8 +18,6 @@
 import edu.snu.cay.dolphin.async.DolphinParameters.*;
 import edu.snu.cay.dolphin.async.metric.ETDolphinMetricMsgCodec;
 import edu.snu.cay.dolphin.async.metric.parameters.ServerMetricFlushPeriodMs;
-import edu.snu.cay.dolphin.async.network.NetworkConfProvider;
-import edu.snu.cay.dolphin.async.network.NetworkConnection;
 import edu.snu.cay.dolphin.async.optimizer.impl.ETOptimizationOrchestrator;
 import edu.snu.cay.services.et.driver.api.AllocatedExecutor;
 import edu.snu.cay.services.et.driver.impl.AllocatedTable;
@@ -27,7 +25,6 @@
 import edu.snu.cay.services.et.metric.MetricManager;
 import edu.snu.cay.services.et.metric.configuration.MetricServiceExecutorConf;
 import org.apache.reef.driver.task.TaskConfiguration;
-import org.apache.reef.runtime.common.driver.parameters.JobIdentifier;
 import org.apache.reef.tang.Configuration;
 import org.apache.reef.tang.Configurations;
 import org.apache.reef.tang.Tang;
@@ -69,14 +66,7 @@
                         final ETTaskRunner taskRunner,
                         final ProgressTracker progressTracker,
                         final ConfigurationSerializer confSerializer,
-<<<<<<< HEAD
-                        final NetworkConfProvider networkConfProvider,
-                        final NetworkConnection<DolphinMsg> networkConnection,
                         final MasterSideMsgHandler masterSideMsgHandler,
-                        @Parameter(JobIdentifier.class) final String jobId,
-=======
-                        final MasterSideMsgHandler masterSideMsgHandler,
->>>>>>> ba909f2a
                         @Parameter(ServerMetricFlushPeriodMs.class) final long serverMetricFlushPeriodMs,
                         @Parameter(ETDolphinLauncher.SerializedWorkerConf.class) final String serializedWorkerConf)
       throws IOException, InjectionException {
@@ -84,11 +74,6 @@
     this.taskRunner = taskRunner;
     this.progressTracker = progressTracker;
     this.msgHandler = masterSideMsgHandler;
-<<<<<<< HEAD
-    // register master with job id
-    networkConnection.setup(jobId, jobId);
-=======
->>>>>>> ba909f2a
     this.serverMetricFlushPeriodMs = serverMetricFlushPeriodMs;
     this.workerConf = confSerializer.fromString(serializedWorkerConf);
     optimizationOrchestrator.start();
@@ -124,10 +109,6 @@
     return MetricServiceExecutorConf.newBuilder()
         .setMetricFlushPeriodMs(serverMetricFlushPeriodMs)
         .build();
-  }
-
-  public MasterSideMsgHandler getMsgHandler() {
-    return msgHandler;
   }
 
   /**
