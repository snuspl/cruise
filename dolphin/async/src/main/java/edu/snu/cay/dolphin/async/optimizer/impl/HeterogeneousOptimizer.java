/*
 * Copyright (C) 2017 Seoul National University
 *
 * Licensed under the Apache License, Version 2.0 (the "License");
 * you may not use this file except in compliance with the License.
 * You may obtain a copy of the License at
 *
 *         http://www.apache.org/licenses/LICENSE-2.0
 *
 * Unless required by applicable law or agreed to in writing, software
 * distributed under the License is distributed on an "AS IS" BASIS,
 * WITHOUT WARRANTIES OR CONDITIONS OF ANY KIND, either express or implied.
 * See the License for the specific language governing permissions and
 * limitations under the License.
 */
package edu.snu.cay.dolphin.async.optimizer.impl;

import edu.snu.cay.common.dataloader.HdfsSplitFetcher;
import edu.snu.cay.common.dataloader.HdfsSplitInfo;
import edu.snu.cay.common.dataloader.HdfsSplitManager;
import edu.snu.cay.common.dataloader.TextInputFormat;
import edu.snu.cay.common.param.Parameters;
import edu.snu.cay.dolphin.async.DolphinParameters;
import edu.snu.cay.dolphin.async.metric.avro.ServerMetrics;
import edu.snu.cay.dolphin.async.metric.avro.WorkerMetrics;
import edu.snu.cay.dolphin.async.optimizer.api.DataInfo;
import edu.snu.cay.dolphin.async.optimizer.api.EvaluatorParameters;
import edu.snu.cay.dolphin.async.optimizer.api.Optimizer;
import edu.snu.cay.dolphin.async.optimizer.parameters.Constants;
import edu.snu.cay.dolphin.async.plan.impl.EmptyPlan;
import edu.snu.cay.dolphin.async.plan.impl.PlanImpl;
import edu.snu.cay.dolphin.async.plan.api.Plan;
import edu.snu.cay.dolphin.async.plan.impl.TransferStepImpl;
import org.apache.commons.lang3.tuple.Pair;
import org.apache.hadoop.io.LongWritable;
import org.apache.hadoop.io.Text;
import org.apache.reef.tang.annotations.Parameter;

import javax.inject.Inject;
import java.io.IOException;
import java.util.*;
import java.util.function.ToDoubleFunction;
import java.util.logging.Level;
import java.util.logging.Logger;
import java.util.stream.Collectors;
import java.util.stream.IntStream;

/**
 * This optimizer consider hardware capability of each resource, and distribute more workload to faster one.
 * This optimizer does not consider role change of existing container,
 * i.e. changing certain type of resource to act in a different role.
 */
public final class HeterogeneousOptimizer implements Optimizer {
  private static final Logger LOG = Logger.getLogger(HeterogeneousOptimizer.class.getName());
  private static final String NEW_WORKER_ID_PREFIX = "NewWorker-";
  private static final String NEW_SERVER_ID_PREFIX = "NewServer-";

  private final int numTotalMiniBatches;
  private final double defNetworkBandwidth;
  private final double optBenefitThreshold;

  private final Map<String, Double> hostnameToBandwidth;

  @Inject
  private HeterogeneousOptimizer(@Parameter(DolphinParameters.NumTotalMiniBatches.class) final int numTotalMiniBatches,
                                 @Parameter(Parameters.DefaultNetworkBandwidth.class) final double defNetworkBandwidth,
                                 @Parameter(Parameters.HostToBandwidthFilePath.class)
                                   final String hostBandwidthFilePath,
                                 @Parameter(Parameters.OptimizationBenefitThreshold.class)
                                 final double optBenefitThreshold) {
    this.numTotalMiniBatches = numTotalMiniBatches;
    this.defNetworkBandwidth = defNetworkBandwidth;
    this.optBenefitThreshold = optBenefitThreshold;
    this.hostnameToBandwidth = parseBandwidthInfo(hostBandwidthFilePath);
    LOG.log(Level.INFO, "Hostname to bandwidth (bps): {0}", hostnameToBandwidth);
  }

  /**
   * Comparator to sort {@link EvaluatorSummary}s put in a priority queue, by the evaluators' throughput.
   * {@link EvaluatorSummary}s with greater throughput (i.e. quicker evaluators)
   * are put at the front (descending order).
   */
  private static final Comparator<EvaluatorSummary> THROUGHPUT_COMPARATOR =
      (o1, o2) -> {
        if (o1.getThroughput() < o2.getThroughput()) {
          return 1;
        } else if (o1.getThroughput() > o2.getThroughput()) {
          return -1;
        } else {
          return 0;
        }
      };

  /**
   * Comparator to sort {@link EvaluatorSummary}s put in a priority queue, by their number of blocks to move.
   * {@link EvaluatorSummary}s with more blocks to move are put at the front (descending order).
   */
  private static final Comparator<EvaluatorSummary> NUM_BLOCKS_TO_MOVE_COMPARATOR =
      (o1, o2) -> {
        final int numBlocksToMove1 = Math.abs(o1.getNumBlocks() - o1.getNumOptimalBlocks());
        final int numBlocksToMove2 = Math.abs(o2.getNumBlocks() - o2.getNumOptimalBlocks());
        return numBlocksToMove2 - numBlocksToMove1;
      };

  private final class OptimalResult {
    private double optimalCost;
    private int optimalNumWorkers;

    private OptimalResult() {
      this.optimalCost = Double.MAX_VALUE;
      this.optimalNumWorkers = 0;
    }

    private void replaceIfBetter(final double cost, final int numWorkers) {
      if (optimalCost > cost) {
        optimalCost = cost;
        optimalNumWorkers = numWorkers;
      }
    }
  }

  private OptimalResult chooseOptimal(final Map<Integer, Double> numWorkersCostMap) {
    final OptimalResult optimalResult = new OptimalResult();

    numWorkersCostMap.forEach((numWorkers, cost) -> optimalResult.replaceIfBetter(cost, numWorkers));
    return optimalResult;
  }

  @Override
  public Plan optimize(final Map<String, List<EvaluatorParameters>> evalParamsMap, final int availableEvaluators,
                       final Map<String, Double> modelParamsMap) {
    final List<EvaluatorParameters> serverParams = evalParamsMap.get(Constants.NAMESPACE_SERVER);
    final List<EvaluatorParameters> workerParams = evalParamsMap.get(Constants.NAMESPACE_WORKER);

    final int currUsedEvals = serverParams.size() + workerParams.size();
    final int numAvailableExtraEvals = availableEvaluators - currUsedEvals;

    final List<EvaluatorSummary> serverSummaries =
        sortEvaluatorsByThroughput(serverParams, availableEvaluators,
            param -> 1D / getBandwidth(param), // servers' unit cost: time elapsed for sending one bytes
            this::getBandwidth,
            NEW_SERVER_ID_PREFIX);

    final List<EvaluatorSummary> workerSummaries =
        sortEvaluatorsByThroughput(workerParams, availableEvaluators,
            param ->
                ((WorkerMetrics) param.getMetrics()).getTotalCompTime(), // worker's unit cost: compute time for a batch
            this::getBandwidth,
            NEW_WORKER_ID_PREFIX);

    final double currEstmCost;
    final double optimalCost;
    final int optimalNumServers;
    final int optimalNumWorkers;
    final int numEvalsToUse;
    final Map<Integer, Double> costMap;

    // 1. When there are extra resources to use
    // choose the best among currCost (Estimated) vs optimalCostWithCurrResources vs vs optimalCostWithExtraResources
    if (numAvailableExtraEvals > 0) {
      // build two models with availableEvaluators and currUsedEvals
      final Map<Integer, Double> costMapWithExtraEvals = calculateCost(serverSummaries,
          workerSummaries, availableEvaluators, modelParamsMap);
      final OptimalResult optimalResultWithExtraEvals = chooseOptimal(costMapWithExtraEvals);

      final Map<Integer, Double> costMapWithCurrEvals = calculateCost(serverSummaries,
          workerSummaries, currUsedEvals, modelParamsMap);
      final OptimalResult optimalResultWithCurrEvals = chooseOptimal(costMapWithCurrEvals);

      currEstmCost = costMapWithCurrEvals.get(workerParams.size());

      // choose a configuration with extra evals only when its cost is smaller than the optimal one with current evals
      if (optimalResultWithExtraEvals.optimalCost < optimalResultWithCurrEvals.optimalCost) {
        optimalCost = optimalResultWithExtraEvals.optimalCost;
        optimalNumWorkers = optimalResultWithExtraEvals.optimalNumWorkers;
        optimalNumServers = availableEvaluators - optimalResultWithExtraEvals.optimalNumWorkers;
        costMap = costMapWithExtraEvals;
        numEvalsToUse = availableEvaluators;
      } else {
        optimalCost = optimalResultWithCurrEvals.optimalCost;
        optimalNumWorkers = optimalResultWithCurrEvals.optimalNumWorkers;
        optimalNumServers = currUsedEvals - optimalResultWithCurrEvals.optimalNumWorkers;
        costMap = costMapWithCurrEvals;
        numEvalsToUse = currUsedEvals;
      }

      // 2. When the amount of resource 1) is not changed or 2) decreases
    } else {
      // build one model with availableEvaluators
      costMap = calculateCost(serverSummaries,
          workerSummaries, availableEvaluators, modelParamsMap);
      final OptimalResult optimalResult = chooseOptimal(costMap);

      // 2) should release evaluators
      if (numAvailableExtraEvals < 0) {
        currEstmCost = Double.MAX_VALUE;
      } else {
        currEstmCost = costMap.get(workerParams.size());
      }
      optimalCost = optimalResult.optimalCost;
      optimalNumWorkers = optimalResult.optimalNumWorkers;
      optimalNumServers = availableEvaluators - optimalResult.optimalNumWorkers;
      numEvalsToUse = availableEvaluators;
    }

    printInfo(evalParamsMap, costMap, optimalNumWorkers, numEvalsToUse);

    // generate a plan only when benefit is above the threshold
    return (currEstmCost - optimalCost) / currEstmCost < optBenefitThreshold ?
        new EmptyPlan() : generateOptimalPlan(serverSummaries, workerSummaries, optimalNumServers, optimalNumWorkers,
          serverParams.size(), workerParams.size(), numAvailableExtraEvals, modelParamsMap);
  }

  private void printInfo(final Map<String, List<EvaluatorParameters>> evalParamsMap,
                         final Map<Integer, Double> numWorkersCostMap,
                         final int optimalNumWorkers,
                         final int numEvalsToUse) {
    final List<EvaluatorParameters> serverParams = evalParamsMap.get(Constants.NAMESPACE_SERVER);
    final List<EvaluatorParameters> workerParams = evalParamsMap.get(Constants.NAMESPACE_WORKER);

    final StringBuilder sb = new StringBuilder();
    sb.append("[");

    numWorkersCostMap.forEach((numWorkers, cost) -> sb.append(String.format(
        "{\"numServer\": %d, \"numWorker\": %d, \"totalCost\": %f}, ",
        numEvalsToUse - numWorkers, numWorkers, cost)));

    sb.delete(sb.length() - 2, sb.length()); // Remove trailing ', '
    sb.append("]");

    LOG.log(Level.INFO, "CostInfo {0}", sb.toString());
    final int currentNumWorkers = workerParams.size();
    final int currentNumServers = serverParams.size();
    final double currAvgNumBatches = (double) numTotalMiniBatches / currentNumWorkers;

<<<<<<< HEAD
    final double optimalCost = numWorkersCostMap.getOrDefault(optimalNumWorkers, Double.MAX_VALUE);

    // we must apply the costs in metrics by avgNumMiniBatchesPerWorker since these are mini-batch metrics
=======
    final double optimalCost = numWorkersCostMap.get(optimalNumWorkers);

    // we must apply the costs in metrics by currAvgNumBatches since these are mini-batch metrics
>>>>>>> dbb438d6
    final double currMeasuredCompCost = currAvgNumBatches * (workerParams.stream()
        .mapToDouble(param -> ((WorkerMetrics) param.getMetrics()).getTotalCompTime()).average().orElse(0D));
    final double currMeasuredCommCost = currAvgNumBatches * (workerParams.stream()
        .mapToDouble(param -> ((WorkerMetrics) param.getMetrics()).getTotalPullTime()).average().orElse(0D));
    final double currMeasuredCost = currMeasuredCompCost + currMeasuredCommCost;

    final double currEstimatedCost = numWorkersCostMap.get(currentNumWorkers);

    final String optimizationInfo = String.format("{\"numAvailEval\":%d, " +
            "\"optNumWorker\":%d, \"currNumWorker\":%d, \"optNumServer\":%d, \"currNumServer\":%d, " +
            "\"optCost\":%f, \"currEstimatedCost\":%f, \"currMeasuredCost\":%f, " +
            "\"optBenefitThreshold\":%f}", numEvalsToUse,
        optimalNumWorkers, currentNumWorkers, numEvalsToUse - optimalNumWorkers, currentNumServers,
        optimalCost, currEstimatedCost, currMeasuredCost,
        optBenefitThreshold);

    LOG.log(Level.INFO, "OptimizationInfo {0} {1}", new Object[]{System.currentTimeMillis(), optimizationInfo});
  }

  private Map<Integer, Double> calculateCost(final List<EvaluatorSummary> serverSummaries,
                                             final List<EvaluatorSummary> workerSummaries,
                                             final int numEvalsToUse,
                                             final Map<String, Double> modelParamsMap) {
    final int numModelBlocks = serverSummaries.stream()
        .mapToInt(EvaluatorSummary::getNumBlocks)
        .sum();
    final int numDataBlocks = workerSummaries.stream()
        .mapToInt(EvaluatorSummary::getNumBlocks)
        .sum();

    final double avgPullSize = modelParamsMap.get(Constants.AVG_PULL_SIZE_PER_MINI_BATCH);

    /*
     * 1. for each possible number of workers, check and filter:
     * a) total number of data blocks on worker side should be greater than or equal to the number of workers
     * b) total number of model blocks on server side should be greater than or equal to the number of servers
     *
     * 2. for each possible number of workers after 1, calculate cost with current metrics (avg) according to the model
     * 3. compare the total costs for each possible number of workers
     * 4. set optimalNumWorkers to be one that has the minimum total cost
     */
    final Map<Integer, Double> numWorkersCostMap = new HashMap<>();

    IntStream.range(1, numEvalsToUse)
        .filter(numWorkers -> numWorkers <= numDataBlocks && (numEvalsToUse - numWorkers) <= numModelBlocks)
        .forEach(numWorkers -> {
          final double totalCost = totalCost(numWorkers, avgPullSize,
              numEvalsToUse, workerSummaries, serverSummaries);

          numWorkersCostMap.put(numWorkers, totalCost);
        });

    return numWorkersCostMap;
  }

  private Plan generateOptimalPlan(final List<EvaluatorSummary> serverSummaries,
                                   final List<EvaluatorSummary> workerSummaries,
                                   final int optimalNumServers, final int optimalNumWorkers,
                                   final int currNumServers, final int currNumWorkers,
                                   final int numAvailableExtraEvals,
                                   final Map<String, Double> modelParamsMap) {
    final PlanImpl.Builder planBuilder = PlanImpl.newBuilder();
    generateServerPlanForOptimalConfig(serverSummaries, optimalNumServers,
        currNumServers, planBuilder);


    final double avgPullSize = modelParamsMap.get(Constants.AVG_PULL_SIZE_PER_MINI_BATCH);
    generateWorkerPlanForOptimalConfig(avgPullSize, workerSummaries, optimalNumWorkers,
        serverSummaries, optimalNumServers, currNumWorkers, planBuilder);

    planBuilder.setNumAvailableExtraEvaluators(numAvailableExtraEvals > 0 ? numAvailableExtraEvals : 0);

    return planBuilder.build();
  }

  private void generateServerPlanForOptimalConfig(
      final List<EvaluatorSummary> serverSummaries,
      final int optimalNumServers,
      final int activeNumServers,
      final PlanImpl.Builder planBuilder) {

    // assign optimal number of blocks for each server using bandwidth
    final double serverBandwidthSum = serverSummaries.subList(0, optimalNumServers).stream()
        .mapToDouble(EvaluatorSummary::getBandwidth)
        .sum();
    final int totalBlocksInServers = serverSummaries.stream()
        .mapToInt(EvaluatorSummary::getNumBlocks)
        .sum();

    int numAssignedBlocks = 0;

    for (int serverIndex = 0; serverIndex < optimalNumServers; ++serverIndex) {
      final EvaluatorSummary server = serverSummaries.get(serverIndex);

      // the last evaluator takes all remaining blocks
      if (serverIndex == optimalNumServers - 1) {
        server.setNumOptimalBlocks(totalBlocksInServers - numAssignedBlocks);

      } else {
        final int numOptimalBlocks =
            (int) Math.round(totalBlocksInServers * server.bandwidth / serverBandwidthSum);
        numAssignedBlocks += numOptimalBlocks;
        server.setNumOptimalBlocks(numOptimalBlocks);
      }
    }

    if (activeNumServers > optimalNumServers) {
      // delete excess evaluators and un-assign blocks so that data migration plan can be generated accordingly
      for (int serverIndex = optimalNumServers; serverIndex < activeNumServers; ++serverIndex) {
        final EvaluatorSummary server = serverSummaries.get(serverIndex);
        planBuilder.addEvaluatorToDelete(Constants.NAMESPACE_SERVER, server.getId());
        server.setNumOptimalBlocks(0);
      }
    } else if (activeNumServers < optimalNumServers) {
      // add evaluators if necessary
      for (int serverIndex = activeNumServers; serverIndex < optimalNumServers; ++serverIndex) {
        final EvaluatorSummary server = serverSummaries.get(serverIndex);
        planBuilder.addEvaluatorToAdd(Constants.NAMESPACE_SERVER, server.getId());
      }
    }

    generateTransferSteps(Constants.NAMESPACE_SERVER,
        serverSummaries.subList(0, Math.max(optimalNumServers, activeNumServers)),
        planBuilder);
  }

  private void generateWorkerPlanForOptimalConfig(
      final double avgPullSize,
      final List<EvaluatorSummary> workerSummaries,
      final int optimalNumWorkers,
      final List<EvaluatorSummary> serverSummaries,
      final int optimalNumServers,
      final int activeNumWorkers,
      final PlanImpl.Builder planBuilder) {

    final double serverBandwidthSum = serverSummaries.subList(0, optimalNumServers).stream()
        .mapToDouble(EvaluatorSummary::getBandwidth)
        .sum();
    final int totalBlocksInWorkers = workerSummaries.stream()
        .mapToInt(EvaluatorSummary::getNumBlocks)
        .sum();

    final double[] inverseTerms = new double[optimalNumWorkers];
    double termInverseSum = 0D;
    for (int i = 0; i < optimalNumWorkers; i++) {
      inverseTerms[i] = 1 / (1 / workerSummaries.get(i).throughput
          + avgPullSize * Math.max(1 / workerSummaries.get(i).bandwidth, optimalNumWorkers / serverBandwidthSum));
      termInverseSum += inverseTerms[i];
    }

    int numAssignedBlocks = 0;

    for (int workerIndex = 0; workerIndex < optimalNumWorkers; ++workerIndex) {
      final EvaluatorSummary worker = workerSummaries.get(workerIndex);

      // the last evaluator takes all remaining blocks
      if (workerIndex == optimalNumWorkers - 1) {
        worker.setNumOptimalBlocks(totalBlocksInWorkers - numAssignedBlocks);

      } else {
        final int numOptimalBlocks =
            (int) Math.round(totalBlocksInWorkers * inverseTerms[workerIndex] / termInverseSum);
        numAssignedBlocks += numOptimalBlocks;
        worker.setNumOptimalBlocks(numOptimalBlocks);
      }
    }

    if (activeNumWorkers > optimalNumWorkers) {
      // delete excess evaluators and un-assign blocks so that data migration plan can be generated accordingly
      for (int workerIndex = optimalNumWorkers; workerIndex < activeNumWorkers; ++workerIndex) {
        final EvaluatorSummary worker = workerSummaries.get(workerIndex);
        planBuilder.addEvaluatorToDelete(Constants.NAMESPACE_WORKER, worker.getId());
        worker.setNumOptimalBlocks(0);
      }
    } else if (activeNumWorkers < optimalNumWorkers) {
      // add evaluators if necessary
      for (int workerIndex = activeNumWorkers; workerIndex < optimalNumWorkers; ++workerIndex) {
        final EvaluatorSummary worker = workerSummaries.get(workerIndex);
        planBuilder.addEvaluatorToAdd(Constants.NAMESPACE_WORKER, worker.getId());
      }
    }

    generateTransferSteps(Constants.NAMESPACE_WORKER,
        workerSummaries.subList(0, Math.max(optimalNumWorkers, activeNumWorkers)),
        planBuilder);
  }

  private List<EvaluatorSummary> sortEvaluatorsByThroughput(
      final List<EvaluatorParameters> params,
      final int availableEvaluators,
      final ToDoubleFunction<EvaluatorParameters> unitCostFunc,
      final ToDoubleFunction<EvaluatorParameters> bandwidthFunc,
      final String newNodeIdPrefix) {

    final double unitCostSum = params.stream()
        .mapToDouble(unitCostFunc)
        .sum();

    final double bandwidthSum = params.stream()
        .mapToDouble(bandwidthFunc)
        .sum();

    final List<EvaluatorSummary> nodes = params.stream()
        .map(param -> new EvaluatorSummary(param.getId(), param.getDataInfo(),
            1 / unitCostFunc.applyAsDouble(param), bandwidthFunc.applyAsDouble(param)))
        .collect(Collectors.toList());

    // sorted in the order of high "throughput"
    nodes.sort(THROUGHPUT_COMPARATOR);

    final double unitCostAvg = unitCostSum / params.size();
    final double throughput = 1 / unitCostAvg;
    final double bandwidth = bandwidthSum / params.size();

    // We can add up to (availableEvaluators - runningEvaluators - 1) evaluators in each namespace,
    // and reserve at least one evaluator for the other namespace.
    for (int index = 0; index < availableEvaluators - params.size() - 1; ++index) {
      nodes.add(new EvaluatorSummary(newNodeIdPrefix + index, new DataInfoImpl(), throughput, bandwidth));
    }

    return nodes;
  }

  private double totalCost(final int numWorker,
                           final double avgPullSize,
                           final int availableEvaluators,
                           final List<EvaluatorSummary> workers,
                           final List<EvaluatorSummary> servers) {
    final int numServer = availableEvaluators - numWorker;
    double serverBandwidthSum = 0D;
    for (int j = 0; j < numServer; j++) {
      serverBandwidthSum += servers.get(j).bandwidth;
    }

    final double[] terms = new double[numWorker];
    double termInverseSum = 0D;
    for (int i = 0; i < numWorker; i++) {
      // terms[i] denotes worker i's estimated time for a batch
      terms[i] = 1 / workers.get(i).throughput +
          avgPullSize * Math.max(1 / workers.get(i).bandwidth, numWorker / serverBandwidthSum);
      termInverseSum += 1D / terms[i];
    }

    return numTotalMiniBatches / termInverseSum;
  }

  private static void generateTransferSteps(final String namespace,
                                            final Collection<EvaluatorSummary> evaluatorSummaries,
                                            final PlanImpl.Builder builder) {
    final PriorityQueue<EvaluatorSummary> senderPriorityQueue =
        new PriorityQueue<>(evaluatorSummaries.size(), NUM_BLOCKS_TO_MOVE_COMPARATOR);
    final PriorityQueue<EvaluatorSummary> receiverPriorityQueue =
        new PriorityQueue<>(evaluatorSummaries.size(), NUM_BLOCKS_TO_MOVE_COMPARATOR);

    for (final EvaluatorSummary eval : evaluatorSummaries) {
      if (eval.getNumBlocks() > eval.getNumOptimalBlocks()) {
        senderPriorityQueue.add(eval);
      } else if (eval.getNumBlocks() < eval.getNumOptimalBlocks()) {
        receiverPriorityQueue.add(eval);
      }
    }

    // greedy search for generating transfer steps
    while (!senderPriorityQueue.isEmpty()) {
      // pick the compute task that has the biggest amount of data blocks to send to be the sender
      final EvaluatorSummary sender = senderPriorityQueue.poll();
      final EvaluatorSummary receiver = receiverPriorityQueue.poll();

      final int numToSend = sender.getNumBlocks() - sender.getNumOptimalBlocks();
      final int numToReceive = receiver.getNumOptimalBlocks() - receiver.getNumBlocks();
      final int numToMove = Math.min(numToSend, numToReceive);

      builder.addTransferStep(namespace, new TransferStepImpl(sender.getId(),
          receiver.getId(), new DataInfoImpl(numToMove)));

      // if there are more blocks to be sent/received,
      // the sending/receiving evaluator is added back to the PQ with updated numBlocks.
      if (numToSend == numToReceive) {
        continue;
      } else if (numToMove == numToSend) {
        receiver.setNumBlocks(receiver.getNumBlocks() + numToMove);
        receiverPriorityQueue.add(receiver);
      } else { // if (numToMove == numToReceive)
        sender.setNumBlocks(sender.getNumBlocks() - numToMove);
        senderPriorityQueue.add(sender);
      }
    }
  }

  /**
   * @param hostnameToBandwidthFilePath path of the file that consists of (hostname, bandwidth) information.
   * @return the mapping between the hostname and bandwidth of machines
   */
  private Map<String, Double> parseBandwidthInfo(final String hostnameToBandwidthFilePath) {
    if (hostnameToBandwidthFilePath.equals(Parameters.HostToBandwidthFilePath.NONE)) {
      return Collections.emptyMap();
    }

    final Map<String, Double> mapping = new HashMap<>();

    final HdfsSplitInfo[] infoArr =
        HdfsSplitManager.getSplits(hostnameToBandwidthFilePath, TextInputFormat.class.getName(), 1);

    assert infoArr.length == 1; // infoArr's length is always 1(NUM_SPLIT == 1).
    final HdfsSplitInfo info = infoArr[0];
    try {
      final Iterator<Pair<LongWritable, Text>> iterator = HdfsSplitFetcher.fetchData(info);
      while (iterator.hasNext()) {
        final String text = iterator.next().getValue().toString().trim();
        if (!text.startsWith("#") && text.length() != 0) { // comments and empty lines
          final String[] split = text.split("\\s+");
          assert split.length == 2;
          final String hostname = split[0];
          final double bandwidth = Double.parseDouble(split[1]);
          mapping.put(hostname, bandwidth);
        }
      }
    } catch (final IOException e) {
      throw new RuntimeException(e);
    }

    return mapping;
  }

  /**
   * @param param EvaluatorParameter that consists of metrics
   * @return the network bandwidth (in bytes per second)
   */
  private double getBandwidth(final EvaluatorParameters param) {
    if (param.getMetrics() instanceof WorkerMetrics) {
      final WorkerMetrics workerMetrics = (WorkerMetrics) param.getMetrics();
      final String hostname = workerMetrics.getHostname().toString();
      return hostnameToBandwidth.getOrDefault(hostname, defNetworkBandwidth) / 8D;

    } else if (param.getMetrics() instanceof ServerMetrics) {
      final ServerMetrics serverMetrics = (ServerMetrics) param.getMetrics();
      final String hostname = serverMetrics.getHostname().toString();
      return hostnameToBandwidth.getOrDefault(hostname, defNetworkBandwidth) / 8D;

    } else {
      throw new RuntimeException("Unknown type of EvaluatorParameters: " + param);
    }
  }

  /**
   * A summary of the number of data blocks at an evaluator and the number of optimal blocks.
   */
  private static final class EvaluatorSummary {
    private final String id;
    private final DataInfo dataInfo;
    private final double throughput;
    private final double bandwidth;
    private int numOptimalBlocks;

    private EvaluatorSummary(final String id, final DataInfo dataInfo,
                             final double throughput, final double bandwidth) {
      this.id = id;
      this.throughput = throughput;
      this.dataInfo = dataInfo;
      this.bandwidth = bandwidth;
    }

    public String getId() {
      return id;
    }

    private void setNumOptimalBlocks(final int numOptimalBlocks) {
      this.numOptimalBlocks = numOptimalBlocks;
    }

    public int getNumBlocks() {
      return dataInfo.getNumBlocks();
    }

    public void setNumBlocks(final int numBlocks) {
      dataInfo.setNumBlocks(numBlocks);
    }

    public double getThroughput() {
      return this.throughput;
    }

    public double getBandwidth() {
      return this.bandwidth;
    }

    public int getNumOptimalBlocks() {
      return this.numOptimalBlocks;
    }

    @Override
    public String toString() {
      final StringBuilder sb = new StringBuilder("EvaluatorSummary[id=")
          .append(id)
          .append(", numBlocks=")
          .append(getNumBlocks())
          .append(", throughput=")
          .append(throughput)
          .append(", bandwidth=")
          .append(bandwidth)
          .append(", numOptimalBlocks=")
          .append(numOptimalBlocks)
          .append("]");
      return sb.toString();
    }
  }
}<|MERGE_RESOLUTION|>--- conflicted
+++ resolved
@@ -233,15 +233,9 @@
     final int currentNumServers = serverParams.size();
     final double currAvgNumBatches = (double) numTotalMiniBatches / currentNumWorkers;
 
-<<<<<<< HEAD
-    final double optimalCost = numWorkersCostMap.getOrDefault(optimalNumWorkers, Double.MAX_VALUE);
-
-    // we must apply the costs in metrics by avgNumMiniBatchesPerWorker since these are mini-batch metrics
-=======
     final double optimalCost = numWorkersCostMap.get(optimalNumWorkers);
 
     // we must apply the costs in metrics by currAvgNumBatches since these are mini-batch metrics
->>>>>>> dbb438d6
     final double currMeasuredCompCost = currAvgNumBatches * (workerParams.stream()
         .mapToDouble(param -> ((WorkerMetrics) param.getMetrics()).getTotalCompTime()).average().orElse(0D));
     final double currMeasuredCommCost = currAvgNumBatches * (workerParams.stream()
