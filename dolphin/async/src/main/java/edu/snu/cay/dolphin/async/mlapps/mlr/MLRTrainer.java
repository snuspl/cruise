/*
 * Copyright (C) 2016 Seoul National University
 *
 * Licensed under the Apache License, Version 2.0 (the "License");
 * you may not use this file except in compliance with the License.
 * You may obtain a copy of the License at
 *
 *         http://www.apache.org/licenses/LICENSE-2.0
 *
 * Unless required by applicable law or agreed to in writing, software
 * distributed under the License is distributed on an "AS IS" BASIS,
 * WITHOUT WARRANTIES OR CONDITIONS OF ANY KIND, either express or implied.
 * See the License for the specific language governing permissions and
 * limitations under the License.
 */
package edu.snu.cay.dolphin.async.mlapps.mlr;

import edu.snu.cay.common.math.linalg.Vector;
import edu.snu.cay.common.math.linalg.VectorFactory;
import edu.snu.cay.common.metric.MetricsMsgSender;
import edu.snu.cay.common.metric.avro.Metrics;
import edu.snu.cay.common.param.Parameters;
import edu.snu.cay.dolphin.async.Trainer;
import edu.snu.cay.dolphin.async.TrainingDataProvider;
import edu.snu.cay.dolphin.async.metric.Tracer;
import edu.snu.cay.dolphin.async.metric.avro.WorkerMetrics;
import edu.snu.cay.services.em.evaluator.api.DataIdFactory;
import edu.snu.cay.services.em.evaluator.api.MemoryStore;
import edu.snu.cay.services.em.exceptions.IdGenerationException;
import edu.snu.cay.services.ps.worker.api.ParameterWorker;
import edu.snu.cay.utils.Tuple3;
import org.apache.reef.io.network.util.Pair;
import org.apache.reef.tang.annotations.Parameter;

import javax.inject.Inject;
import java.util.ArrayList;
import java.util.HashMap;
import java.util.List;
import java.util.Map;
import java.util.logging.Level;
import java.util.logging.Logger;

import static edu.snu.cay.dolphin.async.mlapps.mlr.MLRParameters.*;

/**
 * {@link Trainer} class for the MLRREEF application.
 * Uses {@code numClasses} model vectors to determine which class each data instance belongs to.
 * The model vector that outputs the highest dot product value is declared as that data instance's prediction.
 */
final class MLRTrainer implements Trainer {
  private static final Logger LOG = Logger.getLogger(MLRTrainer.class.getName());

  /**
   * Parser object for fetching and parsing the input dataset.
   */
  private final MLRParser mlrParser;

  /**
   * ParameterWorker object used to interact with the parameter server.
   */
  private final ParameterWorker<Integer, Vector, Vector> parameterWorker;

  /**
   * Number of possible classes for a data instance.
   */
  private final int numClasses;

  /**
   * Number of features of each model partition.
   */
  private final int numFeaturesPerPartition;

  /**
   * Number of model partitions for each class.
   */
  private final int numPartitionsPerClass;

  /**
   * Number of training data instances to be processed per mini-batch.
   */
  private final int miniBatchSize;

  /**
   * Size of each step taken during gradient descent.
   */
  private double stepSize;

  /**
   * L2 regularization constant.
   */
  private final double lambda;

  /**
   * Object for creating {@link Vector} instances.
   */
  private final VectorFactory vectorFactory;

  /**
   * Model vectors that represent each class.
   */
  private final Vector[] oldModels;
  private final Vector[] newModels;

  /**
   * A list from 0 to {@code numClasses * numPartitionsPerClass} that will be used during {@link #pullModels()}.
   */
  private List<Integer> classPartitionIndices;

  /**
   * The step size drops by this rate.
   */
  private final double decayRate;

  /**
   * The step size drops after {@code decayPeriod} iterations pass.
   */
  private final int decayPeriod;

  /**
   * Number of instances to compute training loss with.
   */
  private final int trainErrorDataSetSize;

  private final DataIdFactory<Long> idFactory;
  private final MemoryStore<Long> memoryStore;
  private final TrainingDataProvider<Long> trainingDataProvider;

  // TODO #487: Metric collecting should be done by the system, not manually by the user code.
  private final MetricsMsgSender<WorkerMetrics> metricsMsgSender;
  private final Tracer pushTracer;
  private final Tracer pullTracer;
  private final Tracer computeTracer;

  @Inject
  private MLRTrainer(final MLRParser mlrParser,
                     final ParameterWorker<Integer, Vector, Vector> parameterWorker,
                     @Parameter(NumClasses.class) final int numClasses,
                     @Parameter(NumFeatures.class) final int numFeatures,
                     @Parameter(NumFeaturesPerPartition.class) final int numFeaturesPerPartition,
                     @Parameter(InitialStepSize.class) final double initStepSize,
                     @Parameter(Lambda.class) final double lambda,
                     @Parameter(DecayRate.class) final double decayRate,
                     @Parameter(DecayPeriod.class) final int decayPeriod,
<<<<<<< HEAD
                     @Parameter(TrainErrorDatasetSize.class) final int trainErrorDataSetSize,
                     @Parameter(Parameters.MiniBatches.class) final int numMiniBatchPerIter,
=======
                     @Parameter(TrainErrorDatasetSize.class) final int trainErrorDatasetSize,
                     @Parameter(Parameters.MiniBatchSize.class) final int miniBatchSize,
>>>>>>> 3a17253b
                     final DataIdFactory<Long> idFactory,
                     final MemoryStore<Long> memoryStore,
                     final TrainingDataProvider<Long> trainingDataProvider,
                     final MetricsMsgSender<WorkerMetrics> metricsMsgSender,
                     final VectorFactory vectorFactory) {
    this.mlrParser = mlrParser;
    this.parameterWorker = parameterWorker;
    this.numClasses = numClasses;
    this.numFeaturesPerPartition = numFeaturesPerPartition;
    if (numFeatures % numFeaturesPerPartition != 0) {
      throw new RuntimeException("Uneven model partitions");
    }
    this.numPartitionsPerClass = numFeatures / numFeaturesPerPartition;
    this.miniBatchSize = miniBatchSize;
    this.stepSize = initStepSize;
    this.lambda = lambda;
    this.vectorFactory = vectorFactory;
    this.oldModels = new Vector[numClasses];
    this.newModels = new Vector[numClasses];
    this.decayRate = decayRate;
    this.decayPeriod = decayPeriod;
    this.trainErrorDataSetSize = trainErrorDataSetSize;
    this.metricsMsgSender = metricsMsgSender;
    this.idFactory = idFactory;
    this.memoryStore = memoryStore;
    this.trainingDataProvider = trainingDataProvider;

    this.pushTracer = new Tracer();
    this.pullTracer = new Tracer();
    this.computeTracer = new Tracer();
  }

  /**
   * Parse the input dataset, initialize a few data structures, and wait for other workers.
   */
  @Override
  public void initialize() {
    // The input dataset, given as a list of pairs which are in the form, (input vector, label).
    final List<Pair<Vector, Integer>> dataValues = mlrParser.parse();

    final List<Long> dataKeys;
    try {
      dataKeys = idFactory.getIds(dataValues.size());
    } catch (final IdGenerationException e) {
      throw new RuntimeException("Fail to generate data keys", e);
    }

    memoryStore.putList(dataKeys, dataValues);

    classPartitionIndices = new ArrayList<>(numClasses * numPartitionsPerClass);
    for (int classIndex = 0; classIndex < numClasses; ++classIndex) {
      for (int partitionIndex = 0; partitionIndex < numPartitionsPerClass; ++partitionIndex) {
        // 0 ~ (numPartitionsPerClass - 1) is for class 0
        // numPartitionsPerClass ~ (2 * numPartitionsPerClass - 1) is for class 1
        // and so on
        classPartitionIndices.add(classIndex * numPartitionsPerClass + partitionIndex);
      }
    }

    LOG.log(Level.INFO, "Step size = {0}", stepSize);
    LOG.log(Level.INFO, "Number of instances per mini-batch = {0}", miniBatchSize);
    LOG.log(Level.INFO, "Total number of keys = {0}", classPartitionIndices.size());
    LOG.log(Level.INFO, "Total number of training data items = {0}", dataValues.size());
    if (dataValues.size() < trainErrorDataSetSize) {
      LOG.log(Level.WARNING, "Number of samples is less than trainErrorDatasetSize = {0}", trainErrorDataSetSize);
    }
  }

  @Override
  public void run(final int iteration) {
    final long iterationBegin = System.currentTimeMillis();
    resetTracers();

    // Record the number of EM data blocks at the beginning of this iteration
    // to filter out stale metrics for optimization
    final int numEMBlocks = memoryStore.getNumBlocks();

<<<<<<< HEAD
    computeTracer.startTimer();
    Map<Long, Pair<Vector, Integer>> workloadMap = trainingDataProvider.getNextTrainingData();
    computeTracer.recordTime(0);
    while (!workloadMap.isEmpty()) {
      // pull data when mini-batch is started
      pullModels();

      computeTracer.startTimer();
      final List<Pair<Vector, Integer>> workload = new ArrayList<>(workloadMap.values());
      for (final Pair<Vector, Integer> entry : workload) {

        final Vector features = entry.getFirst();
        final int label = entry.getSecond();

        // compute h(x, w) = softmax(x dot w)
        final Vector predictions = predict(features);

        // error = h(x, w) - y, where y_j = 1 (if positive for class j) or 0 (otherwise)
        // instead of allocating a new vector for the error,
        // we use the same object for convenience
        predictions.set(label, predictions.get(label) - 1);

        // gradient_j = -stepSize * error_j * x
        if (lambda != 0) {
          for (int j = 0; j < numClasses; ++j) {
            newModels[j].axpy(-predictions.get(j) * stepSize, features);
            newModels[j].axpy(-stepSize * lambda, newModels[j]);
          }
        } else {
          for (int j = 0; j < numClasses; ++j) {
            newModels[j].axpy(-predictions.get(j) * stepSize, features);
          }
        }
=======
    final int numTotalInstances = workload.size();
    int numInstancesProcessed = 0;
    int numInstancesToProcess = miniBatchSize;

    final int numMiniBatches = (int) Math.ceil((double) numTotalInstances / miniBatchSize);
    final int remainderForLastMiniBatch = numTotalInstances % miniBatchSize;
    final int numInstancesForLastMiniBatch = remainderForLastMiniBatch == 0 ? miniBatchSize : remainderForLastMiniBatch;
    int miniBatchIdx = 0;
    LOG.log(Level.INFO, "Number of mini-batches for epoch {0} = {1}", new Object[] {iteration, numMiniBatches});

    pullModels();

    computeTracer.startTimer();
    for (final Pair<Vector, Integer> entry : workload) {
      if (numInstancesProcessed == numInstancesToProcess) {
        computeTracer.recordTime(numInstancesProcessed);

        // push gradients and pull fresh models
        pushAndResetGradients();
        pullModels();

        numInstancesProcessed = 0;
        ++miniBatchIdx;

        // The last mini-batch may take fewer than or equal to "miniBatchSize" training data instances.
        if (miniBatchIdx == numMiniBatches - 1) {
          numInstancesToProcess = numInstancesForLastMiniBatch;
        }

        computeTracer.startTimer();
>>>>>>> 3a17253b
      }

      workloadMap = trainingDataProvider.getNextTrainingData();

      // A mini-batch is ended
      computeTracer.recordTime(workload.size());

<<<<<<< HEAD
      // push gradients
      pushAndResetGradients();
    }

=======
      // gradient_j = -stepSize * error_j * x
      if (lambda != 0) {
        for (int j = 0; j < numClasses; ++j) {
          newModels[j].axpy(-predictions.get(j) * stepSize, features);
          newModels[j].axpy(-stepSize * lambda, newModels[j]);
        }
      } else {
        for (int j = 0; j < numClasses; ++j) {
          newModels[j].axpy(-predictions.get(j) * stepSize, features);
        }
      }
      ++numInstancesProcessed;
    }

    computeTracer.recordTime(numInstancesProcessed);

    pushAndResetGradients();

>>>>>>> 3a17253b
    if (iteration % decayPeriod == 0) {
      final double prevStepSize = stepSize;
      stepSize *= decayRate;
      LOG.log(Level.INFO, "{0} iterations have passed. Step size decays from {1} to {2}",
          new Object[]{decayPeriod, prevStepSize, stepSize});
    }

    final Map<Long, Pair<Vector, Integer>> totalWorkloadMap = memoryStore.getAll();
    final List<Pair<Vector, Integer>> totalWorkLoad = new ArrayList<>(totalWorkloadMap.values());
    final double elapsedTime = (System.currentTimeMillis() - iterationBegin) / 1000.0D;
    final Tuple3<Double, Double, Float> lossRegLossAccuracy = computeLoss(trainErrorDataSetSize, totalWorkLoad);
    final Metrics appMetrics = buildAppMetrics(lossRegLossAccuracy.getFirst(),
<<<<<<< HEAD
        lossRegLossAccuracy.getSecond(), (double) lossRegLossAccuracy.getThird(), elapsedTime, totalWorkLoad.size());
    final WorkerMetrics workerMetrics =
        buildMetricsMsg(iteration, appMetrics, numEMBlocks, totalWorkLoad.size(), elapsedTime);
=======
        lossRegLossAccuracy.getSecond(), (double) lossRegLossAccuracy.getThird(), elapsedTime, numInstancesProcessed);
    final WorkerMetrics workerMetrics =
        buildMetricsMsg(iteration, appMetrics, numMiniBatches, numEMBlocks, workload.size(), elapsedTime);
>>>>>>> 3a17253b

    LOG.log(Level.INFO, "WorkerMetrics {0}", workerMetrics);
    sendMetrics(workerMetrics);
  }

  /**
   * Pull models one last time and perform validation.
   */
  @Override
  public void cleanup() {
    pullModels();

    final Map<Long, Pair<Vector, Integer>> workloadMap = memoryStore.getAll();
    final List<Pair<Vector, Integer>> data = new ArrayList<>(workloadMap.values());
    final int entireDatasetSize = data.size();

    // Compute loss with the entire dataset.
    final Tuple3<Double, Double, Float> lossRegLossAccuracy = computeLoss(entireDatasetSize, data);
    final Metrics appMetrics =
        buildAppMetrics(lossRegLossAccuracy.getFirst(), lossRegLossAccuracy.getSecond(), lossRegLossAccuracy.getThird(),
            0.0, entireDatasetSize);
    LOG.log(Level.INFO, "[Cleanup] AppMetrics {0}", appMetrics);
  }

  private void pullModels() {
    pullTracer.startTimer();
    final List<Vector> partitions = parameterWorker.pull(classPartitionIndices);
    pullTracer.recordTime(partitions.size());
    computeTracer.startTimer();
    for (int classIndex = 0; classIndex < numClasses; ++classIndex) {
      // 0 ~ (numPartitionsPerClass - 1) is for class 0
      // numPartitionsPerClass ~ (2 * numPartitionsPerClass - 1) is for class 1
      // and so on
      final List<Vector> partialModelsForThisClass =
          partitions.subList(classIndex * numPartitionsPerClass, (classIndex  + 1) * numPartitionsPerClass);

      // concat partitions into one long vector
      oldModels[classIndex] = vectorFactory.concatDense(partialModelsForThisClass);
      newModels[classIndex] = oldModels[classIndex].copy();
    }
    computeTracer.recordTime(0);
  }

  private void pushAndResetGradients() {
    for (int classIndex = 0; classIndex < numClasses; classIndex++) {
      computeTracer.startTimer();
      final Vector gradient = newModels[classIndex].sub(oldModels[classIndex]);
      computeTracer.recordTime(0);

      pushTracer.startTimer();
      for (int partitionIndex = 0; partitionIndex < numPartitionsPerClass; ++partitionIndex) {
        final int partitionStart = partitionIndex * numFeaturesPerPartition;
        final int partitionEnd = (partitionIndex + 1) * numFeaturesPerPartition;
        parameterWorker.push(classIndex * numPartitionsPerClass + partitionIndex,
            gradient.slice(partitionStart, partitionEnd));
      }
      pushTracer.recordTime(numPartitionsPerClass);
    }
  }

  /**
   * Compute the loss value using the current models and all data instances.
   * May take long, so do not call frequently.
   */
  private Tuple3<Double, Double, Float> computeLoss(final int datasetSize,
                                                    final List<Pair<Vector, Integer>> data) {
    double loss = 0;
    int numInstances = 0;
    int correctPredictions = 0;

    final int numDataToCompute = Math.min(datasetSize, data.size());
    for (final Pair<Vector, Integer> entry : data.subList(0, numDataToCompute)) {
      final Vector features = entry.getFirst();
      final int label = entry.getSecond();
      final Vector predictions = predict(features);
      final int prediction = max(predictions).getFirst();

      if (label == prediction) {
        ++correctPredictions;
      }

      for (int classIndex = 0; classIndex < numClasses; ++classIndex) {
        if (classIndex == label) {
          loss += -Math.log(predictions.get(classIndex));
        } else {
          loss += -Math.log(1 - predictions.get(classIndex));
        }
      }

      ++numInstances;
    }
    loss /= numInstances;

    double regLoss = 0;
    if (lambda != 0) {
      // skip this part entirely if lambda is zero, to avoid regularization operation overheads
      for (int classIndex = 0; classIndex < numClasses; ++classIndex) {
        final Vector model = newModels[classIndex];
        double l2norm = 0;
        for (int vectorIndex = 0; vectorIndex < model.length(); ++vectorIndex) {
          l2norm += model.get(vectorIndex) * model.get(vectorIndex);
        }
        regLoss += l2norm * lambda / 2;
      }
    }
    regLoss /= numClasses;
    return new Tuple3<>(loss, regLoss, (float) correctPredictions / numInstances);
  }

  /**
   * Compute the probability vector of the given data instance, represented by {@code features}.
   */
  private Vector predict(final Vector features) {
    final double[] predict = new double[numClasses];
    for (int classIndex = 0; classIndex < numClasses; ++classIndex) {
      predict[classIndex] = newModels[classIndex].dot(features);
    }
    return softmax(vectorFactory.createDense(predict));
  }

  private static Vector softmax(final Vector vector) {
    // prevent overflow during exponential operations
    // https://lingpipe-blog.com/2009/06/25/log-sum-of-exponentials/
    final double logSumExp = logSumExp(vector);
    for (int index = 0; index < vector.length(); ++index) {
      vector.set(index, Math.max(Math.min(1 - 1e-12, Math.exp(vector.get(index) - logSumExp)), 1e-12));
    }
    return vector;
  }

  /**
   * Returns {@code log(sum_i(exp(vector.get(i)))}, while avoiding overflow.
   */
  private static double logSumExp(final Vector vector) {
    final double max = max(vector).getSecond();
    double sumExp = 0;
    for (int index = 0; index < vector.length(); ++index) {
      sumExp += Math.exp(vector.get(index) - max);
    }
    return max + Math.log(sumExp);
  }

  /**
   * Find the largest value in {@code vector} and return its index and the value itself together.
   */
  private static Pair<Integer, Double> max(final Vector vector) {
    double maxValue = vector.get(0);
    int maxIndex = 0;
    for (int index = 1; index < vector.length(); ++index) {
      final double value = vector.get(index);
      if (value > maxValue) {
        maxValue = value;
        maxIndex = index;
      }
    }
    return new Pair<>(maxIndex, maxValue);
  }

  private void resetTracers() {
    pushTracer.resetTrace();
    pullTracer.resetTrace();
    computeTracer.resetTrace();
  }

  private void sendMetrics(final WorkerMetrics workerMetrics) {
    LOG.log(Level.FINE, "Sending WorkerMetrics {0}", new Object[]{workerMetrics});

    metricsMsgSender.send(workerMetrics);
  }

  private WorkerMetrics buildMetricsMsg(final int iteration, final Metrics appMetrics, final int numMiniBatchForEpoch,
                                        final int numDataBlocks, final int numProcessedDataItemCount,
                                        final double elapsedTime) {
    final WorkerMetrics workerMetrics = WorkerMetrics.newBuilder()
        .setMetrics(appMetrics)
        .setEpochIdx(iteration)
        .setMiniBatchSize(miniBatchSize)
        .setNumMiniBatchForEpoch(numMiniBatchForEpoch)
        .setNumDataBlocks(numDataBlocks)
        .setProcessedDataItemCount(numProcessedDataItemCount)
        .setTotalTime(elapsedTime)
        .setTotalCompTime(computeTracer.totalElapsedTime())
        .setTotalPullTime(pullTracer.totalElapsedTime())
        .setAvgPullTime(pullTracer.avgTimePerElem())
        .setTotalPushTime(pushTracer.totalElapsedTime())
        .setAvgPushTime(pushTracer.avgTimePerElem())
        .setParameterWorkerMetrics(parameterWorker.buildParameterWorkerMetrics())
        .build();

    return workerMetrics;
  }

  private Metrics buildAppMetrics(final double sampleLoss, final double regLoss, final double accuracy,
                                  final double elapsedTime, final int numInstances) {
    final Map<CharSequence, Double> appMetricMap = new HashMap<>();
    appMetricMap.put(MetricKeys.SAMPLE_LOSS_AVG, sampleLoss);
    appMetricMap.put(MetricKeys.REG_LOSS_AVG, regLoss);
    appMetricMap.put(MetricKeys.ACCURACY, accuracy);
    appMetricMap.put(MetricKeys.DVT, numInstances / elapsedTime);

    return Metrics.newBuilder()
        .setData(appMetricMap)
        .build();
  }
}<|MERGE_RESOLUTION|>--- conflicted
+++ resolved
@@ -33,10 +33,7 @@
 import org.apache.reef.tang.annotations.Parameter;
 
 import javax.inject.Inject;
-import java.util.ArrayList;
-import java.util.HashMap;
-import java.util.List;
-import java.util.Map;
+import java.util.*;
 import java.util.logging.Level;
 import java.util.logging.Logger;
 
@@ -141,13 +138,8 @@
                      @Parameter(Lambda.class) final double lambda,
                      @Parameter(DecayRate.class) final double decayRate,
                      @Parameter(DecayPeriod.class) final int decayPeriod,
-<<<<<<< HEAD
-                     @Parameter(TrainErrorDatasetSize.class) final int trainErrorDataSetSize,
-                     @Parameter(Parameters.MiniBatches.class) final int numMiniBatchPerIter,
-=======
                      @Parameter(TrainErrorDatasetSize.class) final int trainErrorDatasetSize,
                      @Parameter(Parameters.MiniBatchSize.class) final int miniBatchSize,
->>>>>>> 3a17253b
                      final DataIdFactory<Long> idFactory,
                      final MemoryStore<Long> memoryStore,
                      final TrainingDataProvider<Long> trainingDataProvider,
@@ -168,8 +160,8 @@
     this.oldModels = new Vector[numClasses];
     this.newModels = new Vector[numClasses];
     this.decayRate = decayRate;
+    this.trainErrorDataSetSize = trainErrorDatasetSize;
     this.decayPeriod = decayPeriod;
-    this.trainErrorDataSetSize = trainErrorDataSetSize;
     this.metricsMsgSender = metricsMsgSender;
     this.idFactory = idFactory;
     this.memoryStore = memoryStore;
@@ -225,20 +217,18 @@
     // to filter out stale metrics for optimization
     final int numEMBlocks = memoryStore.getNumBlocks();
 
-<<<<<<< HEAD
-    computeTracer.startTimer();
-    Map<Long, Pair<Vector, Integer>> workloadMap = trainingDataProvider.getNextTrainingData();
-    computeTracer.recordTime(0);
-    while (!workloadMap.isEmpty()) {
-      // pull data when mini-batch is started
-      pullModels();
-
+    int miniBatchCount = 0;
+    final List<Pair<Vector, Integer>> totalInstancesProcessed = new LinkedList<>();
+
+    Map<Long, Pair<Vector, Integer>> nextTrainingData = trainingDataProvider.getNextTrainingData();
+    while (!nextTrainingData.isEmpty()) {
       computeTracer.startTimer();
-      final List<Pair<Vector, Integer>> workload = new ArrayList<>(workloadMap.values());
-      for (final Pair<Vector, Integer> entry : workload) {
-
-        final Vector features = entry.getFirst();
-        final int label = entry.getSecond();
+      final List<Pair<Vector, Integer>> instances = new ArrayList<>(nextTrainingData.values());
+      final int numInstancesToProcess = instances.size();
+      for (final Pair<Vector, Integer> instance : instances) {
+
+        final Vector features = instance.getFirst();
+        final int label = instance.getSecond();
 
         // compute h(x, w) = softmax(x dot w)
         final Vector predictions = predict(features);
@@ -259,70 +249,19 @@
             newModels[j].axpy(-predictions.get(j) * stepSize, features);
           }
         }
-=======
-    final int numTotalInstances = workload.size();
-    int numInstancesProcessed = 0;
-    int numInstancesToProcess = miniBatchSize;
-
-    final int numMiniBatches = (int) Math.ceil((double) numTotalInstances / miniBatchSize);
-    final int remainderForLastMiniBatch = numTotalInstances % miniBatchSize;
-    final int numInstancesForLastMiniBatch = remainderForLastMiniBatch == 0 ? miniBatchSize : remainderForLastMiniBatch;
-    int miniBatchIdx = 0;
-    LOG.log(Level.INFO, "Number of mini-batches for epoch {0} = {1}", new Object[] {iteration, numMiniBatches});
-
-    pullModels();
-
-    computeTracer.startTimer();
-    for (final Pair<Vector, Integer> entry : workload) {
-      if (numInstancesProcessed == numInstancesToProcess) {
-        computeTracer.recordTime(numInstancesProcessed);
-
-        // push gradients and pull fresh models
-        pushAndResetGradients();
-        pullModels();
-
-        numInstancesProcessed = 0;
-        ++miniBatchIdx;
-
-        // The last mini-batch may take fewer than or equal to "miniBatchSize" training data instances.
-        if (miniBatchIdx == numMiniBatches - 1) {
-          numInstancesToProcess = numInstancesForLastMiniBatch;
-        }
-
-        computeTracer.startTimer();
->>>>>>> 3a17253b
-      }
-
-      workloadMap = trainingDataProvider.getNextTrainingData();
-
-      // A mini-batch is ended
-      computeTracer.recordTime(workload.size());
-
-<<<<<<< HEAD
+      }
+      computeTracer.recordTime(numInstancesToProcess);
+
       // push gradients
       pushAndResetGradients();
-    }
-
-=======
-      // gradient_j = -stepSize * error_j * x
-      if (lambda != 0) {
-        for (int j = 0; j < numClasses; ++j) {
-          newModels[j].axpy(-predictions.get(j) * stepSize, features);
-          newModels[j].axpy(-stepSize * lambda, newModels[j]);
-        }
-      } else {
-        for (int j = 0; j < numClasses; ++j) {
-          newModels[j].axpy(-predictions.get(j) * stepSize, features);
-        }
-      }
-      ++numInstancesProcessed;
-    }
-
-    computeTracer.recordTime(numInstancesProcessed);
-
-    pushAndResetGradients();
-
->>>>>>> 3a17253b
+
+      // A mini-batch is ended
+      miniBatchCount++;
+      totalInstancesProcessed.addAll(instances);
+
+      nextTrainingData = trainingDataProvider.getNextTrainingData();
+    }
+
     if (iteration % decayPeriod == 0) {
       final double prevStepSize = stepSize;
       stepSize *= decayRate;
@@ -330,20 +269,16 @@
           new Object[]{decayPeriod, prevStepSize, stepSize});
     }
 
-    final Map<Long, Pair<Vector, Integer>> totalWorkloadMap = memoryStore.getAll();
-    final List<Pair<Vector, Integer>> totalWorkLoad = new ArrayList<>(totalWorkloadMap.values());
     final double elapsedTime = (System.currentTimeMillis() - iterationBegin) / 1000.0D;
-    final Tuple3<Double, Double, Float> lossRegLossAccuracy = computeLoss(trainErrorDataSetSize, totalWorkLoad);
-    final Metrics appMetrics = buildAppMetrics(lossRegLossAccuracy.getFirst(),
-<<<<<<< HEAD
-        lossRegLossAccuracy.getSecond(), (double) lossRegLossAccuracy.getThird(), elapsedTime, totalWorkLoad.size());
-    final WorkerMetrics workerMetrics =
-        buildMetricsMsg(iteration, appMetrics, numEMBlocks, totalWorkLoad.size(), elapsedTime);
-=======
-        lossRegLossAccuracy.getSecond(), (double) lossRegLossAccuracy.getThird(), elapsedTime, numInstancesProcessed);
-    final WorkerMetrics workerMetrics =
-        buildMetricsMsg(iteration, appMetrics, numMiniBatches, numEMBlocks, workload.size(), elapsedTime);
->>>>>>> 3a17253b
+    final Tuple3<Double, Double, Float> lossRegLossAccuracy =
+        computeLoss(trainErrorDataSetSize, totalInstancesProcessed);
+    final double loss = lossRegLossAccuracy.getFirst();
+    final double regLoss = lossRegLossAccuracy.getSecond();
+    final double accuracy = (double) lossRegLossAccuracy.getThird();
+    final Metrics appMetrics = buildAppMetrics(loss, regLoss, accuracy, elapsedTime,
+        totalInstancesProcessed.size());
+    final WorkerMetrics workerMetrics = buildMetricsMsg(iteration, appMetrics, miniBatchCount, numEMBlocks,
+        totalInstancesProcessed.size(), elapsedTime);
 
     LOG.log(Level.INFO, "WorkerMetrics {0}", workerMetrics);
     sendMetrics(workerMetrics);
