/*
 * Copyright (C) 2017 Seoul National University
 *
 * Licensed under the Apache License, Version 2.0 (the "License");
 * you may not use this file except in compliance with the License.
 * You may obtain a copy of the License at
 *
 *         http://www.apache.org/licenses/LICENSE-2.0
 *
 * Unless required by applicable law or agreed to in writing, software
 * distributed under the License is distributed on an "AS IS" BASIS,
 * WITHOUT WARRANTIES OR CONDITIONS OF ANY KIND, either express or implied.
 * See the License for the specific language governing permissions and
 * limitations under the License.
 */
package edu.snu.cay.dolphin.async.mlapps.mlr;

import edu.snu.cay.common.math.linalg.Vector;
import edu.snu.cay.common.math.linalg.VectorFactory;
import edu.snu.cay.dolphin.async.*;
import edu.snu.cay.utils.MemoryUtils;
import edu.snu.cay.utils.ThreadUtils;
import edu.snu.cay.utils.Tuple3;
import org.apache.reef.io.network.util.Pair;
import org.apache.reef.tang.annotations.Parameter;
import edu.snu.cay.dolphin.async.DolphinParameters.*;

import javax.inject.Inject;
import java.util.*;
import java.util.concurrent.*;
import java.util.logging.Level;
import java.util.logging.Logger;

import static edu.snu.cay.dolphin.async.mlapps.mlr.MLRParameters.*;

/**
 * {@link Trainer} class for the MLRREEF application.
 * Uses {@code numClasses} model vectors to determine which class each data instance belongs to.
 * The model vector that outputs the highest dot product value is declared as that data instance's prediction.
 */
final class MLRTrainer implements Trainer<MLRData> {
  private static final Logger LOG = Logger.getLogger(MLRTrainer.class.getName());

  private final ModelAccessor<Integer, Vector, Vector> modelAccessor;

  /**
   * Number of possible classes for a data instance.
   */
  private final int numClasses;
  
  /**
   * Number of features for a data instance.
   */
  private final int numFeatures;
  
  /**
   * Number of features of each model partition.
   */
  private final int numFeaturesPerPartition;

  /**
   * Number of model partitions for each class.
   */
  private final int numPartitionsPerClass;

  /**
   * Size of each step taken during gradient descent.
   */
  private float stepSize;

  /**
   * L2 regularization constant.
   */
  private final float lambda;

  /**
   * Object for creating {@link Vector} instances.
   */
  private final VectorFactory vectorFactory;

  /**
   * Preserves the model parameters that are pulled from server, in order to compute gradients.
   */
  private final MLRModel model;

  /**
   * A list from 0 to {@code numClasses * numPartitionsPerClass} that will be used during {@link #pullModels()}.
   */
  private List<Integer> classPartitionIndices;

  /**
   * The step size drops by this rate.
   */
  private final float decayRate;

  /**
   * The step size drops after every {@code decayPeriod} epochs pass.
   */
  private final int decayPeriod;

  /**
   * Executes the Trainer threads.
   */
  private final ExecutorService executor;

  /**
   * Number of Trainer threads that train concurrently.
   */
  private final int numTrainerThreads;

  @Inject
  private MLRTrainer(final ModelAccessor<Integer, Vector, Vector> modelAccessor,
                     @Parameter(NumClasses.class) final int numClasses,
                     @Parameter(NumFeatures.class) final int numFeatures,
                     @Parameter(NumFeaturesPerPartition.class) final int numFeaturesPerPartition,
                     @Parameter(InitialStepSize.class) final float initStepSize,
                     @Parameter(Lambda.class) final float lambda,
                     @Parameter(DecayRate.class) final float decayRate,
                     @Parameter(DecayPeriod.class) final int decayPeriod,
<<<<<<< HEAD
                     @Parameter(MiniBatchSize.class) final int miniBatchSize,
                     @Parameter(NumTrainerThreads.class) final int numTrainerThreads,
=======
                     @Parameter(DolphinParameters.NumTotalMiniBatches.class) final int numTotalMiniBatches,
                     @Parameter(DolphinParameters.NumTrainerThreads.class) final int numTrainerThreads,
>>>>>>> 3f036f76
                     final VectorFactory vectorFactory) {
    this.modelAccessor = modelAccessor;
    this.numClasses = numClasses;
    this.numFeatures = numFeatures;
    this.numFeaturesPerPartition = numFeaturesPerPartition;
    if (numFeatures % numFeaturesPerPartition != 0) {
      throw new RuntimeException("Uneven model partitions");
    }
    this.numPartitionsPerClass = numFeatures / numFeaturesPerPartition;
    this.stepSize = initStepSize;
    this.lambda = lambda;
    this.vectorFactory = vectorFactory;
    this.model = new MLRModel(new Vector[numClasses]);

    this.decayRate = decayRate;
    if (decayRate <= 0.0 || decayRate > 1.0) {
      throw new IllegalArgumentException("decay_rate must be larger than 0 and less than or equal to 1");
    }
    this.decayPeriod = decayPeriod;
    if (decayPeriod <= 0) {
      throw new IllegalArgumentException("decay_period must be a positive value");
    }

    this.numTrainerThreads = numTrainerThreads;
    this.executor = Executors.newFixedThreadPool(numTrainerThreads);

    this.classPartitionIndices = new ArrayList<>(numClasses * numPartitionsPerClass);
    for (int classIndex = 0; classIndex < numClasses; ++classIndex) {
      for (int partitionIndex = 0; partitionIndex < numPartitionsPerClass; ++partitionIndex) {
        // 0 ~ (numPartitionsPerClass - 1) is for class 0
        // numPartitionsPerClass ~ (2 * numPartitionsPerClass - 1) is for class 1
        // and so on
        classPartitionIndices.add(classIndex * numPartitionsPerClass + partitionIndex);
      }
    }

    LOG.log(Level.INFO, "Number of Trainer threads = {0}", numTrainerThreads);
    LOG.log(Level.INFO, "Step size = {0}", stepSize);
    LOG.log(Level.INFO, "Number of total mini-batches in an epoch = {0}", numTotalMiniBatches);
    LOG.log(Level.INFO, "Total number of keys = {0}", classPartitionIndices.size());
  }

  @Override
  public void initGlobalSettings() {
  }

  @Override
  public void runMiniBatch(final Collection<MLRData> miniBatchTrainingData) {
    // pull data when mini-batch is started
    pullModels();

    final CountDownLatch latch = new CountDownLatch(numTrainerThreads);

    final BlockingQueue<MLRData> instances = new ArrayBlockingQueue<>(miniBatchTrainingData.size());
    instances.addAll(miniBatchTrainingData);

    // collects the gradients computed by multiple threads
    final List<Future<Vector[]>> futures = new ArrayList<>(numTrainerThreads);
    try {
      // Threads drain multiple instances from shared queue, as many as nInstances / (nThreads)^2.
      // This way we can mitigate the slowdown from straggler threads.
      final int drainSize = Math.max(instances.size() / numTrainerThreads / numTrainerThreads, 1);

      for (int threadIdx = 0; threadIdx < numTrainerThreads; threadIdx++) {
        final Future<Vector[]> future = executor.submit(() -> {
          final List<MLRData> drainedInstances = new ArrayList<>(drainSize);
          final Vector[] threadGradient = new Vector[numClasses];
          for (int classIdx = 0; classIdx < numClasses; classIdx++) {
            threadGradient[classIdx] = vectorFactory.createDenseZeros(numFeatures);
          }
          LOG.log(Level.INFO, "Gradient vectors are initialized. Used memory: {0} MB", MemoryUtils.getUsedMemoryMB());

          int count = 0;
          while (true) {
            final int numDrained = instances.drainTo(drainedInstances, drainSize);
            if (numDrained == 0) {
              break;
            }
            
            drainedInstances.forEach(instance -> updateGradient(instance, threadGradient));
            drainedInstances.clear();
            count += numDrained;
          }
          latch.countDown();
          LOG.log(Level.INFO, "{0} has computed {1} instances",
              new Object[] {Thread.currentThread().getName(), count});
          return threadGradient;
        });
        futures.add(future);
      }
      latch.await();
    } catch (final InterruptedException e) {
      LOG.log(Level.SEVERE, "Exception occurred.", e);
      throw new RuntimeException(e);
    }

    final List<Vector[]> threadGradients = ThreadUtils.retrieveResults(futures);
    final Vector[] gradients = aggregateGradient(threadGradients);

    // push gradients
    pushAndResetGradients(gradients);
  }

  @Override
  public EpochResult onEpochFinished(final Collection<MLRData> epochTrainingData,
                                     final Collection<MLRData> testData,
                                     final int epochIdx) {
    LOG.log(Level.INFO, "Pull model to compute loss value");
    pullModels();

    LOG.log(Level.INFO, "Start computing loss value");
    final Vector[] params = model.getParams();
    final Tuple3<Float, Float, Float> trainingLossRegLossAvgAccuracy = computeLoss(epochTrainingData, params);
    final Tuple3<Float, Float, Float> testLossRegLossAvgAccuracy = computeLoss(testData, params);

    if (decayRate != 1 && (epochIdx + 1) % decayPeriod == 0) {
      final float prevStepSize = stepSize;
      stepSize *= decayRate;
      LOG.log(Level.INFO, "{0} epochs passed. Step size decays from {1} to {2}",
          new Object[]{decayPeriod, prevStepSize, stepSize});
    }

    return buildEpochResult(trainingLossRegLossAvgAccuracy, testLossRegLossAvgAccuracy);
  }

  /**
   * Pull models one last time and perform validation.
   */
  @Override
  public void cleanup() {
    executor.shutdown();
  }

  /**
   * Pull up-to-date model parameters from server, which become accessible via {@link ModelHolder#getModel()}.
   */
  private void pullModels() {
    final List<Vector> partitions = modelAccessor.pull(classPartitionIndices);
    final Vector[] params = model.getParams();

    for (int classIndex = 0; classIndex < numClasses; ++classIndex) {
      // 0 ~ (numPartitionsPerClass - 1) is for class 0
      // numPartitionsPerClass ~ (2 * numPartitionsPerClass - 1) is for class 1
      // and so on
      final List<Vector> partialModelsForThisClass =
          partitions.subList(classIndex * numPartitionsPerClass, (classIndex + 1) * numPartitionsPerClass);

      // concat partitions into one long vector
      params[classIndex] = vectorFactory.concatDense(partialModelsForThisClass);
    }
  }

  /**
   * Processes one training data instance and update the intermediate model.
   * @param instance training data instance
   * @param threadGradient update for each instance
   */
  private void updateGradient(final MLRData instance, final Vector[] threadGradient) {
    final Vector feature = instance.getFeature();
    final Vector[] params = model.getParams();
    final int label = instance.getLabel();

    // compute h(x, w) = softmax(x dot w)
    final Vector predictions = predict(feature, params);

    // error = h(x, w) - y, where y_j = 1 (if positive for class j) or 0 (otherwise)
    // instead of allocating a new vector for the error,
    // we use the same object for convenience
    predictions.set(label, predictions.get(label) - 1);

    // gradient_j = -stepSize * error_j * x
    if (lambda != 0) {
      for (int j = 0; j < numClasses; ++j) {
        threadGradient[j].axpy(-predictions.get(j) * stepSize, feature);
        threadGradient[j].axpy(-stepSize * lambda, params[j]);
      }
    } else {
      for (int j = 0; j < numClasses; ++j) {
        threadGradient[j].axpy(-predictions.get(j) * stepSize, feature);
      }
    }
  }

  /**
   * Add all the gradients computed by different threads.
   * @param threadGradients list of gradients computed by trainer threads
   * @return an array of vectors each of which is gradient in a class.
   */
  private Vector[] aggregateGradient(final List<Vector[]> threadGradients) {
    final Vector[] gradients = new Vector[numClasses];
    
    for (int classIdx = 0; classIdx < numClasses; classIdx++) {
      gradients[classIdx] = vectorFactory.createDenseZeros(numFeatures);
      for (int threadIdx = 0; threadIdx < numTrainerThreads; threadIdx++) {
        gradients[classIdx].addi(threadGradients.get(threadIdx)[classIdx]);
      }
    }
    return gradients;
  }

  /**
   * Push the gradients to parameter server.
   * @param gradients an array of vectors each of which is gradient in a class.
   */
  private void pushAndResetGradients(final Vector[] gradients) {
    for (int classIndex = 0; classIndex < numClasses; classIndex++) {
      final Vector gradient = gradients[classIndex];

      for (int partitionIndex = 0; partitionIndex < numPartitionsPerClass; ++partitionIndex) {
        final int partitionStart = partitionIndex * numFeaturesPerPartition;
        final int partitionEnd = (partitionIndex + 1) * numFeaturesPerPartition;
        modelAccessor.push(classIndex * numPartitionsPerClass + partitionIndex,
            gradient.slice(partitionStart, partitionEnd));
      }
    }
  }

  /**
   * Compute the loss value using the current models and given data instances.
   * May take long, so do not call frequently.
   */
  private Tuple3<Float, Float, Float> computeLoss(final Collection<MLRData> data, final Vector[] params) {

    double loss = 0;
    int correctPredictions = 0;

    for (final MLRData entry : data) {
      final Vector feature = entry.getFeature();
      final int label = entry.getLabel(); final Vector predictions = predict(feature, params);
      final int prediction = max(predictions).getFirst();

      if (label == prediction) {
        ++correctPredictions;
      }

      loss += -Math.log(predictions.get(label));
    }

    double regLoss = 0;
    if (lambda != 0) {
      // skip this part entirely if lambda is zero, to avoid regularization operation overheads
      for (int classIndex = 0; classIndex < numClasses; ++classIndex) {
        final Vector perClassParams = params[classIndex];
        double l2norm = 0;
        for (int vectorIndex = 0; vectorIndex < perClassParams.length(); ++vectorIndex) {
          l2norm += perClassParams.get(vectorIndex) * perClassParams.get(vectorIndex);
        }
        regLoss += l2norm * lambda / 2;
      }
    }
    regLoss /= numClasses;

    return new Tuple3<>((float) loss, (float) regLoss, (float) correctPredictions / data.size());
  }

  /**
   * Compute the probability vector of the given data instance, represented by {@code features}.
   */
  private Vector predict(final Vector features, final Vector[] params) {
    final float[] predict = new float[numClasses];
    for (int classIndex = 0; classIndex < numClasses; ++classIndex) {
      predict[classIndex] = params[classIndex].dot(features);
    }
    return softmax(vectorFactory.createDense(predict));
  }

  private static Vector softmax(final Vector vector) {
    // prevent overflow during exponential operations
    // https://lingpipe-blog.com/2009/06/25/log-sum-of-exponentials/
    final double logSumExp = logSumExp(vector);
    for (int index = 0; index < vector.length(); ++index) {
      vector.set(index, (float) Math.max(Math.min(1 - 1e-12, Math.exp(vector.get(index) - logSumExp)), 1e-12));
    }
    return vector;
  }

  /**
   * Returns {@code log(sum_i(exp(vector.get(i)))}, while avoiding overflow.
   */
  private static double logSumExp(final Vector vector) {
    final double max = max(vector).getSecond();
    double sumExp = 0f;
    for (int index = 0; index < vector.length(); ++index) {
      sumExp += Math.exp(vector.get(index) - max);
    }
    return max + Math.log(sumExp);
  }

  /**
   * Find the largest value in {@code vector} and return its index and the value itself together.
   */
  private static Pair<Integer, Float> max(final Vector vector) {
    float maxValue = vector.get(0);
    int maxIndex = 0;
    for (int index = 1; index < vector.length(); ++index) {
      final float value = vector.get(index);
      if (value > maxValue) {
        maxValue = value;
        maxIndex = index;
      }
    }
    return new Pair<>(maxIndex, maxValue);
  }
  
  private EpochResult buildEpochResult(final Tuple3<Float, Float, Float> traininglossRegLossAvgAccuracy,
                                       final Tuple3<Float, Float, Float> testLossRegLossAvgAccuracy) {
    return EpochResult.newBuilder()
        .addAppMetric(MetricKeys.TRAINING_LOSS, traininglossRegLossAvgAccuracy.getFirst())
        .addAppMetric(MetricKeys.TRAINING_REG_LOSS_AVG, traininglossRegLossAvgAccuracy.getSecond())
        .addAppMetric(MetricKeys.TRAINING_ACCURACY, traininglossRegLossAvgAccuracy.getThird())
        .addAppMetric(MetricKeys.TEST_LOSS, testLossRegLossAvgAccuracy.getFirst())
        .addAppMetric(MetricKeys.TEST_REG_LOSS_AVG, testLossRegLossAvgAccuracy.getSecond())
        .addAppMetric(MetricKeys.TEST_ACCURACY, testLossRegLossAvgAccuracy.getThird())
        .build();
  }
}<|MERGE_RESOLUTION|>--- conflicted
+++ resolved
@@ -117,13 +117,8 @@
                      @Parameter(Lambda.class) final float lambda,
                      @Parameter(DecayRate.class) final float decayRate,
                      @Parameter(DecayPeriod.class) final int decayPeriod,
-<<<<<<< HEAD
-                     @Parameter(MiniBatchSize.class) final int miniBatchSize,
+                     @Parameter(NumTotalMiniBatches.class) final int numTotalMiniBatches,
                      @Parameter(NumTrainerThreads.class) final int numTrainerThreads,
-=======
-                     @Parameter(DolphinParameters.NumTotalMiniBatches.class) final int numTotalMiniBatches,
-                     @Parameter(DolphinParameters.NumTrainerThreads.class) final int numTrainerThreads,
->>>>>>> 3f036f76
                      final VectorFactory vectorFactory) {
     this.modelAccessor = modelAccessor;
     this.numClasses = numClasses;
