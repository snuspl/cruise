/*
 * Copyright (C) 2016 Seoul National University
 *
 * Licensed under the Apache License, Version 2.0 (the "License");
 * you may not use this file except in compliance with the License.
 * You may obtain a copy of the License at
 *
 *         http://www.apache.org/licenses/LICENSE-2.0
 *
 * Unless required by applicable law or agreed to in writing, software
 * distributed under the License is distributed on an "AS IS" BASIS,
 * WITHOUT WARRANTIES OR CONDITIONS OF ANY KIND, either express or implied.
 * See the License for the specific language governing permissions and
 * limitations under the License.
 */
package edu.snu.cay.dolphin.async;

import edu.snu.cay.dolphin.async.metric.*;
import edu.snu.cay.dolphin.async.optimizer.parameters.DelayAfterOptimizationMs;
import edu.snu.cay.dolphin.async.optimizer.parameters.OptimizationIntervalMs;
import edu.snu.cay.common.aggregation.AggregationConfiguration;
import edu.snu.cay.common.param.Parameters.*;
import edu.snu.cay.common.dataloader.DataLoadingRequestBuilder;
import edu.snu.cay.services.em.driver.ElasticMemoryConfiguration;
import edu.snu.cay.services.em.optimizer.api.Optimizer;
import edu.snu.cay.services.em.optimizer.conf.OptimizerClass;
import edu.snu.cay.services.em.plan.api.PlanExecutor;
import edu.snu.cay.services.em.plan.conf.PlanExecutorClass;
import edu.snu.cay.services.em.serialize.Serializer;
import edu.snu.cay.services.ps.PSConfigurationBuilder;
import edu.snu.cay.services.ps.common.parameters.Dynamic;
import edu.snu.cay.services.ps.common.parameters.NumPartitions;
import edu.snu.cay.services.ps.common.parameters.NumServers;
import edu.snu.cay.services.ps.driver.impl.ClockManager;
import edu.snu.cay.services.ps.driver.impl.PSDriver;
import edu.snu.cay.services.ps.driver.api.PSManager;
import edu.snu.cay.services.ps.driver.impl.dynamic.DynamicPSManager;
import edu.snu.cay.services.ps.driver.impl.fixed.StaticPSManager;
import edu.snu.cay.services.ps.metric.ServerConstants;
import edu.snu.cay.services.ps.server.parameters.ServerMetricsWindowMs;
import edu.snu.cay.services.ps.server.parameters.ServerNumThreads;
import edu.snu.cay.services.ps.server.parameters.ServerQueueSize;
import edu.snu.cay.services.ps.server.parameters.ServerLogPeriod;
import edu.snu.cay.services.ps.worker.impl.SSPWorkerClock;
import edu.snu.cay.services.ps.worker.parameters.*;
import edu.snu.cay.utils.trace.HTraceParameters;
import edu.snu.cay.utils.trace.parameters.ReceiverHost;
import edu.snu.cay.utils.trace.parameters.ReceiverPort;
import edu.snu.cay.utils.trace.parameters.ReceiverType;
import org.apache.hadoop.mapred.TextInputFormat;
import org.apache.reef.annotations.audience.ClientSide;
import org.apache.reef.client.DriverConfiguration;
import org.apache.reef.client.DriverLauncher;
import org.apache.reef.client.LauncherStatus;
import org.apache.reef.io.network.naming.LocalNameResolverConfiguration;
import org.apache.reef.io.network.naming.NameServerConfiguration;
import org.apache.reef.io.network.util.StringIdentifierFactory;
import org.apache.reef.runtime.local.client.LocalRuntimeConfiguration;
import org.apache.reef.runtime.yarn.client.YarnClientConfiguration;
import org.apache.reef.tang.*;
import org.apache.reef.tang.annotations.Name;
import org.apache.reef.tang.annotations.NamedParameter;
import org.apache.reef.tang.exceptions.InjectionException;
import org.apache.reef.tang.formats.AvroConfigurationSerializer;
import org.apache.reef.tang.formats.CommandLine;
import org.apache.reef.tang.formats.ConfigurationModule;
import org.apache.reef.tang.formats.ConfigurationSerializer;
import org.apache.reef.tang.types.NamedParameterNode;
import org.apache.reef.util.EnvironmentUtils;
import org.apache.reef.wake.IdentifierFactory;
import org.apache.reef.wake.remote.impl.Tuple2;

import java.io.*;
import java.net.*;
import java.nio.file.*;
import java.nio.file.attribute.BasicFileAttributes;
import java.util.Collections;
import java.util.Enumeration;
import java.util.LinkedList;
import java.util.List;
import java.util.logging.Level;
import java.util.logging.Logger;

import static java.nio.file.StandardCopyOption.REPLACE_EXISTING;

/**
 * Main entry point for launching a {@code dolphin-async} application.
 * See {@link AsyncDolphinLauncher#launch(String, String[], AsyncDolphinConfiguration)}.
 */
@ClientSide
public final class AsyncDolphinLauncher {
  private static final Logger LOG = Logger.getLogger(AsyncDolphinLauncher.class.getName());
  private static final String DASHBOARD_DIR = "/dashboard";
  private static final String DASHBOARD_SCRIPT = "dashboard.py";

  @NamedParameter(doc = "configuration for parameters, serialized as a string")
  final class SerializedParameterConfiguration implements Name<String> {
  }

  @NamedParameter(doc = "configuration for worker class, serialized as a string")
  final class SerializedWorkerConfiguration implements Name<String> {
  }

  @NamedParameter(doc = "configuration for server class, serialized as a string")
  final class SerializedServerConfiguration implements Name<String> {
  }

  @NamedParameter(doc = "configuration for the EM worker-side client, specifically the Serializer class")
  final class SerializedEMWorkerClientConfiguration implements Name<String> {
  }

  @NamedParameter(doc = "configuration for the EM server-side client, specifically the Serializer class")
  final class SerializedEMServerClientConfiguration implements Name<String> {
  }

  /**
   * Should not be instantiated.
   */
  private AsyncDolphinLauncher() {
  }

  /**
   * Launch an application on the {@code dolphin-async} framework with an additional configuration for the driver.
   * @param jobName string identifier of this application
   * @param args command line arguments
   * @param asyncDolphinConfiguration job configuration of this application
   * @param customDriverConfiguration additional Tang configuration to be injected at the driver
   */
  public static LauncherStatus launch(final String jobName,
                                      final String[] args,
                                      final AsyncDolphinConfiguration asyncDolphinConfiguration,
                                      final Configuration customDriverConfiguration) {
    try {
      // parse command line arguments, separate them into basic & user parameters
      final Tuple2<Configuration, Configuration> configurations
          = parseCommandLine(args, asyncDolphinConfiguration.getParameterClassList());
      final Configuration basicParameterConf = configurations.getT1();
      final Configuration userParameterConf = configurations.getT2();
      final Injector basicParameterInjector = Tang.Factory.getTang().newInjector(basicParameterConf);

      // local or yarn runtime
      final boolean onLocal = basicParameterInjector.getNamedInstance(OnLocal.class);
      final Configuration runTimeConf = onLocal ?
          getLocalRuntimeConfiguration(
              basicParameterInjector.getNamedInstance(LocalRuntimeMaxNumEvaluators.class),
              basicParameterInjector.getNamedInstance(JVMHeapSlack.class)) :
          getYarnRuntimeConfiguration(basicParameterInjector.getNamedInstance(JVMHeapSlack.class));

      // configuration for the parameter server
      final boolean dynamic = basicParameterInjector.getNamedInstance(Dynamic.class);
      final Class<? extends PSManager> managerClass = dynamic ?
          DynamicPSManager.class :
          StaticPSManager.class;

      final Configuration parameterServerConf = PSConfigurationBuilder.newBuilder()
          .setManagerClass(managerClass)
          .setUpdaterClass(asyncDolphinConfiguration.getUpdaterClass())
          .setKeyCodecClass(asyncDolphinConfiguration.getKeyCodecClass())
          .setPreValueCodecClass(asyncDolphinConfiguration.getPreValueCodecClass())
          .setValueCodecClass(asyncDolphinConfiguration.getValueCodecClass())
          .build();

      final ConfigurationSerializer confSerializer = new AvroConfigurationSerializer();
      final Configuration serializedServerConf = Tang.Factory.getTang().newConfigurationBuilder()
          .bindNamedParameter(SerializedServerConfiguration.class,
              confSerializer.toString(asyncDolphinConfiguration.getServerConfiguration()))
          .build();

      // worker-specific configurations
      // pass the worker class implementation as well as user-defined parameters
      final Configuration basicWorkerConf = Tang.Factory.getTang().newConfigurationBuilder()
          .bindImplementation(Trainer.class, asyncDolphinConfiguration.getTrainerClass())
          .bindNamedParameter(Iterations.class,
              Integer.toString(basicParameterInjector.getNamedInstance(Iterations.class)))
          .bindNamedParameter(MiniBatches.class,
              Integer.toString(basicParameterInjector.getNamedInstance(MiniBatches.class)))
          .build();
      final Configuration workerConf = Configurations.merge(basicWorkerConf,
          asyncDolphinConfiguration.getWorkerConfiguration());

      final Configuration serializedWorkerConf = Tang.Factory.getTang().newConfigurationBuilder()
          .bindNamedParameter(SerializedWorkerConfiguration.class, confSerializer.toString(workerConf))
          .bindNamedParameter(SerializedParameterConfiguration.class, confSerializer.toString(userParameterConf))
          .build();

      final Configuration emWorkerClientConf = Tang.Factory.getTang().newConfigurationBuilder()
          .bindImplementation(Serializer.class, asyncDolphinConfiguration.getWorkerSerializerClass())
          .build();
      final Configuration emServerClientConf = Tang.Factory.getTang().newConfigurationBuilder()
          .bindImplementation(Serializer.class, asyncDolphinConfiguration.getServerSerializerClass())
          .build();

      final Configuration serializedEMClientConf = Tang.Factory.getTang().newConfigurationBuilder()
          .bindNamedParameter(SerializedEMWorkerClientConfiguration.class, confSerializer.toString(emWorkerClientConf))
          .bindNamedParameter(SerializedEMServerClientConfiguration.class, confSerializer.toString(emServerClientConf))
          .build();

      // driver-side configurations
      final Configuration driverConf = getDriverConfiguration(jobName, basicParameterInjector);
      final int timeout = basicParameterInjector.getNamedInstance(Timeout.class);

      // run dashboard and add configuration
      final JavaConfigurationBuilder dashboardConfBuilder = Tang.Factory.getTang().newConfigurationBuilder();
      final int port = basicParameterInjector.getNamedInstance(DashboardPort.class);
      try {
        if (port > 0) {
          final String hostAddress = getHostAddress(port);
          runDashboardServer(port);
          LOG.log(Level.INFO, "Add dashboard configuration!");
          dashboardConfBuilder
              .bindNamedParameter(DashboardHostAddress.class, hostAddress);
        }
      } catch (IOException e) {
<<<<<<< HEAD
        LOG.log(Level.WARNING, "Not launching dashboard");
=======
        LOG.log(Level.WARNING, "Launching dashboard has failed", e);
>>>>>>> fe32ff13
      } finally {
        final Configuration dashboardConf = dashboardConfBuilder.build();
        final LauncherStatus status = DriverLauncher.getLauncher(runTimeConf).run(
            Configurations.merge(basicParameterConf, parameterServerConf, serializedServerConf,
                serializedWorkerConf, driverConf, customDriverConfiguration, serializedEMClientConf,
                dashboardConf),
            timeout);
        LOG.log(Level.INFO, "REEF job completed: {0}", status);
        return status;
      }
    } catch (final Exception e) {
      final LauncherStatus status = LauncherStatus.failed(e);
      LOG.log(Level.INFO, "REEF job completed: {0}", status);

      // This log is for giving more detailed info about failure, which status object does not show
      LOG.log(Level.WARNING, "Exception occurred", e);

      return status;
    }
  }

  /**
   * Launch an application on the {@code dolphin-async} framework.
   * @param jobName string identifier of this application
   * @param args command line arguments
   * @param asyncDolphinConfiguration job configuration of this application
   */
  public static LauncherStatus launch(final String jobName,
                                      final String[] args,
                                      final AsyncDolphinConfiguration asyncDolphinConfiguration) {
    return launch(jobName, args, asyncDolphinConfiguration, Tang.Factory.getTang().newConfigurationBuilder().build());
  }

  private static Tuple2<Configuration, Configuration> parseCommandLine(
      final String[] args,
      final List<Class<? extends Name<?>>> userParameterClassList) throws IOException {
    final JavaConfigurationBuilder cb = Tang.Factory.getTang().newConfigurationBuilder();
    final CommandLine cl = new CommandLine(cb);

    // add all basic parameters
    // TODO #681: Need to add configuration for numWorkerThreads after multi-thread worker is enabled
    final List<Class<? extends Name<?>>> basicParameterClassList = new LinkedList<>();
    basicParameterClassList.add(EvaluatorSize.class);
    basicParameterClassList.add(InputDir.class);
    basicParameterClassList.add(OnLocal.class);
    basicParameterClassList.add(Splits.class);
    basicParameterClassList.add(Timeout.class);
    basicParameterClassList.add(LocalRuntimeMaxNumEvaluators.class);
    basicParameterClassList.add(Iterations.class);
    basicParameterClassList.add(JVMHeapSlack.class);
    basicParameterClassList.add(MiniBatches.class);
    basicParameterClassList.add(DashboardPort.class);

    // add ps parameters
    basicParameterClassList.add(NumServers.class);
    basicParameterClassList.add(NumPartitions.class);
    basicParameterClassList.add(ServerNumThreads.class);
    basicParameterClassList.add(ServerQueueSize.class);
    basicParameterClassList.add(ServerLogPeriod.class);
    basicParameterClassList.add(ParameterWorkerNumThreads.class);
    basicParameterClassList.add(WorkerQueueSize.class);
    basicParameterClassList.add(WorkerExpireTimeout.class);
    basicParameterClassList.add(PullRetryTimeoutMs.class);
    basicParameterClassList.add(WorkerKeyCacheSize.class);
    basicParameterClassList.add(WorkerLogPeriod.class);
    basicParameterClassList.add(Dynamic.class);
    basicParameterClassList.add(ServerMetricsWindowMs.class);

    // add em parameters
    basicParameterClassList.add(OptimizerClass.class);
    basicParameterClassList.add(PlanExecutorClass.class);

    // add trace parameters
    basicParameterClassList.add(ReceiverType.class);
    basicParameterClassList.add(ReceiverHost.class);
    basicParameterClassList.add(ReceiverPort.class);

    // add optimizer parameters
    basicParameterClassList.add(OptimizationIntervalMs.class);
    basicParameterClassList.add(DelayAfterOptimizationMs.class);

    for (final Class<? extends Name<?>> basicParameterClass : basicParameterClassList) {
      cl.registerShortNameOfClass(basicParameterClass);
    }

    // also add any additional parameters specified by user
    for (final Class<? extends Name<?>> userParameterClass : userParameterClassList) {
      cl.registerShortNameOfClass(userParameterClass);
    }

    cl.processCommandLine(args);
    final Configuration clConf = cb.build();

    return new Tuple2<>(extractParameterConf(basicParameterClassList, clConf),
        extractParameterConf(userParameterClassList, clConf));
  }

  /**
   * Extracts configuration which is only related to {@code parameterClassList} from {@code totalConf}.
   */
  private static Configuration extractParameterConf(final List<Class<? extends Name<?>>> parameterClassList,
                                                    final Configuration totalConf) {
    final ClassHierarchy totalConfClassHierarchy = totalConf.getClassHierarchy();
    final JavaConfigurationBuilder parameterConfBuilder = Tang.Factory.getTang().newConfigurationBuilder();
    for (final Class<? extends Name<?>> parameterClass : parameterClassList) {
      final NamedParameterNode parameterNode
          = (NamedParameterNode) totalConfClassHierarchy.getNode(parameterClass.getName());
      final String parameterValue = totalConf.getNamedParameter(parameterNode);
      // if this parameter is not included in the total configuration, parameterValue will be null
      if (parameterValue != null) {
        parameterConfBuilder.bindNamedParameter(parameterClass, parameterValue);
      }
    }
    return parameterConfBuilder.build();
  }

  private static Configuration getYarnRuntimeConfiguration(final double heapSlack) {
    return YarnClientConfiguration.CONF
        .set(YarnClientConfiguration.JVM_HEAP_SLACK, Double.toString(heapSlack))
        .build();
  }

  private static Configuration getLocalRuntimeConfiguration(final int maxNumEvalLocal, final double heapSlack) {
    return LocalRuntimeConfiguration.CONF
        .set(LocalRuntimeConfiguration.MAX_NUMBER_OF_EVALUATORS, Integer.toString(maxNumEvalLocal))
        .set(LocalRuntimeConfiguration.JVM_HEAP_SLACK, Double.toString(heapSlack))
        .build();
  }

  private static Configuration getDriverConfiguration(
      final String jobName, final Injector injector) throws InjectionException {
    final ConfigurationModule driverConf = DriverConfiguration.CONF
        .set(DriverConfiguration.GLOBAL_LIBRARIES, EnvironmentUtils.getClassLocation(AsyncDolphinDriver.class))
        .set(DriverConfiguration.GLOBAL_LIBRARIES, EnvironmentUtils.getClassLocation(TextInputFormat.class))
        .set(DriverConfiguration.DRIVER_IDENTIFIER, jobName)
        .set(DriverConfiguration.ON_DRIVER_STARTED, AsyncDolphinDriver.StartHandler.class)
        .set(DriverConfiguration.ON_EVALUATOR_ALLOCATED, AsyncDolphinDriver.AllocatedEvaluatorHandler.class)
        .set(DriverConfiguration.ON_EVALUATOR_FAILED, AsyncDolphinDriver.FailedEvaluatorHandler.class)
        .set(DriverConfiguration.ON_EVALUATOR_COMPLETED, AsyncDolphinDriver.CompletedEvaluatorHandler.class)
        .set(DriverConfiguration.ON_CONTEXT_ACTIVE, AsyncDolphinDriver.ActiveContextHandler.class)
        .set(DriverConfiguration.ON_CONTEXT_FAILED, AsyncDolphinDriver.FailedContextHandler.class)
        .set(DriverConfiguration.ON_CONTEXT_CLOSED, AsyncDolphinDriver.ClosedContextHandler.class)
        .set(DriverConfiguration.ON_TASK_RUNNING, AsyncDolphinDriver.RunningTaskHandler.class)
        .set(DriverConfiguration.ON_TASK_COMPLETED, AsyncDolphinDriver.CompletedTaskHandler.class)
        .set(DriverConfiguration.ON_TASK_FAILED, AsyncDolphinDriver.FailedTaskHandler.class);

    final Configuration driverConfWithDataLoad = new DataLoadingRequestBuilder()
        .setInputFormatClass(TextInputFormat.class)
        .setInputPath(processInputDir(injector.getNamedInstance(InputDir.class), injector))
        .setNumberOfDesiredSplits(injector.getNamedInstance(Splits.class))
        .setDriverConfigurationModule(driverConf)
        .build();

    final int staleness = injector.getNamedInstance(Staleness.class);
    final boolean isSSPModel = staleness >= 0;
    final AggregationConfiguration aggregationServiceConf = isSSPModel ?
        getAggregationConfigurationForSSP() : getAggregationConfigurationDefault();
    // set up an optimizer configuration
    final Class<? extends Optimizer> optimizerClass;
    final Class<? extends PlanExecutor> executorClass;
    try {
      optimizerClass = (Class<? extends Optimizer>) Class.forName(injector.getNamedInstance(OptimizerClass.class));
      executorClass = (Class<? extends PlanExecutor>) Class.forName(injector.getNamedInstance(PlanExecutorClass.class));
    } catch (final ClassNotFoundException e) {
      throw new RuntimeException("Reflection failed", e);
    }
    final Configuration optimizerConf = Tang.Factory.getTang().newConfigurationBuilder()
        .bindImplementation(Optimizer.class, optimizerClass)
        .bindImplementation(PlanExecutor.class, executorClass)
        .build();

    return Configurations.merge(driverConfWithDataLoad,
        ElasticMemoryConfiguration.getDriverConfigurationWithoutRegisterDriver(),
        PSDriver.getDriverConfiguration(),
        aggregationServiceConf.getDriverConfiguration(),
        HTraceParameters.getStaticConfiguration(),
        optimizerConf,
        NameServerConfiguration.CONF.build(),
        LocalNameResolverConfiguration.CONF.build(),
        Tang.Factory.getTang().newConfigurationBuilder()
            .bindImplementation(IdentifierFactory.class, StringIdentifierFactory.class)
            .build());
  }

  /**
   * Find the Host address of Client machine.
   * @param port is the port number provided by user.
   * @return String of HostAddress.
   * @throws IOException when the port number is invalid or failed to find the host address.
   */
  private static String getHostAddress(final int port) throws IOException {
    String hostAddress = "";

    // Find IP address of client PC.
    final Enumeration e = NetworkInterface.getNetworkInterfaces();
    while (e.hasMoreElements()) {
      final NetworkInterface n = (NetworkInterface) e.nextElement();
      if (n.isLoopback() || n.isVirtual() || !n.isUp()) {
        continue;
      }
      final Enumeration ee = n.getInetAddresses();
      while (ee.hasMoreElements()) {
        final InetAddress i = (InetAddress) ee.nextElement();
        if (i.isLinkLocalAddress()) {
          continue;
        }
        hostAddress = i.getHostAddress();
        break;
      }
    }

    // Check if the port number is available by trying to connect a socket to given port.
    // If the connection is successful, it means the port number is already in use.
    // Only when connectionException occurs means that the port number is available.
    try {
      (new Socket(hostAddress, port)).close();
      LOG.log(Level.WARNING, "Port number already in use.");
      throw new IOException("Port number already in use.");
    } catch (ConnectException connectException) {
      LOG.log(Level.INFO, "URL found: {0}:{1}", new Object[]{hostAddress, port});
      return hostAddress;
    }
  }

  /**
   * Copy the server launching script directory to java tmpdir and run Dashboard server on localhost.
   * @param port The port number provided by user.
   * @throws IOException when failed to copy the server script or failed to make processBuilder.
   */
  private static void runDashboardServer(final int port) throws IOException {
    LOG.log(Level.INFO, "Now launch dashboard server");

    final Path tmpPath = Paths.get(System.getProperty("java.io.tmpdir"), DASHBOARD_DIR);
    // Copy the dashboard python script to /tmp
    try {
      final FileSystem fileSystem = FileSystems.newFileSystem(
          AsyncDolphinLauncher.class.getResource("").toURI(),
          Collections.<String, String>emptyMap()
      );

      final Path jarPath = fileSystem.getPath(DASHBOARD_DIR);
      Files.walkFileTree(jarPath, new SimpleFileVisitor<Path>() {
        @Override
        public FileVisitResult preVisitDirectory(final Path dir, final BasicFileAttributes attrs) throws IOException {
          Files.createDirectories(tmpPath.resolve(jarPath.relativize(dir).toString()));
          return FileVisitResult.CONTINUE;
        }

        @Override
        public FileVisitResult visitFile(final Path file, final BasicFileAttributes attrs) throws IOException {
          Files.copy(file, tmpPath.resolve(jarPath.relativize(file).toString()), REPLACE_EXISTING);
          return FileVisitResult.CONTINUE;
        }
      });

      // Launch server
      final String tmpScript = Paths.get(tmpPath.toString(), DASHBOARD_SCRIPT).toString();
      final ProcessBuilder pb = new ProcessBuilder("python", tmpScript, String.valueOf(port)).inheritIO();

      final Process p = pb.start();
      Runtime.getRuntime().addShutdownHook(new Thread() {
        @Override
        public void run() {
          p.destroy();
        }
      });
    } catch (URISyntaxException e) {
      LOG.log(Level.WARNING, "Failed to access current jar file.", e);
    }
  }

  private static AggregationConfiguration.Builder getAggregationConfigurationDefaultBuilder() {
    return AggregationConfiguration.newBuilder()
        .addAggregationClient(SynchronizationManager.AGGREGATION_CLIENT_NAME,
            SynchronizationManager.MessageHandler.class,
            WorkerSynchronizer.MessageHandler.class)
        .addAggregationClient(WorkerConstants.AGGREGATION_CLIENT_NAME,
            DriverSideMetricsMsgHandlerForWorker.class,
            EvalSideMetricsMsgHandlerForWorker.class)
        .addAggregationClient(ServerConstants.AGGREGATION_CLIENT_NAME,
            DriverSideMetricsMsgHandlerForServer.class,
            EvalSideMetricsMsgHandlerForServer.class);
  }

  private static AggregationConfiguration getAggregationConfigurationDefault() {
    return getAggregationConfigurationDefaultBuilder().build();
  }

  private static AggregationConfiguration getAggregationConfigurationForSSP() {
    return getAggregationConfigurationDefaultBuilder()
        .addAggregationClient(ClockManager.AGGREGATION_CLIENT_NAME,
            ClockManager.MessageHandler.class,
            SSPWorkerClock.MessageHandler.class)
        .build();
  }

  private static String processInputDir(final String inputDir, final Injector injector) throws InjectionException {
    if (!injector.getNamedInstance(OnLocal.class)) {
      return inputDir;
    }
    final File inputFile = new File(inputDir);
    return "file:///" + inputFile.getAbsolutePath();
  }
}<|MERGE_RESOLUTION|>--- conflicted
+++ resolved
@@ -211,11 +211,7 @@
               .bindNamedParameter(DashboardHostAddress.class, hostAddress);
         }
       } catch (IOException e) {
-<<<<<<< HEAD
-        LOG.log(Level.WARNING, "Not launching dashboard");
-=======
         LOG.log(Level.WARNING, "Launching dashboard has failed", e);
->>>>>>> fe32ff13
       } finally {
         final Configuration dashboardConf = dashboardConfBuilder.build();
         final LauncherStatus status = DriverLauncher.getLauncher(runTimeConf).run(
