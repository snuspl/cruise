--- conflicted
+++ resolved
@@ -409,7 +409,6 @@
             .build());
   }
 
-<<<<<<< HEAD
   private static String getHostAddress(final int port) {
     if (port < 0) {
       // User refuses to use dashboard.
@@ -456,7 +455,8 @@
       LOG.log(Level.INFO, "Invalid port number");
       return "";
     }
-=======
+  }
+
   private static AggregationConfiguration.Builder getAggregationConfigurationDefaultBuilder() {
     return AggregationConfiguration.newBuilder()
         .addAggregationClient(SynchronizationManager.AGGREGATION_CLIENT_NAME,
@@ -480,7 +480,6 @@
             ClockManager.MessageHandler.class,
             SSPWorkerClock.MessageHandler.class)
         .build();
->>>>>>> eefed421
   }
 
   private static String processInputDir(final String inputDir, final Injector injector) throws InjectionException {
