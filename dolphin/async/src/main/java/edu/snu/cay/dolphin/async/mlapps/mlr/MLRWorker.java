/*
 * Copyright (C) 2016 Seoul National University
 *
 * Licensed under the Apache License, Version 2.0 (the "License");
 * you may not use this file except in compliance with the License.
 * You may obtain a copy of the License at
 *
 *         http://www.apache.org/licenses/LICENSE-2.0
 *
 * Unless required by applicable law or agreed to in writing, software
 * distributed under the License is distributed on an "AS IS" BASIS,
 * WITHOUT WARRANTIES OR CONDITIONS OF ANY KIND, either express or implied.
 * See the License for the specific language governing permissions and
 * limitations under the License.
 */
package edu.snu.cay.dolphin.async.mlapps.mlr;

import edu.snu.cay.common.metric.InsertableMetricTracker;
import edu.snu.cay.common.metric.MetricException;
import edu.snu.cay.common.metric.MetricTracker;
import edu.snu.cay.common.metric.MetricsCollector;
import edu.snu.cay.dolphin.async.metric.MetricsMessageSender;
import edu.snu.cay.dolphin.async.metric.avro.WorkerMsg;
import edu.snu.cay.dolphin.async.mlapps.mlr.MLRREEF.*;
import edu.snu.cay.dolphin.async.Worker;
<<<<<<< HEAD
import edu.snu.cay.dolphin.async.mlapps.nmf.Tracer;
=======
import edu.snu.cay.dolphin.async.WorkerSynchronizer;
import edu.snu.cay.dolphin.async.metric.Tracer;
>>>>>>> 51c23daf
import edu.snu.cay.common.math.linalg.Vector;
import edu.snu.cay.common.math.linalg.VectorFactory;
import edu.snu.cay.services.em.evaluator.api.DataIdFactory;
import edu.snu.cay.services.em.evaluator.api.MemoryStore;
import edu.snu.cay.services.em.exceptions.IdGenerationException;
import edu.snu.cay.services.ps.worker.api.ParameterWorker;
import edu.snu.cay.utils.Tuple3;
import org.apache.reef.io.network.util.Pair;
import org.apache.reef.tang.annotations.Parameter;

import javax.inject.Inject;
import java.util.*;
import java.util.logging.Level;
import java.util.logging.Logger;

import static edu.snu.cay.dolphin.async.metric.MetricKeys.WORKER_COMPUTE_TIME;

/**
 * {@link Worker} class for the MLRREEF application.
 * Uses {@code numClasses} model vectors to determine which class each data instance belongs to.
 * The model vector that outputs the highest dot product value is declared as that data instance's prediction.
 */
final class MLRWorker implements Worker {
  private static final Logger LOG = Logger.getLogger(MLRWorker.class.getName());

  /**
   * Parser object for fetching and parsing the input dataset.
   */
  private final MLRParser mlrParser;

  /**
   * Worker object used to interact with the parameter server.
   */
  private final ParameterWorker<Integer, Vector, Vector> worker;

  /**
   * Number of possible classes for a data instance.
   */
  private final int numClasses;

  /**
   * Number of features of each model partition.
   */
  private final int numFeaturesPerPartition;

  /**
   * Number of model partitions for each class.
   */
  private final int numPartitionsPerClass;

  /**
   * Number of batches per iteration.
   */
  private final int numBatchPerIter;

  /**
   * Size of each step taken during gradient descent.
   */
  private double stepSize;

  /**
   * L2 regularization constant.
   */
  private final double lambda;

  /**
   * Number of iterations to wait until logging the loss value.
   */
  private final int statusLogPeriod;

  /**
   * Object for creating {@link Vector} instances.
   */
  private final VectorFactory vectorFactory;

  /**
   * Model vectors that represent each class.
   */
  private final Vector[] oldModels;
  private final Vector[] newModels;

  /**
   * A list from 0 to {@code numClasses * numPartitionsPerClass} that will be used during {@code worker.pull()}.
   */
  private List<Integer> classPartitionIndices;

  /**
   * Number of times {@code run()} has been called.
   */
  private int iteration;

  /**
   * The step size drops by this rate.
   */
  private final double decayRate;

  /**
   * The step size drops after {@code decayPeriod} iterations pass.
   */
  private final int decayPeriod;

  /**
   * Number of instances to compute training loss with.
   */
  private final int trainErrorDatasetSize;

  /**
   * Write loss info to log after {@code numBatchPerLossLog} batches.
   */
  private final int numBatchPerLossLog;

  private final DataIdFactory<Long> idFactory;
  private final MemoryStore<Long> memoryStore;

  // TODO #487: Metric collecting should be done by the system, not manually by the user code.
  private final MetricsCollector metricsCollector;
  private final InsertableMetricTracker insertableMetricTracker;
  private final MetricsMessageSender metricsMessageSender;
  private final Tracer pushTracer;
  private final Tracer pullTracer;
  private final Tracer computeTracer;

  @Inject
  private MLRWorker(final MLRParser mlrParser,
                    final ParameterWorker<Integer, Vector, Vector> worker,
                    @Parameter(NumClasses.class) final int numClasses,
                    @Parameter(NumFeatures.class) final int numFeatures,
                    @Parameter(NumFeaturesPerPartition.class) final int numFeaturesPerPartition,
                    @Parameter(InitialStepSize.class) final double initStepSize,
                    @Parameter(Lambda.class) final double lambda,
                    @Parameter(StatusLogPeriod.class) final int statusLogPeriod,
                    @Parameter(DecayRate.class) final double decayRate,
                    @Parameter(DecayPeriod.class) final int decayPeriod,
                    @Parameter(TrainErrorDatasetSize.class) final int trainErrorDatasetSize,
                    @Parameter(NumBatchPerLossLog.class) final int numBatchPerLossLog,
                    @Parameter(NumBatchPerIter.class) final int numBatchPerIter,
                    final DataIdFactory<Long> idFactory,
                    final MemoryStore<Long> memoryStore,
                    final MetricsCollector metricsCollector,
                    final InsertableMetricTracker insertableMetricTracker,
                    final MetricsMessageSender metricsMessageSender,
                    final VectorFactory vectorFactory) {
    this.mlrParser = mlrParser;
    this.worker = worker;
    this.numClasses = numClasses;
    this.numFeaturesPerPartition = numFeaturesPerPartition;
    if (numFeatures % numFeaturesPerPartition != 0) {
      throw new RuntimeException("Uneven model partitions");
    }
    this.numPartitionsPerClass = numFeatures / numFeaturesPerPartition;
    this.numBatchPerIter = numBatchPerIter;
    this.stepSize = initStepSize;
    this.lambda = lambda;
    this.statusLogPeriod = statusLogPeriod;
    this.vectorFactory = vectorFactory;
    this.oldModels = new Vector[numClasses];
    this.newModels = new Vector[numClasses];
    this.iteration = 0;
    this.decayRate = decayRate;
    this.decayPeriod = decayPeriod;
    this.trainErrorDatasetSize = trainErrorDatasetSize;
    this.numBatchPerLossLog = numBatchPerLossLog;
    this.metricsCollector = metricsCollector;
    this.insertableMetricTracker = insertableMetricTracker;
    this.metricsMessageSender = metricsMessageSender;
    this.idFactory = idFactory;
    this.memoryStore = memoryStore;

    this.pushTracer = new Tracer();
    this.pullTracer = new Tracer();
    this.computeTracer = new Tracer();
  }

  /**
   * Parse the input dataset, initialize a few data structures, and wait for other workers.
   */
  @Override
  public void initialize() {
    final Set<MetricTracker> metricTrackerSet = new HashSet<>(1);
    metricTrackerSet.add(insertableMetricTracker);
    metricsCollector.registerTrackers(metricTrackerSet);

    // The input dataset, given as a list of pairs which are in the form, (input vector, label).
    final List<Pair<Vector, Integer>> dataValues = mlrParser.parse();

    final List<Long> dataKeys;

    try {
      dataKeys = idFactory.getIds(dataValues.size());
    } catch (final IdGenerationException e) {
      throw new RuntimeException("Fail to generate data keys", e);
    }

    memoryStore.putList(dataKeys, dataValues);

    classPartitionIndices = new ArrayList<>(numClasses * numPartitionsPerClass);
    for (int classIndex = 0; classIndex < numClasses; ++classIndex) {
      for (int partitionIndex = 0; partitionIndex < numPartitionsPerClass; ++partitionIndex) {
        // 0 ~ (numPartitionsPerClass - 1) is for class 0
        // numPartitionsPerClass ~ (2 * numPartitionsPerClass - 1) is for class 1
        // and so on
        classPartitionIndices.add(classIndex * numPartitionsPerClass + partitionIndex);
      }
    }

    LOG.log(Level.INFO, "Step size = {0}", stepSize);
    LOG.log(Level.INFO, "Number of batches per iteration = {0}", numBatchPerIter);
    LOG.log(Level.INFO, "Total number of samples = {0}", dataValues.size());
    if (dataValues.size() < trainErrorDatasetSize) {
      LOG.log(Level.WARNING, "Number of samples is less than trainErrorDatasetSize = {0}", trainErrorDatasetSize);
    }
  }

  private void resetTracers() {
    pushTracer.resetTrace();
    pullTracer.resetTrace();
    computeTracer.resetTrace();
  }

  @Override
  public void run() {
    try {
      metricsCollector.start();
    } catch (final MetricException e) {
      throw new RuntimeException(e);
    }

    resetTracers();
    final long iterationBegin = System.currentTimeMillis();
    pullModels();

    final Map<Long, Pair<Vector, Integer>> workloadMap = memoryStore.getAll();
    final List<Pair<Vector, Integer>> workload = new ArrayList<>(workloadMap.values());

    final Tuple3<Double, Double, Float> lossRegLossAccuracy = computeLoss(trainErrorDatasetSize, workload);
    LOG.log(Level.INFO,
        "Iteration For Loss: {0}, NumInstances: {1}, Sample Loss Avg: {2}, Reg Loss Avg: {3}, Accuracy: {4}",
        new Object[]{iteration, trainErrorDatasetSize, lossRegLossAccuracy.getFirst(), lossRegLossAccuracy.getSecond(),
            lossRegLossAccuracy.getThird()});

    int numInstances = 0;
    int numBatch = 0;
    int batchCount = workload.size() / numBatchPerIter;
    batchCount += workload.size() % numBatchPerIter == 0 ? 0 : 1;
    computeTracer.startTimer();
    for (final Pair<Vector, Integer> entry : workload) {
      if (numInstances >= batchCount) {
        computeTracer.recordTime(numInstances);

        // push gradients and pull fresh models
        refreshModel();
        computeTracer.startTimer();

        if (++numBatch % numBatchPerLossLog == 0) {
          final Tuple3<Double, Double, Float> pair = computeLoss(trainErrorDatasetSize, workload);
          LOG.log(Level.INFO, "Iteration For Loss: {0}, NumInstances: {1}, Sample Loss Avg: {2}, Reg Loss Avg: {3}, " +
              "Accuracy: {4}",
              new Object[]{iteration, trainErrorDatasetSize, pair.getFirst(), pair.getSecond(), pair.getThird()});
        }

        numInstances = 0;
        batchCount = workload.size() / numBatchPerIter;
        batchCount += workload.size() % numBatchPerIter <= numBatch ? 0 : 1;
      }

      final Vector features = entry.getFirst();
      final int label = entry.getSecond();

      // compute h(x, w) = softmax(x dot w)
      final Vector predictions = predict(features);

      // error = h(x, w) - y, where y_j = 1 (if positive for class j) or 0 (otherwise)
      // instead of allocating a new vector for the error,
      // we use the same object for convenience
      predictions.set(label, predictions.get(label) - 1);

      // gradient_j = -stepSize * error_j * x
      if (lambda != 0) {
        for (int j = 0; j < numClasses; ++j) {
          newModels[j].axpy(-predictions.get(j) * stepSize, features);
          newModels[j].axpy(-stepSize * lambda, newModels[j]);
        }
      } else {
        for (int j = 0; j < numClasses; ++j) {
          newModels[j].axpy(-predictions.get(j) * stepSize, features);
        }
      }

      ++numInstances;
    }

    computeTracer.recordTime(numInstances);
    if (numInstances > 0) {
      // flush gradients for remaining instances to server
      pushAndResetGradients();
    }

    ++iteration;
    if (statusLogPeriod > 0 && iteration % statusLogPeriod == 0) {
      final double elapsedTime = (System.currentTimeMillis() - iterationBegin) / 1000.0D;

      LOG.log(Level.INFO, "Iteration: {0}, Sample Count: {1}, " +
              "Avg Comp Per Row: {2}, Sum Comp: {3}, Avg Pull: {4}, Sum Pull: {5}, Avg Push: {6}, " +
              "Sum Push: {7}, DvT: {8}, Elapsed Time: {9}",
          new Object[]{iteration, workload.size(),
              computeTracer.avgTimePerElem(), computeTracer.totalElapsedTime(), pullTracer.avgTimePerElem(),
              pullTracer.totalElapsedTime(), pushTracer.avgTimePerElem(),
              pushTracer.totalElapsedTime(), workload.size() / elapsedTime, elapsedTime});
    }

    if (iteration % decayPeriod == 0) {
      final double prevStepSize = stepSize;
      stepSize *= decayRate;
      LOG.log(Level.INFO, "{0} iterations have passed. Step size decays from {1} to {2}",
          new Object[]{decayPeriod, prevStepSize, stepSize});
    }

    sendMetrics(memoryStore.getNumBlocks());
  }

  /**
   * Pull models one last time and perform validation.
   */
  @Override
  public void cleanup() {
    final float waitStart = System.currentTimeMillis();
    resetTracers();

    pullModels();
    computeTracer.startTimer();

    final Map<Long, Pair<Vector, Integer>> workloadMap = memoryStore.getAll();
    final List<Pair<Vector, Integer>> data = new ArrayList<>(workloadMap.values());
    final int entireDatasetSize = data.size();

    // Compute loss with the entire dataset.
    final Tuple3<Double, Double, Float> lossRegLossAccuracy = computeLoss(entireDatasetSize, data);

    computeTracer.recordTime(data.size());
    final float cleanupEnd = System.currentTimeMillis();

    LOG.log(Level.INFO, "Number of instances: {0}", entireDatasetSize);
    LOG.log(Level.INFO, "Prediction accuracy on training dataset: {0}", lossRegLossAccuracy.getThird());
    LOG.log(Level.INFO, "Cleanup Samples: {0}, Avg Comp Per Row: {1}, Sum Comp: {2}, Avg Pull: {3}, Sum Pull: {4}, " +
<<<<<<< HEAD
            "Elapsed Time: {5}, Sample Loss Avg: {6}",
        new Object[]{entireDatasetSize, computeTracer.avg(), computeTracer.sum(), pullTracer.avg(), pullTracer.sum(),
            cleanupEnd - waitStart, lossRegLossAccuracy.getFirst()});
=======
            "Elapsed Time: {5}, Wait Time: {6}, Sample Loss Avg: {7}",
        new Object[]{entireDatasetSize, computeTracer.avgTimePerRecord(), computeTracer.totalElapsedTime(),
            pullTracer.avgTimePerRecord(), pullTracer.totalElapsedTime(),
            cleanupEnd - waitStart, cleanupStart - waitStart, lossRegLossAccuracy.getFirst()});
>>>>>>> 51c23daf
  }

  private void pullModels() {
    pullTracer.startTimer();
    final List<Vector> partitions = worker.pull(classPartitionIndices);
    pullTracer.recordTime(partitions.size());
    computeTracer.startTimer();
    for (int classIndex = 0; classIndex < numClasses; ++classIndex) {
      // 0 ~ (numPartitionsPerClass - 1) is for class 0
      // numPartitionsPerClass ~ (2 * numPartitionsPerClass - 1) is for class 1
      // and so on
      final List<Vector> partialModelsForThisClass =
          partitions.subList(classIndex * numPartitionsPerClass, (classIndex  + 1) * numPartitionsPerClass);

      // concat partitions into one long vector
      oldModels[classIndex] = vectorFactory.concatDense(partialModelsForThisClass);
      newModels[classIndex] = oldModels[classIndex].copy();
    }
    computeTracer.recordTime(0);
  }

  private void refreshModel() {
    pushAndResetGradients();
    pullModels();
  }

  private void pushAndResetGradients() {
    for (int classIndex = 0; classIndex < numClasses; classIndex++) {
      computeTracer.startTimer();
      final Vector gradient = newModels[classIndex].sub(oldModels[classIndex]);
      computeTracer.recordTime(0);

      pushTracer.startTimer();
      for (int partitionIndex = 0; partitionIndex < numPartitionsPerClass; ++partitionIndex) {
        final int partitionStart = partitionIndex * numFeaturesPerPartition;
        final int partitionEnd = (partitionIndex + 1) * numFeaturesPerPartition;
        worker.push(classIndex * numPartitionsPerClass + partitionIndex,
            gradient.slice(partitionStart, partitionEnd));
      }
      pushTracer.recordTime(numPartitionsPerClass);
    }
  }

  /**
   * Compute the loss value using the current models and all data instances.
   * May take long, so do not call frequently.
   */
  private Tuple3<Double, Double, Float> computeLoss(final int datasetSize,
                                                    final List<Pair<Vector, Integer>> data) {
    double loss = 0;
    int numInstances = 0;
    int correctPredictions = 0;
    for (final Pair<Vector, Integer> entry : data.subList(0, datasetSize)) {
      final Vector features = entry.getFirst();
      final int label = entry.getSecond();
      final Vector predictions = predict(features);
      final int prediction = max(predictions).getFirst();

      if (label == prediction) {
        ++correctPredictions;
      }

      for (int classIndex = 0; classIndex < numClasses; ++classIndex) {
        if (classIndex == label) {
          loss += -Math.log(predictions.get(classIndex));
        } else {
          loss += -Math.log(1 - predictions.get(classIndex));
        }
      }

      ++numInstances;
    }
    loss /= numInstances;

    double regLoss = 0;
    if (lambda != 0) {
      // skip this part entirely if lambda is zero, to avoid regularization operation overheads
      for (int classIndex = 0; classIndex < numClasses; ++classIndex) {
        final Vector model = newModels[classIndex];
        double l2norm = 0;
        for (int vectorIndex = 0; vectorIndex < model.length(); ++vectorIndex) {
          l2norm += model.get(vectorIndex) * model.get(vectorIndex);
        }
        regLoss += l2norm * lambda / 2;
      }
    }
    regLoss /= numClasses;
    return new Tuple3<>(loss, regLoss, (float) correctPredictions / numInstances);
  }

  /**
   * Compute the probability vector of the given data instance, represented by {@code features}.
   */
  private Vector predict(final Vector features) {
    final double[] predict = new double[numClasses];
    for (int classIndex = 0; classIndex < numClasses; ++classIndex) {
      predict[classIndex] = newModels[classIndex].dot(features);
    }
    return softmax(vectorFactory.createDense(predict));
  }

  private static Vector softmax(final Vector vector) {
    // prevent overflow during exponential operations
    // https://lingpipe-blog.com/2009/06/25/log-sum-of-exponentials/
    final double logSumExp = logSumExp(vector);
    for (int index = 0; index < vector.length(); ++index) {
      vector.set(index, Math.max(Math.min(1 - 1e-12, Math.exp(vector.get(index) - logSumExp)), 1e-12));
    }
    return vector;
  }

  /**
   * Returns {@code log(sum_i(exp(vector.get(i)))}, while avoiding overflow.
   */
  private static double logSumExp(final Vector vector) {
    final double max = max(vector).getSecond();
    double sumExp = 0;
    for (int index = 0; index < vector.length(); ++index) {
      sumExp += Math.exp(vector.get(index) - max);
    }
    return max + Math.log(sumExp);
  }

  /**
   * Find the largest value in {@code vector} and return its index and the value itself together.
   */
  private static Pair<Integer, Double> max(final Vector vector) {
    double maxValue = vector.get(0);
    int maxIndex = 0;
    for (int index = 1; index < vector.length(); ++index) {
      final double value = vector.get(index);
      if (value > maxValue) {
        maxValue = value;
        maxIndex = index;
      }
    }
    return new Pair<>(maxIndex, maxValue);
  }

  private void sendMetrics(final int numDataBlocks) {
    try {
      insertableMetricTracker.put(WORKER_COMPUTE_TIME, computeTracer.totalElapsedTime());
      metricsCollector.stop();
    } catch (final MetricException e) {
      throw new RuntimeException(e);
    }
    metricsMessageSender.setWorkerMsg(getWorkerMsg(numDataBlocks)).send();
  }

  private WorkerMsg getWorkerMsg(final int numDataBlocks) {
    final WorkerMsg workerMsg = WorkerMsg.newBuilder()
        .setIteration(iteration)
        .setNumDataBlocks(numDataBlocks)
        .build();
    return workerMsg;
  }
}<|MERGE_RESOLUTION|>--- conflicted
+++ resolved
@@ -23,12 +23,7 @@
 import edu.snu.cay.dolphin.async.metric.avro.WorkerMsg;
 import edu.snu.cay.dolphin.async.mlapps.mlr.MLRREEF.*;
 import edu.snu.cay.dolphin.async.Worker;
-<<<<<<< HEAD
-import edu.snu.cay.dolphin.async.mlapps.nmf.Tracer;
-=======
-import edu.snu.cay.dolphin.async.WorkerSynchronizer;
 import edu.snu.cay.dolphin.async.metric.Tracer;
->>>>>>> 51c23daf
 import edu.snu.cay.common.math.linalg.Vector;
 import edu.snu.cay.common.math.linalg.VectorFactory;
 import edu.snu.cay.services.em.evaluator.api.DataIdFactory;
@@ -373,16 +368,10 @@
     LOG.log(Level.INFO, "Number of instances: {0}", entireDatasetSize);
     LOG.log(Level.INFO, "Prediction accuracy on training dataset: {0}", lossRegLossAccuracy.getThird());
     LOG.log(Level.INFO, "Cleanup Samples: {0}, Avg Comp Per Row: {1}, Sum Comp: {2}, Avg Pull: {3}, Sum Pull: {4}, " +
-<<<<<<< HEAD
             "Elapsed Time: {5}, Sample Loss Avg: {6}",
-        new Object[]{entireDatasetSize, computeTracer.avg(), computeTracer.sum(), pullTracer.avg(), pullTracer.sum(),
-            cleanupEnd - waitStart, lossRegLossAccuracy.getFirst()});
-=======
-            "Elapsed Time: {5}, Wait Time: {6}, Sample Loss Avg: {7}",
         new Object[]{entireDatasetSize, computeTracer.avgTimePerRecord(), computeTracer.totalElapsedTime(),
             pullTracer.avgTimePerRecord(), pullTracer.totalElapsedTime(),
-            cleanupEnd - waitStart, cleanupStart - waitStart, lossRegLossAccuracy.getFirst()});
->>>>>>> 51c23daf
+            cleanupEnd - waitStart, lossRegLossAccuracy.getFirst()});
   }
 
   private void pullModels() {
