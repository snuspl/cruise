--- conflicted
+++ resolved
@@ -15,53 +15,11 @@
  */
 package edu.snu.cay.dolphin.async.jobserver;
 
-<<<<<<< HEAD
 import org.apache.reef.annotations.audience.ClientSide;
 import org.apache.reef.client.*;
 import org.apache.reef.tang.Configuration;
 import org.apache.reef.tang.Tang;
 import org.apache.reef.tang.annotations.Unit;
-=======
-import edu.snu.cay.common.param.Parameters.*;
-import edu.snu.cay.dolphin.async.*;
-import edu.snu.cay.dolphin.async.DolphinParameters.*;
-import edu.snu.cay.dolphin.async.metric.parameters.ServerMetricFlushPeriodMs;
-import edu.snu.cay.dolphin.async.network.NetworkConfProvider;
-import edu.snu.cay.dolphin.async.optimizer.api.OptimizationOrchestrator;
-import edu.snu.cay.dolphin.async.optimizer.api.Optimizer;
-import edu.snu.cay.dolphin.async.optimizer.conf.OptimizerClass;
-import edu.snu.cay.dolphin.async.optimizer.impl.DummyOrchestrator;
-import edu.snu.cay.dolphin.async.optimizer.parameters.*;
-import edu.snu.cay.dolphin.async.plan.impl.ETPlanExecutorClass;
-import edu.snu.cay.services.et.configuration.ETDriverConfiguration;
-import edu.snu.cay.services.et.configuration.parameters.KeyCodec;
-import edu.snu.cay.services.et.configuration.parameters.UpdateValueCodec;
-import edu.snu.cay.services.et.configuration.parameters.ValueCodec;
-import edu.snu.cay.services.et.driver.impl.LoggingMetricReceiver;
-import edu.snu.cay.services.et.evaluator.api.DataParser;
-import edu.snu.cay.services.et.evaluator.api.UpdateFunction;
-import edu.snu.cay.services.et.metric.configuration.MetricServiceDriverConf;
-import edu.snu.cay.services.et.plan.api.PlanExecutor;
-import org.apache.commons.cli.ParseException;
-import org.apache.reef.annotations.audience.ClientSide;
-import org.apache.reef.client.DriverConfiguration;
-import org.apache.reef.client.DriverLauncher;
-import org.apache.reef.client.LauncherStatus;
-import org.apache.reef.client.parameters.JobMessageHandler;
-import org.apache.reef.driver.parameters.DriverIdleSources;
-import org.apache.reef.io.network.naming.LocalNameResolverConfiguration;
-import org.apache.reef.io.network.naming.NameServerConfiguration;
-import org.apache.reef.io.network.util.StringIdentifierFactory;
-import org.apache.reef.runtime.local.client.LocalRuntimeConfiguration;
-import org.apache.reef.runtime.yarn.client.YarnClientConfiguration;
-import org.apache.reef.tang.*;
-import org.apache.reef.util.EnvironmentUtils;
-import org.apache.reef.wake.IdentifierFactory;
-import org.apache.reef.webserver.HttpHandlerConfiguration;
-
-import org.apache.reef.tang.annotations.Name;
-import org.apache.reef.tang.annotations.NamedParameter;
->>>>>>> 6841f90f
 import org.apache.reef.tang.exceptions.InjectionException;
 import org.apache.reef.util.Optional;
 import org.apache.reef.wake.EventHandler;
@@ -74,7 +32,7 @@
 import java.util.logging.Logger;
 
 /**
- * Improved version of {@link edu.snu.cay.common.client.DriverLauncher}.
+ * Improved version of {@link DriverLauncher}.
  * It sends job command messages which are sent from other sources to {@link JobServerDriver}
  * using {@link JobCommandListener}.
  */
@@ -124,7 +82,6 @@
   /**
    * Kills the running job.
    */
-<<<<<<< HEAD
   @Override
   public void close() throws Exception {
     synchronized (this) {
@@ -136,78 +93,6 @@
         theJob.close();
       }
       notify();
-=======
-  public static LauncherStatus launch(final String jobName,
-                                      final String[] args,
-                                      final ETDolphinConfiguration dolphinConf,
-                                      final Configuration customDriverConf) {
-    LauncherStatus status;
-
-    try {
-      // parse command line arguments, separate them into basic & user parameters
-      final List<Configuration> configurations = parseCommandLine(args, dolphinConf.getParameterClassList());
-
-      final Configuration clientParamConf = configurations.get(0); // only client uses it
-      final Configuration driverParamConf = configurations.get(1); // only driver uses it
-
-      // driver will also use following things for executing a job
-      final Configuration serverParamConf = configurations.get(2);
-      final Configuration workerParamConf = configurations.get(3);
-      final Configuration userParamConf = configurations.get(4);
-
-      // server conf. servers will be spawned with this configuration
-      final Configuration serverConf = Configurations.merge(
-          serverParamConf, userParamConf,
-          Tang.Factory.getTang().newConfigurationBuilder()
-              .bindImplementation(UpdateFunction.class, dolphinConf.getModelUpdateFunctionClass())
-              .bindNamedParameter(KeyCodec.class, dolphinConf.getModelKeyCodecClass())
-              .bindNamedParameter(ValueCodec.class, dolphinConf.getModelValueCodecClass())
-              .bindNamedParameter(UpdateValueCodec.class, dolphinConf.getModelUpdateValueCodecClass())
-              .build());
-
-      // worker conf. workers will be spawned with this configuration
-      final Configuration workerConf = Configurations.merge(
-          workerParamConf, userParamConf,
-          Tang.Factory.getTang().newConfigurationBuilder()
-              .bindImplementation(Trainer.class, dolphinConf.getTrainerClass())
-              .bindImplementation(DataParser.class, dolphinConf.getInputParserClass())
-              .bindImplementation(TrainingDataProvider.class, ETTrainingDataProvider.class)
-              .bindImplementation(ModelAccessor.class, ETModelAccessor.class)
-              .bindNamedParameter(KeyCodec.class, dolphinConf.getInputKeyCodecClass())
-              .bindNamedParameter(ValueCodec.class, dolphinConf.getInputValueCodecClass())
-              .build());
-
-      final Injector clientParameterInjector = Tang.Factory.getTang().newInjector(clientParamConf);
-      // runtime configuration
-      final boolean onLocal = clientParameterInjector.getNamedInstance(OnLocal.class);
-      final Configuration runTimeConf = onLocal ?
-          getLocalRuntimeConfiguration(
-              clientParameterInjector.getNamedInstance(LocalRuntimeMaxNumEvaluators.class),
-              clientParameterInjector.getNamedInstance(JVMHeapSlack.class)) :
-          getYarnRuntimeConfiguration(clientParameterInjector.getNamedInstance(JVMHeapSlack.class));
-
-      // job configuration. driver will use this configuration to spawn a job
-      final Configuration jobConf = getJobConfiguration(serverConf, workerConf, userParamConf);
-
-      // driver configuration
-      final Configuration driverConf = getDriverConfiguration(jobName,
-          clientParameterInjector.getNamedInstance(DriverMemory.class), jobConf);
-
-      final int timeout = clientParameterInjector.getNamedInstance(Timeout.class);
-
-      final Configuration customClientConf = Tang.Factory.getTang().newConfigurationBuilder()
-          .bindNamedParameter(JobMessageHandler.class, JobMessageLogger.class)
-          .build();
-
-      status = DriverLauncher.getLauncher(Configurations.merge(runTimeConf, customClientConf))
-          .run(Configurations.merge(driverConf, customDriverConf,
-              driverParamConf, workerParamConf, serverParamConf, userParamConf), timeout);
-
-    } catch (final Exception e) {
-      status = LauncherStatus.failed(e);
-      // This log is for giving more detailed info about failure, which status object does not show
-      LOG.log(Level.WARNING, "Exception occurred", e);
->>>>>>> 6841f90f
     }
     LOG.log(Level.FINEST, "Close launcher: shutdown REEF");
     jobCommandListener.close();
