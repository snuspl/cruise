--- conflicted
+++ resolved
@@ -132,7 +132,7 @@
   /**
    * Accessor for parameter server service.
    */
-  private final ParameterServerDriver psDriver;
+  private final PSDriver psDriver;
 
   /**
    * Class providing a configuration for HTrace.
@@ -142,16 +142,12 @@
   /**
    * The initial number of worker-side evaluators.
    */
-<<<<<<< HEAD
   private final int initWorkerCount;
 
   /**
    * The initial number of server-side evaluators.
    */
   private final int initServerCount;
-=======
-  private final PSDriver psDriver;
->>>>>>> 7ad71030
 
   /**
    * Counter for incrementally indexing contexts of workers.
