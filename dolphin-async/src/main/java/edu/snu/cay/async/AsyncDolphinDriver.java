--- conflicted
+++ resolved
@@ -16,12 +16,8 @@
 package edu.snu.cay.async;
 
 import edu.snu.cay.async.AsyncDolphinLauncher.*;
-<<<<<<< HEAD
 import edu.snu.cay.common.aggregation.driver.AggregationManager;
-import edu.snu.cay.services.dataloader.DataLoader;
-=======
 import edu.snu.cay.services.evalmanager.api.EvaluatorManager;
->>>>>>> 5b262faf
 import edu.snu.cay.services.ps.driver.ParameterServerDriver;
 import org.apache.reef.annotations.audience.DriverSide;
 import org.apache.reef.driver.context.ActiveContext;
@@ -78,20 +74,11 @@
   private final int initWorkerCount;
 
   /**
-<<<<<<< HEAD
-   * Customized REEF DataLoader.
-   * Sends evaluator allocation requests for data loading service.
-   */
-  private final DataLoader dataLoader;
-
-  /**
    * Exchange messages between the driver and evaluators.
    */
   private final AggregationManager aggregationManager;
 
   /**
-=======
->>>>>>> 5b262faf
    * Accessor for parameter server service.
    */
   private final ParameterServerDriver psDriver;
@@ -235,8 +222,11 @@
               ContextConfiguration.CONF
                   .set(ContextConfiguration.IDENTIFIER, WORKER_CONTEXT + "-" + workerIndex)
                   .build(),
-              psDriver.getContextConfiguration());
-          final Configuration serviceConf = psDriver.getWorkerServiceConfiguration();
+              psDriver.getContextConfiguration(),
+              aggregationManager.getContextConfiguration());
+          final Configuration serviceConf = Configurations.merge(
+              psDriver.getWorkerServiceConfiguration(),
+              aggregationManager.getServiceConfigurationWithoutNameResolver());
 
           activeContext.submitContextAndService(contextConf, serviceConf);
         }
@@ -275,61 +265,8 @@
     @Override
     public void onNext(final ActiveContext activeContext) {
       LOG.log(Level.INFO, "ActiveContext: {0}", activeContext);
-<<<<<<< HEAD
-
-      // Case 1: One context on worker-side evaluator
-      if (dataLoadingService.isDataLoadedContext(activeContext)) {
-        LOG.log(Level.INFO, "Worker-side DataLoad context - {0}", activeContext);
-        final int workerIndex = runningWorkerContextCount.getAndIncrement();
-        final Configuration contextConf = Configurations.merge(
-            ContextConfiguration.CONF
-                .set(ContextConfiguration.IDENTIFIER, WORKER_CONTEXT + "-" + workerIndex)
-                .build(),
-            psDriver.getContextConfiguration(),
-            aggregationManager.getContextConfiguration());
-        final Configuration serviceConf = Configurations.merge(
-            psDriver.getWorkerServiceConfiguration(),
-            aggregationManager.getServiceConfigurationWithoutNameResolver());
-
-        activeContext.submitContextAndService(contextConf, serviceConf);
-
-      // Case 2: One context on server-side evaluator
-      } else if (dataLoadingService.isComputeContext(activeContext)) {
-        LOG.log(Level.INFO, "Server-side Compute context - {0}", activeContext);
-        final Configuration contextConf = Configurations.merge(
-            ContextConfiguration.CONF
-                .set(ContextConfiguration.IDENTIFIER, SERVER_CONTEXT)
-                .build(),
-            psDriver.getContextConfiguration());
-        final Configuration serviceConf = psDriver.getServerServiceConfiguration();
-
-        activeContext.submitContextAndService(contextConf, Configurations.merge(serviceConf, paramConf));
-
-      // Case 3: Two contexts on worker-side evaluator
-      } else if (activeContext.getId().startsWith(WORKER_CONTEXT)) {
-        LOG.log(Level.INFO, "Worker-side ParameterWorker context - {0}", activeContext);
-        final int workerIndex = Integer.parseInt(activeContext.getId().substring(WORKER_CONTEXT.length() + 1));
-        final Configuration taskConf = TaskConfiguration.CONF
-            .set(TaskConfiguration.IDENTIFIER, AsyncWorkerTask.TASK_ID_PREFIX + "-" + workerIndex)
-            .set(TaskConfiguration.TASK, AsyncWorkerTask.class)
-            .build();
-
-        activeContext.submitTask(Configurations.merge(taskConf, workerConf, paramConf));
-
-      // Case 4: Two contexts on server-side evaluator
-      } else if (activeContext.getId().equals(SERVER_CONTEXT)) {
-        LOG.log(Level.INFO, "Server-side ParameterServer context - {0}", activeContext);
-        completedOrFailedEvalCount.incrementAndGet();
-        // although this evaluator is not 'completed' yet, we add it beforehand so that it closes if all workers finish
-        serverContext = activeContext;
-
-      } else {
-        LOG.log(Level.WARNING, "Unexpected context - {0}", activeContext);
-        activeContext.close();
-      }
-=======
+
       evaluatorManager.onContextActive(activeContext);
->>>>>>> 5b262faf
     }
   }
 
