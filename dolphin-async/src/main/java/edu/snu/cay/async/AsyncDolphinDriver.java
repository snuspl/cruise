--- conflicted
+++ resolved
@@ -16,13 +16,10 @@
 package edu.snu.cay.async;
 
 import edu.snu.cay.async.AsyncDolphinLauncher.*;
-<<<<<<< HEAD
 import edu.snu.cay.async.optimizer.OptimizationOrchestrator;
 import edu.snu.cay.async.optimizer.ServerEM;
 import edu.snu.cay.async.optimizer.WorkerEM;
-=======
 import edu.snu.cay.async.metric.MetricsCollectionService;
->>>>>>> a2f91cb5
 import edu.snu.cay.common.aggregation.driver.AggregationManager;
 import edu.snu.cay.common.param.Parameters.NumWorkerThreads;
 import edu.snu.cay.services.em.avro.AvroElasticMemoryMessage;
@@ -302,85 +299,7 @@
             Thread.sleep(OPTIMIZATION_INTERVAL_MS);
             optimizationOrchestrator.run();
           }
-<<<<<<< HEAD
           return null;
-=======
-
-          final Configuration traceConf = traceParameters.getConfiguration();
-
-          activeContext.submitContextAndService(contextConf,
-              Configurations.merge(serviceConf, traceConf, paramConf));
-        }
-      };
-    }
-
-    /**
-     * Returns an EventHandler which finishes server-side evaluator setup.
-     */
-    private EventHandler<ActiveContext> getSecondContextActiveHandlerForServer() {
-      return new EventHandler<ActiveContext>() {
-        @Override
-        public void onNext(final ActiveContext activeContext) {
-          LOG.log(Level.INFO, "Server-side ParameterServer context - {0}", activeContext);
-          completedOrFailedEvalCount.incrementAndGet();
-          // although this evaluator is not 'completed' yet,
-          // we add it beforehand so that it closes if all workers finish
-          serverContexts.add(activeContext);
-        }
-      };
-    }
-
-    /**
-     * Returns an EventHandler which submits the second context(worker context) to worker-side evaluator.
-     */
-    private EventHandler<ActiveContext> getFirstContextActiveHandlerForWorker() {
-      return new EventHandler<ActiveContext>() {
-        @Override
-        public void onNext(final ActiveContext activeContext) {
-          LOG.log(Level.INFO, "Worker-side DataLoad context - {0}", activeContext);
-          final int workerIndex = runningWorkerContextCount.getAndIncrement();
-          final String contextId = WORKER_CONTEXT + "-" + workerIndex;
-          final Configuration contextConf = Configurations.merge(
-              ContextConfiguration.CONF
-                  .set(ContextConfiguration.IDENTIFIER, contextId)
-                  .build(),
-              psDriver.getContextConfiguration(),
-              workerEMWrapper.getConf().getContextConfiguration(),
-              aggregationManager.getContextConfiguration());
-          final Configuration serviceConf = Configurations.merge(
-              psDriver.getWorkerServiceConfiguration(),
-              workerEMWrapper.getConf().getServiceConfigurationWithoutNameResolver(contextId, initWorkerCount),
-              aggregationManager.getServiceConfigurationWithoutNameResolver(),
-              MetricsCollectionService.getServiceConfiguration());
-          final Configuration traceConf = traceParameters.getConfiguration();
-          final Configuration otherParamConf = Tang.Factory.getTang().newConfigurationBuilder()
-              .bindNamedParameter(NumWorkerThreads.class, Integer.toString(numWorkerThreads))
-              .build();
-
-          activeContext.submitContextAndService(contextConf,
-              Configurations.merge(serviceConf, traceConf, paramConf, otherParamConf));
-        }
-      };
-    }
-
-    /**
-     * Returns an EventHandler which submits worker task to worker-side evaluator.
-     */
-    private EventHandler<ActiveContext> getSecondContextActiveHandlerForWorker() {
-      return new EventHandler<ActiveContext>() {
-        @Override
-        public void onNext(final ActiveContext activeContext) {
-          LOG.log(Level.INFO, "Worker-side ParameterWorker context - {0}", activeContext);
-          final int workerIndex = Integer.parseInt(activeContext.getId().substring(WORKER_CONTEXT.length() + 1));
-          final Configuration taskConf = TaskConfiguration.CONF
-              .set(TaskConfiguration.IDENTIFIER, AsyncWorkerTask.TASK_ID_PREFIX + "-" + workerIndex)
-              .set(TaskConfiguration.TASK, AsyncWorkerTask.class)
-              .build();
-          final Configuration emDataIdConf = Tang.Factory.getTang().newConfigurationBuilder()
-              .bindImplementation(DataIdFactory.class, RoundRobinDataIdFactory.class).build();
-
-          activeContext.submitTask(Configurations.merge(taskConf, workerConf, emDataIdConf));
->>>>>>> a2f91cb5
         }
       });
     }
@@ -547,7 +466,8 @@
         final Configuration serviceConf = Configurations.merge(
             psDriver.getWorkerServiceConfiguration(),
             workerEMWrapper.getConf().getServiceConfigurationWithoutNameResolver(contextId, initWorkerCount),
-            aggregationManager.getServiceConfigurationWithoutNameResolver());
+            aggregationManager.getServiceConfigurationWithoutNameResolver(),
+            MetricsCollectionService.getServiceConfiguration());
         final Configuration traceConf = traceParameters.getConfiguration();
         final Configuration otherParamConf = Tang.Factory.getTang().newConfigurationBuilder()
             .bindNamedParameter(NumWorkerThreads.class, Integer.toString(numWorkerThreads))
