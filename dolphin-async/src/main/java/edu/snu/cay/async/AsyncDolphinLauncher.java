/*
 * Copyright (C) 2016 Seoul National University
 *
 * Licensed under the Apache License, Version 2.0 (the "License");
 * you may not use this file except in compliance with the License.
 * You may obtain a copy of the License at
 *
 *         http://www.apache.org/licenses/LICENSE-2.0
 *
 * Unless required by applicable law or agreed to in writing, software
 * distributed under the License is distributed on an "AS IS" BASIS,
 * WITHOUT WARRANTIES OR CONDITIONS OF ANY KIND, either express or implied.
 * See the License for the specific language governing permissions and
 * limitations under the License.
 */
package edu.snu.cay.async;

import edu.snu.cay.common.aggregation.AggregationConfiguration;
import edu.snu.cay.common.param.Parameters.*;
import edu.snu.cay.common.dataloader.DataLoadingRequestBuilder;
import edu.snu.cay.services.em.driver.ElasticMemoryConfiguration;
import edu.snu.cay.services.em.optimizer.api.Optimizer;
import edu.snu.cay.services.em.optimizer.conf.OptimizerClass;
import edu.snu.cay.services.em.plan.api.PlanExecutor;
import edu.snu.cay.services.em.plan.conf.PlanExecutorClass;
import edu.snu.cay.services.ps.ParameterServerConfigurationBuilder;
import edu.snu.cay.services.ps.common.partitioned.parameters.NumPartitions;
import edu.snu.cay.services.ps.common.partitioned.parameters.NumServers;
import edu.snu.cay.services.ps.driver.impl.PartitionedParameterServerManager;
import edu.snu.cay.services.ps.server.partitioned.parameters.ServerQueueSize;
import edu.snu.cay.services.ps.worker.partitioned.parameters.WorkerExpireTimeout;
import edu.snu.cay.services.ps.worker.partitioned.parameters.WorkerKeyCacheSize;
import edu.snu.cay.services.ps.worker.partitioned.parameters.WorkerNumPartitions;
import edu.snu.cay.services.ps.worker.partitioned.parameters.WorkerQueueSize;
import edu.snu.cay.utils.trace.HTraceParameters;
import edu.snu.cay.utils.trace.parameters.ReceiverHost;
import edu.snu.cay.utils.trace.parameters.ReceiverPort;
import edu.snu.cay.utils.trace.parameters.ReceiverType;
import org.apache.hadoop.mapred.TextInputFormat;
import org.apache.reef.annotations.audience.ClientSide;
import org.apache.reef.client.DriverConfiguration;
import org.apache.reef.client.DriverLauncher;
import org.apache.reef.client.LauncherStatus;
import org.apache.reef.io.network.naming.LocalNameResolverConfiguration;
import org.apache.reef.io.network.naming.NameServerConfiguration;
import org.apache.reef.io.network.util.StringIdentifierFactory;
import org.apache.reef.runtime.local.client.LocalRuntimeConfiguration;
import org.apache.reef.runtime.yarn.client.YarnClientConfiguration;
import org.apache.reef.tang.*;
import org.apache.reef.tang.annotations.Name;
import org.apache.reef.tang.annotations.NamedParameter;
import org.apache.reef.tang.exceptions.InjectionException;
import org.apache.reef.tang.formats.AvroConfigurationSerializer;
import org.apache.reef.tang.formats.CommandLine;
import org.apache.reef.tang.formats.ConfigurationModule;
import org.apache.reef.tang.formats.ConfigurationSerializer;
import org.apache.reef.tang.types.NamedParameterNode;
import org.apache.reef.util.EnvironmentUtils;
import org.apache.reef.wake.IdentifierFactory;
import org.apache.reef.wake.remote.impl.Tuple2;

import java.io.File;
import java.io.IOException;
import java.util.ArrayList;
import java.util.List;
import java.util.logging.Level;
import java.util.logging.Logger;

/**
 * Main entry point for launching a {@code dolphin-async} application.
 * See {@link AsyncDolphinLauncher#launch(String, String[], AsyncDolphinConfiguration)}.
 */
@ClientSide
public final class AsyncDolphinLauncher {
  private static final Logger LOG = Logger.getLogger(AsyncDolphinLauncher.class.getName());

  @NamedParameter(doc = "configuration for parameters, serialized as a string")
  final class SerializedParameterConfiguration implements Name<String> {
  }

  @NamedParameter(doc = "configuration for worker class, serialized as a string")
  final class SerializedWorkerConfiguration implements Name<String> {
  }

  /**
   * Should not be instantiated.
   */
  private AsyncDolphinLauncher() {
  }

  /**
   * Launch an application on the {@code dolphin-async} framework with an additional configuration for the driver.
   * @param jobName string identifier of this application
   * @param args command line arguments
   * @param asyncDolphinConfiguration job configuration of this application
   * @param customDriverConfiguration additional Tang configuration to be injected at the driver
   */
  public static LauncherStatus launch(final String jobName,
                                      final String[] args,
                                      final AsyncDolphinConfiguration asyncDolphinConfiguration,
                                      final Configuration customDriverConfiguration) {
    try {
      // parse command line arguments, separate them into basic & user parameters
      final Tuple2<Configuration, Configuration> configurations
          = parseCommandLine(args, asyncDolphinConfiguration.getParameterClassList());
      final Configuration basicParameterConf = configurations.getT1();
      final Configuration userParameterConf = configurations.getT2();
      final Injector basicParameterInjector = Tang.Factory.getTang().newInjector(basicParameterConf);

      // local or yarn runtime
      final boolean onLocal = basicParameterInjector.getNamedInstance(OnLocal.class);
      final Configuration runTimeConf = onLocal ?
          getLocalRuntimeConfiguration(
              basicParameterInjector.getNamedInstance(LocalRuntimeMaxNumEvaluators.class),
              basicParameterInjector.getNamedInstance(JVMHeapSlack.class)) :
          getYarnRuntimeConfiguration(basicParameterInjector.getNamedInstance(JVMHeapSlack.class));

      // configuration for the parameter server
      final Configuration parameterServerConf = ParameterServerConfigurationBuilder.newBuilder()
          .setManagerClass(PartitionedParameterServerManager.class)
          .setUpdaterClass(asyncDolphinConfiguration.getUpdaterClass())
          .setKeyCodecClass(asyncDolphinConfiguration.getKeyCodecClass())
          .setPreValueCodecClass(asyncDolphinConfiguration.getPreValueCodecClass())
          .setValueCodecClass(asyncDolphinConfiguration.getValueCodecClass())
          .build();

      // worker-specific configurations
      final ConfigurationSerializer confSerializer = new AvroConfigurationSerializer();
      // pass the worker class implementation as well as user-defined parameters
      final Configuration workerConf = Tang.Factory.getTang().newConfigurationBuilder()
          .bindImplementation(Worker.class, asyncDolphinConfiguration.getWorkerClass())
          .bindNamedParameter(Iterations.class,
              Integer.toString(basicParameterInjector.getNamedInstance(Iterations.class)))
          .build();
      final Configuration serializedWorkerConf = Tang.Factory.getTang().newConfigurationBuilder()
          .bindNamedParameter(SerializedWorkerConfiguration.class, confSerializer.toString(workerConf))
          .bindNamedParameter(SerializedParameterConfiguration.class, confSerializer.toString(userParameterConf))
          .build();

      // driver-side configurations
      final Configuration driverConf = getDriverConfiguration(jobName, basicParameterInjector);
      final int timeout = basicParameterInjector.getNamedInstance(Timeout.class);

      final LauncherStatus status = DriverLauncher.getLauncher(runTimeConf).run(
          Configurations.merge(basicParameterConf, parameterServerConf,
              serializedWorkerConf, driverConf, customDriverConfiguration),
          timeout);
      LOG.log(Level.INFO, "REEF job completed: {0}", status);
      return status;

    } catch (final Exception e) {
      final LauncherStatus status = LauncherStatus.failed(e);
      LOG.log(Level.INFO, "REEF job completed: {0}", status);
      return status;
    }
  }

  /**
   * Launch an application on the {@code dolphin-async} framework.
   * @param jobName string identifier of this application
   * @param args command line arguments
   * @param asyncDolphinConfiguration job configuration of this application
   */
  public static LauncherStatus launch(final String jobName,
                                      final String[] args,
                                      final AsyncDolphinConfiguration asyncDolphinConfiguration) {
    return launch(jobName, args, asyncDolphinConfiguration, Tang.Factory.getTang().newConfigurationBuilder().build());
  }

  private static Tuple2<Configuration, Configuration> parseCommandLine(
      final String[] args,
      final List<Class<? extends Name<?>>> userParameterClassList) throws IOException {
    final JavaConfigurationBuilder cb = Tang.Factory.getTang().newConfigurationBuilder();
    final CommandLine cl = new CommandLine(cb);

    // add all basic parameters
    final List<Class<? extends Name<?>>> basicParameterClassList = new ArrayList<>(16);
    basicParameterClassList.add(EvaluatorSize.class);
    basicParameterClassList.add(InputDir.class);
    basicParameterClassList.add(OnLocal.class);
    basicParameterClassList.add(Splits.class);
    basicParameterClassList.add(NumWorkerThreads.class);
    basicParameterClassList.add(Timeout.class);
    basicParameterClassList.add(LocalRuntimeMaxNumEvaluators.class);
    basicParameterClassList.add(Iterations.class);

    // add ps parameters
    basicParameterClassList.add(NumServers.class);
    basicParameterClassList.add(NumPartitions.class);
    basicParameterClassList.add(ServerQueueSize.class);
    basicParameterClassList.add(WorkerNumPartitions.class);
    basicParameterClassList.add(WorkerQueueSize.class);
    basicParameterClassList.add(WorkerExpireTimeout.class);
    basicParameterClassList.add(WorkerKeyCacheSize.class);
<<<<<<< HEAD

    // add em parameters
    basicParameterClassList.add(OptimizerClass.class);
    basicParameterClassList.add(PlanExecutorClass.class);

    // add trace parameters
    basicParameterClassList.add(ReceiverType.class);
    basicParameterClassList.add(ReceiverHost.class);
    basicParameterClassList.add(ReceiverPort.class);

=======
    basicParameterClassList.add(JVMHeapSlack.class);
>>>>>>> 970ceb36
    for (final Class<? extends Name<?>> basicParameterClass : basicParameterClassList) {
      cl.registerShortNameOfClass(basicParameterClass);
    }

    // also add any additional parameters specified by user
    for (final Class<? extends Name<?>> userParameterClass : userParameterClassList) {
      cl.registerShortNameOfClass(userParameterClass);
    }

    cl.processCommandLine(args);
    final Configuration clConf = cb.build();

    return new Tuple2<>(extractParameterConf(basicParameterClassList, clConf),
        extractParameterConf(userParameterClassList, clConf));
  }

  /**
   * Extracts configuration which is only related to {@code parameterClassList} from {@code totalConf}.
   */
  private static Configuration extractParameterConf(final List<Class<? extends Name<?>>> parameterClassList,
                                                    final Configuration totalConf) {
    final ClassHierarchy totalConfClassHierarchy = totalConf.getClassHierarchy();
    final JavaConfigurationBuilder parameterConfBuilder = Tang.Factory.getTang().newConfigurationBuilder();
    for (final Class<? extends Name<?>> parameterClass : parameterClassList) {
      final NamedParameterNode parameterNode
          = (NamedParameterNode) totalConfClassHierarchy.getNode(parameterClass.getName());
      final String parameterValue = totalConf.getNamedParameter(parameterNode);
      // if this parameter is not included in the total configuration, parameterValue will be null
      if (parameterValue != null) {
        parameterConfBuilder.bindNamedParameter(parameterClass, parameterValue);
      }
    }
    return parameterConfBuilder.build();
  }

  private static Configuration getYarnRuntimeConfiguration(final double heapSlack) {
    return YarnClientConfiguration.CONF
        .set(YarnClientConfiguration.JVM_HEAP_SLACK, Double.toString(heapSlack))
        .build();
  }

  private static Configuration getLocalRuntimeConfiguration(final int maxNumEvalLocal, final double heapSlack) {
    return LocalRuntimeConfiguration.CONF
        .set(LocalRuntimeConfiguration.MAX_NUMBER_OF_EVALUATORS, Integer.toString(maxNumEvalLocal))
        .set(LocalRuntimeConfiguration.JVM_HEAP_SLACK, Double.toString(heapSlack))
        .build();
  }

  private static Configuration getDriverConfiguration(
      final String jobName, final Injector injector) throws InjectionException {
    final ConfigurationModule driverConf = DriverConfiguration.CONF
        .set(DriverConfiguration.GLOBAL_LIBRARIES, EnvironmentUtils.getClassLocation(AsyncDolphinDriver.class))
        .set(DriverConfiguration.GLOBAL_LIBRARIES, EnvironmentUtils.getClassLocation(TextInputFormat.class))
        .set(DriverConfiguration.DRIVER_IDENTIFIER, jobName)
        .set(DriverConfiguration.ON_DRIVER_STARTED, AsyncDolphinDriver.StartHandler.class)
        .set(DriverConfiguration.ON_EVALUATOR_ALLOCATED, AsyncDolphinDriver.AllocatedEvaluatorHandler.class)
        .set(DriverConfiguration.ON_EVALUATOR_FAILED, AsyncDolphinDriver.FailedEvaluatorHandler.class)
        .set(DriverConfiguration.ON_CONTEXT_ACTIVE, AsyncDolphinDriver.ActiveContextHandler.class)
        .set(DriverConfiguration.ON_CONTEXT_FAILED, AsyncDolphinDriver.FailedContextHandler.class)
        .set(DriverConfiguration.ON_TASK_COMPLETED, AsyncDolphinDriver.CompletedTaskHandler.class)
        .set(DriverConfiguration.ON_TASK_FAILED, AsyncDolphinDriver.FailedTaskHandler.class);

    final Configuration driverConfWithDataLoad = new DataLoadingRequestBuilder()
        .setInputFormatClass(TextInputFormat.class)
        .setInputPath(processInputDir(injector.getNamedInstance(InputDir.class), injector))
        .setNumberOfDesiredSplits(injector.getNamedInstance(Splits.class))
        .setDriverConfigurationModule(driverConf)
        .build();

    final AggregationConfiguration aggregationServiceConf = AggregationConfiguration.newBuilder()
        .addAggregationClient(SynchronizationManager.AGGREGATION_CLIENT_NAME,
            SynchronizationManager.MessageHandler.class,
            WorkerSynchronizer.MessageHandler.class)
        .build();

    final Class<? extends Optimizer> optimizerClass;
    final Class<? extends PlanExecutor> executorClass;
    try {
      optimizerClass = (Class<? extends Optimizer>) Class.forName(injector.getNamedInstance(OptimizerClass.class));
      executorClass = (Class<? extends PlanExecutor>) Class.forName(injector.getNamedInstance(PlanExecutorClass.class));
    } catch (final ClassNotFoundException e) {
      throw new RuntimeException("Reflection failed", e);
    }
    final Configuration optimizerConf = Tang.Factory.getTang().newConfigurationBuilder()
        .bindImplementation(Optimizer.class, optimizerClass)
        .bindImplementation(PlanExecutor.class, executorClass)
        .build();

    return Configurations.merge(driverConfWithDataLoad,
        ElasticMemoryConfiguration.getDriverConfiguration(),
        aggregationServiceConf.getDriverConfiguration(),
        HTraceParameters.getStaticConfiguration(),
        optimizerConf,
        NameServerConfiguration.CONF.build(),
        LocalNameResolverConfiguration.CONF.build(),
        Tang.Factory.getTang().newConfigurationBuilder()
            .bindImplementation(IdentifierFactory.class, StringIdentifierFactory.class)
            .build());
  }

  private static String processInputDir(final String inputDir, final Injector injector) throws InjectionException {
    if (!injector.getNamedInstance(OnLocal.class)) {
      return inputDir;
    }
    final File inputFile = new File(inputDir);
    return "file:///" + inputFile.getAbsolutePath();
  }
}<|MERGE_RESOLUTION|>--- conflicted
+++ resolved
@@ -174,7 +174,7 @@
     final CommandLine cl = new CommandLine(cb);
 
     // add all basic parameters
-    final List<Class<? extends Name<?>>> basicParameterClassList = new ArrayList<>(16);
+    final List<Class<? extends Name<?>>> basicParameterClassList = new ArrayList<>(21);
     basicParameterClassList.add(EvaluatorSize.class);
     basicParameterClassList.add(InputDir.class);
     basicParameterClassList.add(OnLocal.class);
@@ -183,6 +183,7 @@
     basicParameterClassList.add(Timeout.class);
     basicParameterClassList.add(LocalRuntimeMaxNumEvaluators.class);
     basicParameterClassList.add(Iterations.class);
+    basicParameterClassList.add(JVMHeapSlack.class);
 
     // add ps parameters
     basicParameterClassList.add(NumServers.class);
@@ -192,7 +193,6 @@
     basicParameterClassList.add(WorkerQueueSize.class);
     basicParameterClassList.add(WorkerExpireTimeout.class);
     basicParameterClassList.add(WorkerKeyCacheSize.class);
-<<<<<<< HEAD
 
     // add em parameters
     basicParameterClassList.add(OptimizerClass.class);
@@ -203,9 +203,6 @@
     basicParameterClassList.add(ReceiverHost.class);
     basicParameterClassList.add(ReceiverPort.class);
 
-=======
-    basicParameterClassList.add(JVMHeapSlack.class);
->>>>>>> 970ceb36
     for (final Class<? extends Name<?>> basicParameterClass : basicParameterClassList) {
       cl.registerShortNameOfClass(basicParameterClass);
     }
