/*
 * Copyright (C) 2017 Seoul National University
 *
 * Licensed under the Apache License, Version 2.0 (the "License");
 * you may not use this file except in compliance with the License.
 * You may obtain a copy of the License at
 *
 *         http://www.apache.org/licenses/LICENSE-2.0
 *
 * Unless required by applicable law or agreed to in writing, software
 * distributed under the License is distributed on an "AS IS" BASIS,
 * WITHOUT WARRANTIES OR CONDITIONS OF ANY KIND, either express or implied.
 * See the License for the specific language governing permissions and
 * limitations under the License.
 */
package edu.snu.cay.pregel;

import edu.snu.cay.common.centcomm.avro.CentCommMsg;
import edu.snu.cay.common.centcomm.master.MasterSideCentCommMsgSender;
import edu.snu.cay.utils.AvroUtils;
import org.apache.reef.annotations.audience.DriverSide;
import org.apache.reef.exception.evaluator.NetworkException;
import org.apache.reef.tang.annotations.Unit;
import org.apache.reef.wake.EventHandler;

import javax.inject.Inject;
import java.util.Collections;
import java.util.HashSet;
import java.util.Set;
import java.util.concurrent.CountDownLatch;
import java.util.logging.Level;
import java.util.logging.Logger;

/**
 * A Pregel master that communicates with workers using CentComm services.
 * It synchronizes all workers in a single superstep by checking messages that all workers have sent.
 */
@Unit
@DriverSide
final class PregelMaster {
  private static final Logger LOG = Logger.getLogger(PregelMaster.class.getName());

  private final MasterSideCentCommMsgSender masterSideCentCommMsgSender;

  private final Set<String> executorIds;

  /**
   * This value is updated by the results of every worker at the end of a single superstep.
   * And it determines whether {@link PregelMaster} starts next superstep or not.
   */
  private volatile boolean isAllVerticesHalt;

  private volatile CountDownLatch msgCountDownLatch;

  @Inject
  private PregelMaster(final MasterSideCentCommMsgSender masterSideCentCommMsgSender) {
    this.masterSideCentCommMsgSender = masterSideCentCommMsgSender;
    this.msgCountDownLatch = new CountDownLatch(PregelDriver.NUM_EXECUTORS);
    this.executorIds = Collections.synchronizedSet(new HashSet<String>(PregelDriver.NUM_EXECUTORS));
    isAllVerticesHalt = false;
    initControlThread();
  }

  private void initControlThread() {

<<<<<<< HEAD
    // submitSingleThreadService a runnable that controls workers' supersteps.
    executor.submit((Runnable) () -> {
=======
    LOG.log(Level.INFO, "Start a thread that controls workers...");
    // submit a runnable that controls workers' supersteps.
    new Thread(() -> {
>>>>>>> 7e8c4c70
      while (true) {
        try {
          msgCountDownLatch.await();
        } catch (final InterruptedException e) {
          throw new RuntimeException("Unexpected exception", e);
        }

        final ControlMsgType controlMsgType = isAllVerticesHalt ? ControlMsgType.Stop : ControlMsgType.Start;
        final SuperstepControlMsg controlMsg = SuperstepControlMsg.newBuilder()
            .setType(controlMsgType)
            .build();

        executorIds.forEach(executorId -> {
          try {
            masterSideCentCommMsgSender.send(PregelDriver.CENTCOMM_CLIENT_ID, executorId,
                AvroUtils.toBytes(controlMsg, SuperstepControlMsg.class));
          } catch (NetworkException e) {
            throw new RuntimeException(e);
          }
        });

        if (controlMsgType.equals(ControlMsgType.Stop)) {
          break;
        }

        // reset for next superstep
        isAllVerticesHalt = false;
        msgCountDownLatch = new CountDownLatch(PregelDriver.NUM_EXECUTORS);
      }
    }).start();
  }

  /**
   * Handles {@link SuperstepResultMsg} from workers.
   */
  final class MasterMsgHandler implements EventHandler<CentCommMsg> {

    @Override
    public void onNext(final CentCommMsg message) {

      final String sourceId = message.getSourceId().toString();

      LOG.log(Level.INFO, "Received CentComm message {0} from {1}",
          new Object[]{message, sourceId});

      if (!executorIds.contains(sourceId)) {
        executorIds.add(sourceId);
      }

      final SuperstepResultMsg resultMsg = AvroUtils.fromBytes(message.getData().array(), SuperstepResultMsg.class);

      isAllVerticesHalt = isAllVerticesHalt || resultMsg.getIsAllVerticesHalt();

      msgCountDownLatch.countDown();
    }
  }
}<|MERGE_RESOLUTION|>--- conflicted
+++ resolved
@@ -63,14 +63,9 @@
 
   private void initControlThread() {
 
-<<<<<<< HEAD
-    // submitSingleThreadService a runnable that controls workers' supersteps.
-    executor.submit((Runnable) () -> {
-=======
     LOG.log(Level.INFO, "Start a thread that controls workers...");
     // submit a runnable that controls workers' supersteps.
     new Thread(() -> {
->>>>>>> 7e8c4c70
       while (true) {
         try {
           msgCountDownLatch.await();
