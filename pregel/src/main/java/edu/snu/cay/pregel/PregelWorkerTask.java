/*
 * Copyright (C) 2017 Seoul National University
 *
 * Licensed under the Apache License, Version 2.0 (the "License");
 * you may not use this file except in compliance with the License.
 * You may obtain a copy of the License at
 *
 *         http://www.apache.org/licenses/LICENSE-2.0
 *
 * Unless required by applicable law or agreed to in writing, software
 * distributed under the License is distributed on an "AS IS" BASIS,
 * WITHOUT WARRANTIES OR CONDITIONS OF ANY KIND, either express or implied.
 * See the License for the specific language governing permissions and
 * limitations under the License.
 */
package edu.snu.cay.pregel;

import com.google.common.collect.Lists;
import edu.snu.cay.pregel.graph.api.Computation;
import edu.snu.cay.pregel.graph.api.Vertex;
import edu.snu.cay.pregel.graph.impl.*;
import edu.snu.cay.services.et.evaluator.api.Table;
import edu.snu.cay.services.et.evaluator.api.TableAccessor;
import edu.snu.cay.utils.CatchableExecutors;
import org.apache.reef.annotations.audience.EvaluatorSide;
import org.apache.reef.task.Task;

import javax.inject.Inject;
import java.util.ArrayList;
import java.util.List;
import java.util.Map;
import java.util.concurrent.*;
import java.util.logging.Level;
import java.util.logging.Logger;

/**
 * REEF Task class to run a Pregel app.
 */
@EvaluatorSide
public final class PregelWorkerTask<V, E, M> implements Task {
  private static final Logger LOG = Logger.getLogger(PregelWorkerTask.class.getName());

  /**
   * the number of worker threads for computation.
   */
  private static final int NUM_THREADS = 3;

  /**
   * Manage message stores in this works.
   */
  private final MessageManager messageManager;

  private final WorkerMsgManager workerMsgManager;

  private final TableAccessor tableAccessor;

  private final Computation<V, E, M> computation;

  @Inject
  private PregelWorkerTask(final MessageManager messageManager,
                           final WorkerMsgManager workerMsgManager,
                           final Computation computation,
                           final TableAccessor tableAccessor) {
    this.messageManager = messageManager;
    this.workerMsgManager = workerMsgManager;
    this.computation = computation;
    this.tableAccessor = tableAccessor;
  }

  @Override
  public byte[] call(final byte[] bytes) throws Exception {

    LOG.log(Level.INFO, "Pregel task starts.");

    final int numThreads = NUM_THREADS;
    final ExecutorService executorService = CatchableExecutors.newFixedThreadPool(numThreads);

    int superStepCount = 0;
    final Table<Long, Vertex<V, E>, ?> vertexTable = tableAccessor.getTable(PregelDriver.VERTEX_TABLE_ID);

    // run supersteps until all vertices halt
    // each loop is a superstep
    while (true) {
      computation.initialize(superStepCount, messageManager.getNextMessageTable());
      final List<Future<Integer>> futureList = new ArrayList<>(numThreads);

      // partition local graph-dataset as the number of threads
      final Map<Long, Vertex<V, E>> vertexMap = vertexTable.getLocalTablet().getDataMap();
      final List<Vertex<V, E>> vertexList = Lists.newArrayList(vertexMap.values());
      final int numVertices = vertexList.size();
      final int sizeByPartition = numVertices / numThreads;
      final List<List<Vertex<V, E>>> vertexPartitions = new ArrayList<>(numThreads);

      int vertexIdx;
      for (int threadIdx = 0; threadIdx < numThreads; threadIdx++) {
        vertexPartitions.add(new ArrayList<>());
        for (vertexIdx = threadIdx * sizeByPartition; vertexIdx < (threadIdx + 1) * sizeByPartition; vertexIdx++) {
          vertexPartitions.get(threadIdx).add(vertexList.get(vertexIdx));
        }
        if (threadIdx == numThreads - 1) {
          while (vertexIdx < numVertices) {
            vertexPartitions.get(threadIdx).add(vertexList.get(vertexIdx));
            vertexIdx++;
          }
        }
      }

      // compute each partition with a thread pool
      for (int threadIdx = 0; threadIdx < numThreads; threadIdx++) {
        final List<Vertex<V, E>> partition = vertexPartitions.get(threadIdx);
        final Callable<Integer> computationCallable =
            new ComputationCallable<V, E, M>(computation, partition, messageManager.getCurrentMessageTable());
        futureList.add(executorService.submit(computationCallable));
      }

      // aggregate the number of active vertices from the processed partitions
      int numActiveVertices = 0;
      for (final Future<Integer> computeFuture : futureList) {
        final int numActiveVerticesInPartition = computeFuture.get();
        numActiveVertices += numActiveVerticesInPartition;
      }

      // before finishing superstep, confirm that all outgoing messages are completely sent out
      final int sentMsgSize = computation.flushAllMessages();

      LOG.log(Level.INFO, "Superstep {0} is finished", superStepCount);

      // master will decide whether to continue or not
<<<<<<< HEAD
      final boolean continueSuperstep =
          workerMsgManager.waitForTryNextSuperstepMsg(numActiveVertices.get(), sentMsgSize);
=======
      final int incomingMsgSize = messageManager.getNextMessageTable().getLocalTablet().getNumDataItems();
      final boolean continueSuperstep = workerMsgManager.waitForTryNextSuperstepMsg(numActiveVertices, incomingMsgSize);
>>>>>>> c3e6ce12

      if (!continueSuperstep) {
        break;
      }

      // prepare next superstep
      messageManager.prepareForNextSuperstep();
      superStepCount++;
    }

    LOG.log(Level.INFO, "Pregel job has been finished after {0} supersteps.", superStepCount);
    vertexTable.getLocalTablet().getDataMap().values().forEach(vertex ->
        LOG.log(Level.INFO, "Vertex id : {0}, value : {1}", new Object[]{vertex.getId(), vertex.getValue()}));

    return null;
  }
}<|MERGE_RESOLUTION|>--- conflicted
+++ resolved
@@ -126,13 +126,7 @@
       LOG.log(Level.INFO, "Superstep {0} is finished", superStepCount);
 
       // master will decide whether to continue or not
-<<<<<<< HEAD
-      final boolean continueSuperstep =
-          workerMsgManager.waitForTryNextSuperstepMsg(numActiveVertices.get(), sentMsgSize);
-=======
-      final int incomingMsgSize = messageManager.getNextMessageTable().getLocalTablet().getNumDataItems();
-      final boolean continueSuperstep = workerMsgManager.waitForTryNextSuperstepMsg(numActiveVertices, incomingMsgSize);
->>>>>>> c3e6ce12
+      final boolean continueSuperstep = workerMsgManager.waitForTryNextSuperstepMsg(numActiveVertices, sentMsgSize);
 
       if (!continueSuperstep) {
         break;
